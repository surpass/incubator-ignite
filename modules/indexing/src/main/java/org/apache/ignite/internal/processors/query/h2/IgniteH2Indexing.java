/*
 * Licensed to the Apache Software Foundation (ASF) under one or more
 * contributor license agreements.  See the NOTICE file distributed with
 * this work for additional information regarding copyright ownership.
 * The ASF licenses this file to You under the Apache License, Version 2.0
 * (the "License"); you may not use this file except in compliance with
 * the License.  You may obtain a copy of the License at
 *
 *      http://www.apache.org/licenses/LICENSE-2.0
 *
 * Unless required by applicable law or agreed to in writing, software
 * distributed under the License is distributed on an "AS IS" BASIS,
 * WITHOUT WARRANTIES OR CONDITIONS OF ANY KIND, either express or implied.
 * See the License for the specific language governing permissions and
 * limitations under the License.
 */

package org.apache.ignite.internal.processors.query.h2;

import org.apache.ignite.*;
import org.apache.ignite.cache.*;
import org.apache.ignite.cache.query.*;
import org.apache.ignite.cache.query.annotations.*;
import org.apache.ignite.configuration.*;
import org.apache.ignite.internal.*;
import org.apache.ignite.internal.processors.affinity.*;
import org.apache.ignite.internal.processors.cache.*;
import org.apache.ignite.internal.processors.cache.CacheObject;
import org.apache.ignite.internal.processors.cache.query.*;
import org.apache.ignite.internal.processors.query.*;
import org.apache.ignite.internal.processors.query.h2.opt.*;
import org.apache.ignite.internal.processors.query.h2.sql.*;
import org.apache.ignite.internal.processors.query.h2.twostep.*;
import org.apache.ignite.internal.util.*;
import org.apache.ignite.internal.util.lang.*;
import org.apache.ignite.internal.util.offheap.unsafe.*;
import org.apache.ignite.internal.util.typedef.*;
import org.apache.ignite.internal.util.typedef.internal.*;
import org.apache.ignite.lang.*;
import org.apache.ignite.marshaller.*;
import org.apache.ignite.marshaller.jdk.*;
import org.apache.ignite.resources.*;
import org.apache.ignite.spi.*;
import org.apache.ignite.spi.indexing.*;
import org.h2.api.*;
import org.h2.command.*;
import org.h2.constant.*;
import org.h2.index.*;
import org.h2.jdbc.*;
import org.h2.message.*;
import org.h2.mvstore.cache.*;
import org.h2.server.web.*;
import org.h2.table.*;
import org.h2.tools.*;
import org.h2.util.*;
import org.h2.value.*;
import org.jetbrains.annotations.*;
import org.jsr166.*;

import javax.cache.Cache;
import javax.cache.*;
import java.io.*;
import java.lang.reflect.*;
import java.math.*;
import java.nio.*;
import java.sql.*;
import java.text.*;
import java.util.*;
import java.util.concurrent.*;

import static org.apache.ignite.IgniteSystemProperties.*;
import static org.apache.ignite.internal.processors.query.GridQueryIndexType.*;
import static org.apache.ignite.internal.processors.query.h2.opt.GridH2AbstractKeyValueRow.*;
import static org.h2.result.SortOrder.*;

/**
 * Indexing implementation based on H2 database engine. In this implementation main query language is SQL,
 * fulltext indexing can be performed using Lucene. For each registered space
 * the SPI will create respective schema, for default space (where space name is null) schema
 * with name {@code ""} will be used. To avoid name conflicts user should not explicitly name
 * a schema {@code ""}.
 * <p>
 * For each registered {@link GridQueryTypeDescriptor} this SPI will create respective SQL table with
 * {@code '_key'} and {@code '_val'} fields for key and value, and fields from
 * {@link GridQueryTypeDescriptor#fields()}.
 * For each table it will create indexes declared in {@link GridQueryTypeDescriptor#indexes()}.
 */
@SuppressWarnings({"UnnecessaryFullyQualifiedName", "NonFinalStaticVariableUsedInClassInitialization"})
public class IgniteH2Indexing implements GridQueryIndexing {
    /** Default DB options. */
    private static final String DB_OPTIONS = ";LOCK_MODE=3;MULTI_THREADED=1;DB_CLOSE_ON_EXIT=FALSE" +
        ";DEFAULT_LOCK_TIMEOUT=10000;FUNCTIONS_IN_SCHEMA=true;OPTIMIZE_REUSE_RESULTS=0;QUERY_CACHE_SIZE=0;" +
        "RECOMPILE_ALWAYS=1;MAX_OPERATION_MEMORY=0";

    /** Field name for key. */
    public static final String KEY_FIELD_NAME = "_key";

    /** Field name for value. */
    public static final String VAL_FIELD_NAME = "_val";

    /** */
    private static final Field COMMAND_FIELD;

    /**
     * Command in H2 prepared statement.
     */
    static {
        try {
            COMMAND_FIELD = JdbcPreparedStatement.class.getDeclaredField("command");

            COMMAND_FIELD.setAccessible(true);
        }
        catch (NoSuchFieldException e) {
            throw new IllegalStateException("Check H2 version in classpath.", e);
        }
    }

    /** Logger. */
    @LoggerResource
    private IgniteLogger log;

    /** Node ID. */
    private UUID nodeId;

    /** */
    private Marshaller marshaller;

    /** Collection of schemaNames and registered tables. */
    private final ConcurrentMap<String, Schema> schemas = new ConcurrentHashMap8<>();

    /** */
    private String dbUrl = "jdbc:h2:mem:";

    /** */
    private final Collection<Connection> conns = Collections.synchronizedCollection(new ArrayList<Connection>());

    /** */
    private GridMapQueryExecutor mapQryExec;

    /** */
    private GridReduceQueryExecutor rdcQryExec;

    /** */
    private final ThreadLocal<ConnectionWrapper> connCache = new ThreadLocal<ConnectionWrapper>() {
        @Nullable @Override public ConnectionWrapper get() {
            ConnectionWrapper c = super.get();

            boolean reconnect = true;

            try {
                reconnect = c == null || c.connection().isClosed();
            }
            catch (SQLException e) {
                U.warn(log, "Failed to check connection status.", e);
            }

            if (reconnect) {
                c = initialValue();

                set(c);
            }

            return c;
        }

        @Nullable @Override protected ConnectionWrapper initialValue() {
            Connection c;

            try {
                c = DriverManager.getConnection(dbUrl);
            }
            catch (SQLException e) {
                throw new IgniteException("Failed to initialize DB connection: " + dbUrl, e);
            }

            conns.add(c);

            return new ConnectionWrapper(c);
        }
    };

    /** */
    private volatile GridKernalContext ctx;

    /**
     * @param space Space.
     * @return Connection.
     */
    public Connection connectionForSpace(@Nullable String space) {
        try {
            return connectionForThread(schema(space));
        }
        catch (IgniteCheckedException e) {
            throw new IgniteException(e);
        }
    }

    /**
     * Gets DB connection.
     *
     * @param schema Whether to set schema for connection or not.
     * @return DB connection.
     * @throws IgniteCheckedException In case of error.
     */
    private Connection connectionForThread(@Nullable String schema) throws IgniteCheckedException {
        ConnectionWrapper c = connCache.get();

        if (c == null)
            throw new IgniteCheckedException("Failed to get DB connection for thread (check log for details).");

        if (schema != null && !F.eq(c.schema(), schema)) {
            Statement stmt = null;

            try {
                stmt = c.connection().createStatement();

                stmt.executeUpdate("SET SCHEMA \"" + schema + '"');

                if (log.isDebugEnabled())
                    log.debug("Set schema: " + schema);

                c.schema(schema);
            }
            catch (SQLException e) {
                throw new IgniteCheckedException("Failed to set schema for DB connection for thread [schema=" +
                    schema + "]", e);
            }
            finally {
                U.close(stmt, log);
            }
        }

        return c.connection();
    }

    /**
     * Creates DB schema if it has not been created yet.
     *
     * @param schema Schema name.
     * @throws IgniteCheckedException If failed to create db schema.
     */
    private void createSchema(String schema) throws IgniteCheckedException {
        executeStatement("INFORMATION_SCHEMA", "CREATE SCHEMA IF NOT EXISTS \"" + schema + '"');

        if (log.isDebugEnabled())
            log.debug("Created H2 schema for index database: " + schema);
    }

    /**
     * Creates DB schema if it has not been created yet.
     *
     * @param schema Schema name.
     * @throws IgniteCheckedException If failed to create db schema.
     */
    private void dropSchema(String schema) throws IgniteCheckedException {
        executeStatement("INFORMATION_SCHEMA", "DROP SCHEMA IF EXISTS \"" + schema + '"');

        if (log.isDebugEnabled())
            log.debug("Dropped H2 schema for index database: " + schema);
    }

    /**
     * @param schema Schema
     * @param sql SQL statement.
     * @throws IgniteCheckedException If failed.
     */
    public void executeStatement(String schema, String sql) throws IgniteCheckedException {
        Statement stmt = null;

        try {
            Connection c = connectionForThread(schema);

            stmt = c.createStatement();

            stmt.executeUpdate(sql);
        }
        catch (SQLException e) {
            onSqlException();

            throw new IgniteCheckedException("Failed to execute statement: " + sql, e);
        }
        finally {
            U.close(stmt, log);
        }
    }

    /**
     * Removes entry with specified key from any tables (if exist).
     *
     * @param spaceName Space name.
     * @param key Key.
     * @param tblToUpdate Table to update.
     * @throws IgniteCheckedException In case of error.
     */
    private void removeKey(@Nullable String spaceName, Object key, TableDescriptor tblToUpdate)
        throws IgniteCheckedException {
        try {
            Collection<TableDescriptor> tbls = tables(schema(spaceName));

            if (tbls.size() > 1) {
                for (TableDescriptor tbl : tbls) {
                    if (tbl != tblToUpdate && tbl.type().keyClass().equals(key.getClass())) {
                        if (tbl.tbl.update(key, null, 0)) {
                            if (tbl.luceneIdx != null)
                                tbl.luceneIdx.remove(key);

                            return;
                        }
                    }
                }
            }
        }
        catch (Exception e) {
            throw new IgniteCheckedException("Failed to remove key: " + key, e);
        }
    }

    /**
     * Binds object to prepared statement.
     *
     * @param stmt SQL statement.
     * @param idx Index.
     * @param obj Value to store.
     * @throws IgniteCheckedException If failed.
     */
    private void bindObject(PreparedStatement stmt, int idx, @Nullable Object obj) throws IgniteCheckedException {
        try {
            if (obj == null)
                stmt.setNull(idx, Types.VARCHAR);
            else
                stmt.setObject(idx, obj);
        }
        catch (SQLException e) {
            throw new IgniteCheckedException("Failed to bind parameter [idx=" + idx + ", obj=" + obj + ", stmt=" +
                stmt + ']', e);
        }
    }

    /**
     * Handles SQL exception.
     */
    private void onSqlException() {
        Connection conn = connCache.get().connection();

        connCache.set(null);

        if (conn != null) {
            conns.remove(conn);

            // Reset connection to receive new one at next call.
            U.close(conn, log);
        }
    }

    /** {@inheritDoc} */
    @Override public void store(@Nullable String spaceName, GridQueryTypeDescriptor type, Object k, Object v, byte[] ver,
        long expirationTime) throws IgniteCheckedException {
        TableDescriptor tbl = tableDescriptor(spaceName, type);

        if (tbl == null)
            return; // Type was rejected.

        removeKey(spaceName, k, tbl);

        if (expirationTime == 0)
            expirationTime = Long.MAX_VALUE;

        tbl.tbl.update(k, v, expirationTime);

        if (tbl.luceneIdx != null)
            tbl.luceneIdx.store(k, v, ver, expirationTime);
    }

    /** {@inheritDoc} */
    @Override public void remove(@Nullable String spaceName, Object key) throws IgniteCheckedException {
        if (log.isDebugEnabled())
            log.debug("Removing key from cache query index [locId=" + nodeId + ", key=" + key + ']');

        for (TableDescriptor tbl : tables(schema(spaceName))) {
            if (tbl.type().keyClass().equals(key.getClass())) {
                if (tbl.tbl.update(key, null, 0)) {
                    if (tbl.luceneIdx != null)
                        tbl.luceneIdx.remove(key);

                    return;
                }
            }
        }
    }

    /** {@inheritDoc} */
    @Override public void onSwap(@Nullable String spaceName, Object key) throws IgniteCheckedException {
        Schema schema = schemas.get(schema(spaceName));

        if (schema == null)
            return;

        for (TableDescriptor tbl : schema.tbls.values()) {
            if (tbl.type().keyClass().equals(key.getClass())) {
                try {
                    if (tbl.tbl.onSwap(key))
                        return;
                }
                catch (IgniteCheckedException e) {
                    throw new IgniteCheckedException(e);
                }
            }
        }
    }

    /** {@inheritDoc} */
    @Override public void onUnswap(@Nullable String spaceName, Object key, Object val, byte[] valBytes)
        throws IgniteCheckedException {
        for (TableDescriptor tbl : tables(schema(spaceName))) {
            if (tbl.type().keyClass().equals(key.getClass())) {
                try {
                    if (tbl.tbl.onUnswap(key, val))
                        return;
                }
                catch (IgniteCheckedException e) {
                    throw new IgniteCheckedException(e);
                }
            }
        }
    }

    /**
     * Drops table form h2 database and clear all related indexes (h2 text, lucene).
     *
     * @param tbl Table to unregister.
     * @throws IgniteCheckedException If failed to unregister.
     */
    private void removeTable(TableDescriptor tbl) throws IgniteCheckedException {
        assert tbl != null;

        if (log.isDebugEnabled())
            log.debug("Removing query index table: " + tbl.fullTableName());

        Connection c = connectionForThread(tbl.schema());

        Statement stmt = null;

        try {
            // NOTE: there is no method dropIndex() for lucene engine correctly working.
            // So we have to drop all lucene index.
            // FullTextLucene.dropAll(c); TODO: GG-4015: fix this

            stmt = c.createStatement();

            String sql = "DROP TABLE IF EXISTS " + tbl.fullTableName();

            if (log.isDebugEnabled())
                log.debug("Dropping database index table with SQL: " + sql);

            stmt.executeUpdate(sql);
        }
        catch (SQLException e) {
            onSqlException();

            throw new IgniteCheckedException("Failed to drop database index table [type=" + tbl.type().name() +
                ", table=" + tbl.fullTableName() + "]", e);
        }
        finally {
            U.close(stmt, log);
        }

        tbl.tbl.close();

        if (tbl.luceneIdx != null)
            U.closeQuiet(tbl.luceneIdx);

        tbl.schema.tbls.remove(tbl.name());
    }

    /** {@inheritDoc} */
    @SuppressWarnings("unchecked")
    @Override public <K, V> GridCloseableIterator<IgniteBiTuple<K, V>> queryText(
        @Nullable String spaceName, String qry, GridQueryTypeDescriptor type,
        IndexingQueryFilter filters) throws IgniteCheckedException {
        TableDescriptor tbl = tableDescriptor(spaceName, type);

        if (tbl != null && tbl.luceneIdx != null)
            return tbl.luceneIdx.query(qry, filters);

        return new GridEmptyCloseableIterator<>();
    }

    /** {@inheritDoc} */
    @Override public void unregisterType(@Nullable String spaceName, GridQueryTypeDescriptor type)
        throws IgniteCheckedException {
        TableDescriptor tbl = tableDescriptor(spaceName, type);

        if (tbl != null)
            removeTable(tbl);
    }

    /** {@inheritDoc} */
    @SuppressWarnings("unchecked")
    @Override public GridQueryFieldsResult queryFields(@Nullable final String spaceName, final String qry,
        @Nullable final Collection<Object> params, final IndexingQueryFilter filters)
        throws IgniteCheckedException {
        setFilters(filters);

        try {
            Connection conn = connectionForThread(schema(spaceName));

            ResultSet rs = executeSqlQueryWithTimer(spaceName, conn, qry, params);

            List<GridQueryFieldMetadata> meta = null;

            if (rs != null) {
                try {
                    meta = meta(rs.getMetaData());
                }
                catch (SQLException e) {
                    throw new IgniteSpiException("Failed to get meta data.", e);
                }
            }

            return new GridQueryFieldsResultAdapter(meta, new FieldsIterator(rs));
        }
        finally {
            setFilters(null);
        }
    }

    /**
     * @param rsMeta Metadata.
     * @return List of fields metadata.
     * @throws SQLException If failed.
     */
    private static List<GridQueryFieldMetadata> meta(ResultSetMetaData rsMeta) throws SQLException {
        ArrayList<GridQueryFieldMetadata> meta = new ArrayList<>(rsMeta.getColumnCount());

        for (int i = 1; i <= rsMeta.getColumnCount(); i++) {
            String schemaName = rsMeta.getSchemaName(i);
            String typeName = rsMeta.getTableName(i);
            String name = rsMeta.getColumnLabel(i);
            String type = rsMeta.getColumnClassName(i);

            meta.add(new SqlFieldMetadata(schemaName, typeName, name, type));
        }

        return meta;
    }

    /**
     * @param stmt Prepared statement.
     * @return Command type.
     */
    private static int commandType(PreparedStatement stmt) {
        try {
            return ((CommandInterface)COMMAND_FIELD.get(stmt)).getCommandType();
        }
        catch (IllegalAccessException e) {
            throw new IllegalStateException(e);
        }
    }

    /**
     * Executes sql query.
     *
     * @param conn Connection,.
     * @param sql Sql query.
     * @param params Parameters.
     * @return Result.
     * @throws IgniteCheckedException If failed.
     */
    private ResultSet executeSqlQuery(Connection conn, String sql, Collection<Object> params)
        throws IgniteCheckedException {
        PreparedStatement stmt;

        try {
            stmt = conn.prepareStatement(sql);
        }
        catch (SQLException e) {
            throw new IgniteCheckedException("Failed to parse SQL query: " + sql, e);
        }

        switch (commandType(stmt)) {
            case CommandInterface.SELECT:
            case CommandInterface.CALL:
            case CommandInterface.EXPLAIN:
            case CommandInterface.ANALYZE:
                break;
            default:
                throw new IgniteCheckedException("Failed to execute non-query SQL statement: " + sql);
        }

        bindParameters(stmt, params);

        try {
            return stmt.executeQuery();
        }
        catch (SQLException e) {
            throw new IgniteCheckedException("Failed to execute SQL query.", e);
        }
    }

    /**
     * Executes sql query and prints warning if query is too slow..
     *
     * @param conn Connection,.
     * @param sql Sql query.
     * @param params Parameters.
     * @return Result.
     * @throws IgniteCheckedException If failed.
     */
    public ResultSet executeSqlQueryWithTimer(String space, Connection conn, String sql,
        @Nullable Collection<Object> params) throws IgniteCheckedException {
        long start = U.currentTimeMillis();

        try {
            ResultSet rs = executeSqlQuery(conn, sql, params);

            long time = U.currentTimeMillis() - start;

            long longQryExecTimeout = schemas.get(schema(space)).ccfg.getLongQueryWarningTimeout();

            if (time > longQryExecTimeout) {
                String msg = "Query execution is too long (" + time + " ms): " + sql;

                ResultSet plan = executeSqlQuery(conn, "EXPLAIN " + sql, params);

                plan.next();

                // Add SQL explain result message into log.
                String longMsg = "Query execution is too long [time=" + time + " ms, sql='" + sql + '\'' +
                    ", plan=" + U.nl() + plan.getString(1) + U.nl() + ", parameters=" + params + "]";

                LT.warn(log, null, longMsg, msg);
            }

            return rs;
        }
        catch (SQLException e) {
            onSqlException();

            throw new IgniteCheckedException(e);
        }
    }

    /**
     * Executes query.
     *
     * @param space Space.
     * @param qry Query.
     * @param params Query parameters.
     * @param tbl Target table of query to generate select.
     * @return Result set.
     * @throws IgniteCheckedException If failed.
     */
    private ResultSet executeQuery(String space, String qry, @Nullable Collection<Object> params,
        TableDescriptor tbl) throws IgniteCheckedException {
        Connection conn = connectionForThread(tbl.schema());

        String sql = generateQuery(qry, tbl);

        return executeSqlQueryWithTimer(space, conn, sql, params);
    }

    /**
     * Binds parameters to prepared statement.
     *
     * @param stmt Prepared statement.
     * @param params Parameters collection.
     * @throws IgniteCheckedException If failed.
     */
    public void bindParameters(PreparedStatement stmt, @Nullable Collection<Object> params) throws IgniteCheckedException {
        if (!F.isEmpty(params)) {
            int idx = 1;

            for (Object arg : params)
                bindObject(stmt, idx++, arg);
        }
    }

    /**
     * Executes regular query.
     * Note that SQL query can not refer to table alias, so use full table name instead.
     *
     * @param spaceName Space name.
     * @param qry Query.
     * @param params Query parameters.
     * @param type Query return type.
     * @param filters Space name and key filters.
     * @return Queried rows.
     * @throws IgniteCheckedException If failed.
     */
    @SuppressWarnings("unchecked")
    @Override public <K, V> GridCloseableIterator<IgniteBiTuple<K, V>> query(@Nullable String spaceName,
        final String qry, @Nullable final Collection<Object> params, GridQueryTypeDescriptor type,
        final IndexingQueryFilter filters) throws IgniteCheckedException {
        final TableDescriptor tbl = tableDescriptor(spaceName, type);

        if (tbl == null)
            throw new CacheException("Failed to find SQL table for type: " + type.name());

        setFilters(filters);

        try {
            ResultSet rs = executeQuery(spaceName, qry, params, tbl);

            return new KeyValIterator(rs);
        }
        finally {
            setFilters(null);
        }
    }

    /** {@inheritDoc} */
    @Override public QueryCursor<List<?>> queryTwoStep(GridCacheContext<?,?> cctx, GridCacheTwoStepQuery qry) {
        return rdcQryExec.query(cctx, qry);
    }

    /** {@inheritDoc} */
    @SuppressWarnings("unchecked")
    @Override public <K, V> QueryCursor<Cache.Entry<K,V>> queryTwoStep(GridCacheContext<?,?> cctx, SqlQuery qry) {
        String type = qry.getType();
        String space = cctx.name();

        TableDescriptor tblDesc = tableDescriptor(type, space);

        if (tblDesc == null)
            throw new CacheException("Failed to find SQL table for type: " + type);

        String sql;

        try {
            sql = generateQuery(qry.getSql(), tblDesc);
        }
        catch (IgniteCheckedException e) {
            throw new IgniteException(e);
        }

        SqlFieldsQuery fqry = new SqlFieldsQuery(sql);

        fqry.setArgs(qry.getArgs());
        fqry.setPageSize(qry.getPageSize());

        final QueryCursor<List<?>> res = queryTwoStep(cctx, fqry);

        final Iterator<List<?>> iter0 = res.iterator();

        Iterator<Cache.Entry<K,V>> iter = new Iterator<Cache.Entry<K,V>>() {
            @Override public boolean hasNext() {
                return iter0.hasNext();
            }

            @Override public Cache.Entry<K,V> next() {
                List<?> l = iter0.next();

                return new CacheEntryImpl<>((K)l.get(0),(V)l.get(1));
            }

            @Override public void remove() {
                throw new UnsupportedOperationException();
            }
        };

        return new QueryCursorImpl<Cache.Entry<K,V>>(iter) {
            @Override public void close() {
                res.close();
            }
        };
    }

    /** {@inheritDoc} */
    @Override public QueryCursor<List<?>> queryTwoStep(GridCacheContext<?,?> cctx, SqlFieldsQuery qry) {
        String space = cctx.name();
        String sqlQry = qry.getSql();

        Connection c = connectionForSpace(space);

        PreparedStatement stmt;

        try {
            stmt = c.prepareStatement(sqlQry);
        }
        catch (SQLException e) {
            throw new CacheException("Failed to parse query: " + sqlQry, e);
        }

        GridCacheTwoStepQuery twoStepQry;
        Collection<GridQueryFieldMetadata> meta;

        try {
            twoStepQry = GridSqlQuerySplitter.split((JdbcPreparedStatement)stmt, qry.getArgs());

            meta = meta(stmt.getMetaData());
        }
        catch (SQLException e) {
            throw new CacheException(e);
        }
        finally {
            U.close(stmt, log);
        }

        if (log.isDebugEnabled())
            log.debug("Parsed query: `" + sqlQry + "` into two step query: " + twoStepQry);

        twoStepQry.pageSize(qry.getPageSize());

        QueryCursorImpl<List<?>> cursor = (QueryCursorImpl<List<?>>)queryTwoStep(cctx, twoStepQry);

        cursor.fieldsMeta(meta);

        return cursor;
    }

    /**
     * Sets filters for current thread. Must be set to not null value
     * before executeQuery and reset to null after in finally block since it signals
     * to table that it should return content without expired values.
     *
     * @param filters Filters.
     */
    public void setFilters(@Nullable IndexingQueryFilter filters) {
        GridH2IndexBase.setFiltersForThread(filters);
    }

    /**
     * Prepares statement for query.
     *
     * @param qry Query string.
     * @param tbl Table to use.
     * @return Prepared statement.
     * @throws IgniteCheckedException In case of error.
     */
    private String generateQuery(String qry, TableDescriptor tbl) throws IgniteCheckedException {
        assert tbl != null;

        String t = tbl.fullTableName();

        String from = " ";

        String upper = qry.trim().toUpperCase();

        if (!upper.startsWith("FROM"))
            from = " FROM " + t +
                (upper.startsWith("WHERE") || upper.startsWith("ORDER") || upper.startsWith("LIMIT") ?
                " " : " WHERE ");

        qry = "SELECT " + t + "." + KEY_FIELD_NAME + ", " + t + "." + VAL_FIELD_NAME + from + qry;

        return qry;
    }

    /**
     * Registers new class description.
     *
     * This implementation doesn't support type reregistration.
     *
     * @param type Type description.
     * @throws IgniteCheckedException In case of error.
     */
    @Override public boolean registerType(@Nullable String spaceName, GridQueryTypeDescriptor type)
        throws IgniteCheckedException {
        if (!validateTypeDescriptor(spaceName, type))
            return false;

        String schemaName = schema(spaceName);

        Schema schema = schemas.get(schemaName);

        TableDescriptor tbl = new TableDescriptor(schema, type);

        try {
            Connection conn = connectionForThread(schemaName);

            createTable(schema, tbl, conn);

            schema.add(tbl);
        }
        catch (SQLException e) {
            onSqlException();

            throw new IgniteCheckedException("Failed to register query type: " + type, e);
        }

        return true;
    }

    /**
     * Validates properties described by query types.
     *
     * @param spaceName Space name.
     * @param type Type descriptor.
     * @return True if type is valid.
     * @throws IgniteCheckedException If validation failed.
     */
    private boolean validateTypeDescriptor(@Nullable String spaceName, GridQueryTypeDescriptor type)
        throws IgniteCheckedException {
        assert type != null;

        Collection<String> names = new HashSet<>();

        names.addAll(type.fields().keySet());

        if (names.size() < type.fields().size())
            throw new IgniteCheckedException("Found duplicated properties with the same name [keyType=" +
                type.keyClass().getName() + ", valueType=" + type.valueClass().getName() + "]");

        String ptrn = "Name ''{0}'' is reserved and cannot be used as a field name [class=" + type + "]";

        for (String name : names) {
            if (name.equals(KEY_FIELD_NAME) || name.equals(VAL_FIELD_NAME))
                throw new IgniteCheckedException(MessageFormat.format(ptrn, name));
        }

        return true;
    }

    /**
     * Escapes name to be valid SQL identifier. Currently just replaces '.' and '$' sign with '_'.
     *
     * @param name Name.
     * @param escapeAll Escape flag.
     * @return Escaped name.
     */
    private static String escapeName(String name, boolean escapeAll) {
        if (escapeAll)
            return "\"" + name + "\"";

        SB sb = null;

        for (int i = 0; i < name.length(); i++) {
            char ch = name.charAt(i);

            if (!Character.isLetter(ch) && !Character.isDigit(ch) && ch != '_' &&
                !(ch == '"' && (i == 0 || i == name.length() - 1)) && ch != '-') {
                // Class name can also contain '$' or '.' - these should be escaped.
                assert ch == '$' || ch == '.';

                if (sb == null)
                    sb = new SB();

                sb.a(name.substring(sb.length(), i));

                // Replace illegal chars with '_'.
                sb.a('_');
            }
        }

        if (sb == null)
            return name;

        sb.a(name.substring(sb.length(), name.length()));

        return sb.toString();
    }

    /**
     * Create db table by using given table descriptor.
     *
     * @param schema Schema.
     * @param tbl Table descriptor.
     * @param conn Connection.
     * @throws SQLException If failed to create db table.
     */
    private void createTable(Schema schema, TableDescriptor tbl, Connection conn) throws SQLException {
        assert schema != null;
        assert tbl != null;

        boolean escapeAll = schema.escapeAll();

        String keyType = dbTypeFromClass(tbl.type().keyClass());
        String valTypeStr = dbTypeFromClass(tbl.type().valueClass());

        SB sql = new SB();

        sql.a("CREATE TABLE ").a(tbl.fullTableName()).a(" (")
            .a(KEY_FIELD_NAME).a(' ').a(keyType).a(" NOT NULL");

        sql.a(',').a(VAL_FIELD_NAME).a(' ').a(valTypeStr);

        for (Map.Entry<String, Class<?>> e: tbl.type().fields().entrySet())
            sql.a(',').a(escapeName(e.getKey(), escapeAll)).a(' ').a(dbTypeFromClass(e.getValue()));

        sql.a(')');

        if (log.isDebugEnabled())
            log.debug("Creating DB table with SQL: " + sql);

        GridH2RowDescriptor desc = new RowDescriptor(tbl.type(), schema);

        GridH2Table.Engine.createTable(conn, sql.toString(), desc, tbl, tbl.schema.spaceName);
    }

    /**
     * Gets corresponding DB type from java class.
     *
     * @param cls Java class.
     * @return DB type name.
     */
    private String dbTypeFromClass(Class<?> cls) {
        return DBTypeEnum.fromClass(cls).dBTypeAsString();
    }

    /**
     * Gets table descriptor by value type.
     *
     * @param spaceName Space name.
     * @param type Value type descriptor.
     * @return Table descriptor or {@code null} if not found.
     */
    @Nullable private TableDescriptor tableDescriptor(@Nullable String spaceName, GridQueryTypeDescriptor type) {
        return tableDescriptor(type.name(), spaceName);
    }

    /**
     * Gets table descriptor by type and space names.
     *
     * @param type Type name.
     * @param space Space name.
     * @return Table descriptor.
     */
    @Nullable private TableDescriptor tableDescriptor(String type, @Nullable String space) {
        Schema s = schemas.get(schema(space));

        if (s == null)
            return null;

        return s.tbls.get(type);
    }

    /**
     * Gets collection of table for given schema name.
     *
     * @param schema Schema name.
     * @return Collection of table descriptors.
     */
    private Collection<TableDescriptor> tables(String schema) {
        Schema s = schemas.get(schema);

        if (s == null)
            return Collections.emptySet();

        return s.tbls.values();
    }

    /**
     * Gets database schema from space.
     *
     * @param space Space name.
     * @return Schema name.
     */
    private static String schema(@Nullable String space) {
        if (space == null)
            return "";

        return space;
    }

    /** {@inheritDoc} */
    @Override public void rebuildIndexes(@Nullable String spaceName, GridQueryTypeDescriptor type) {
        TableDescriptor tbl = tableDescriptor(spaceName, type);

        if (tbl == null)
            return;

        if (tbl.schema.offheap != null)
            throw new UnsupportedOperationException("Index rebuilding is not supported when off-heap memory is used");

        tbl.tbl.rebuildIndexes();
    }

    /** {@inheritDoc} */
    @Override public long size(@Nullable String spaceName, GridQueryTypeDescriptor type,
        IndexingQueryFilter filters) throws IgniteCheckedException {
        TableDescriptor tbl = tableDescriptor(spaceName, type);

        if (tbl == null)
            return -1;

        IgniteSpiCloseableIterator<List<?>> iter = queryFields(spaceName,
            "SELECT COUNT(*) FROM " + tbl.fullTableName(), null, null).iterator();

        return ((Number)iter.next().get(0)).longValue();
    }

    /**
     * @return Map query executor.
     */
    public GridMapQueryExecutor mapQueryExecutor() {
        return mapQryExec;
    }

    /**
     * @return Reduce query executor.
     */
    public GridReduceQueryExecutor reduceQueryExecutor() {
        return rdcQryExec;
    }

    /** {@inheritDoc} */
    @SuppressWarnings("NonThreadSafeLazyInitialization")
    @Override public void start(GridKernalContext ctx) throws IgniteCheckedException {
        if (log.isDebugEnabled())
            log.debug("Starting cache query index...");

        System.setProperty("h2.serializeJavaObject", "false");

        if (SysProperties.serializeJavaObject) {
            U.warn(log, "Serialization of Java objects in H2 was enabled.");

            SysProperties.serializeJavaObject = false;
        }

        if (Utils.serializer != null)
            U.warn(log, "Custom H2 serialization is already configured, will override.");

        Utils.serializer = h2Serializer();

        String dbName = (ctx != null ? ctx.localNodeId() : UUID.randomUUID()).toString();

        dbUrl = "jdbc:h2:mem:" + dbName + DB_OPTIONS;

        org.h2.Driver.load();

        try {
            if (getString(IGNITE_H2_DEBUG_CONSOLE) != null) {
                Connection c = DriverManager.getConnection(dbUrl);

                WebServer webSrv = new WebServer();
                Server web = new Server(webSrv, "-webPort", "0");
                web.start();
                String url = webSrv.addSession(c);

                try {
                    Server.openBrowser(url);
                }
                catch (Exception e) {
                    U.warn(log, "Failed to open browser: " + e.getMessage());
                }
            }
        }
        catch (SQLException e) {
            throw new IgniteCheckedException(e);
        }

        if (ctx == null) // This is allowed in some tests.
            marshaller = new JdkMarshaller();
        else {
            this.ctx = ctx;

            nodeId = ctx.localNodeId();
            marshaller = ctx.config().getMarshaller();

            mapQryExec = new GridMapQueryExecutor();
            rdcQryExec = new GridReduceQueryExecutor();

            mapQryExec.start(ctx, this);
            rdcQryExec.start(ctx, this);
        }

//        registerMBean(gridName, this, GridH2IndexingSpiMBean.class); TODO
    }

    /**
     * @return Serializer.
     */
<<<<<<< HEAD
    protected JavaObjectSerializer h2Serializer(boolean p2pEnabled) {
        return p2pEnabled ?
            new JavaObjectSerializer() {
                /** */
                private volatile Map<ClassLoader, Byte> ldr2id = Collections.emptyMap();

                /** */
                private volatile Map<Byte, ClassLoader> id2ldr = Collections.emptyMap();

                /** */
                private byte ldrIdGen = Byte.MIN_VALUE;

                /** */
                private final Lock lock = new ReentrantLock();

                @Override public byte[] serialize(Object obj) throws Exception {
                    ClassLoader ldr = obj.getClass().getClassLoader();

                    Byte ldrId = ldr2id.get(ldr);

                    if (ldrId == null) {
                        lock.lock();

                        try {
                            ldrId = ldr2id.get(ldr);

                            if (ldrId == null) {
                                ldrId = ldrIdGen++;

                                if (id2ldr.containsKey(ldrId)) // Overflow.
                                    throw new IgniteException("Failed to add new peer-to-peer class loader.");

                                Map<Byte, ClassLoader> id2ldr0 = new HashMap<>(id2ldr);
                                Map<ClassLoader, Byte> ldr2id0 = new IdentityHashMap<>(ldr2id);

                                id2ldr0.put(ldrId, ldr);
                                ldr2id0.put(ldr, ldrId);

                                ldr2id = ldr2id0;
                                id2ldr = id2ldr0;
                            }
                        }
                        finally {
                            lock.unlock();
                        }
                    }

                    byte[] bytes = U.toArray(marshaller.marshal(obj));

                    int len = bytes.length;

                    bytes = Arrays.copyOf(bytes, len + 1); // The last byte is for ldrId.

                    bytes[len] = ldrId;

                    return bytes;
                }

                @Override public Object deserialize(byte[] bytes) throws Exception {
                    int last = bytes.length - 1;

                    byte ldrId = bytes[last];

                    ClassLoader ldr = id2ldr.get(ldrId);

                    if (ldr == null)
                        throw new IllegalStateException("Class loader was not found: " + ldrId);

                    bytes = Arrays.copyOf(bytes, last); // Trim the last byte.

                    return marshaller.unmarshal(ByteBuffer.wrap(bytes), ldr);
                }
            } :
            new JavaObjectSerializer() {
=======
    protected JavaObjectSerializer h2Serializer() {
        return new JavaObjectSerializer() {
>>>>>>> e168c633
                @Override public byte[] serialize(Object obj) throws Exception {
                    return U.toArray(marshaller.marshal(obj));
                }

                @Override public Object deserialize(byte[] bytes) throws Exception {
                    return marshaller.unmarshal(ByteBuffer.wrap(bytes), null);
                }
            };
    }

    /**
     * Registers SQL functions.
     *
     * @param schema Schema.
     * @param clss Classes.
     * @throws IgniteCheckedException If failed.
     */
    private void createSqlFunctions(String schema, Class<?>[] clss) throws IgniteCheckedException {
        if (F.isEmpty(clss))
            return;

        for (Class<?> cls : clss) {
            for (Method m : cls.getDeclaredMethods()) {
                QuerySqlFunction ann = m.getAnnotation(QuerySqlFunction.class);

                if (ann != null) {
                    int modifiers = m.getModifiers();

                    if (!Modifier.isStatic(modifiers) || !Modifier.isPublic(modifiers))
                        throw new IgniteCheckedException("Method " + m.getName() + " must be public static.");

                    String alias = ann.alias().isEmpty() ? m.getName() : ann.alias();

                    String clause = "CREATE ALIAS IF NOT EXISTS " + alias + (ann.deterministic() ?
                        " DETERMINISTIC FOR \"" :
                        " FOR \"") +
                        cls.getName() + '.' + m.getName() + '"';

                    executeStatement(schema, clause);
                }
            }
        }
    }

    /** {@inheritDoc} */
    @Override public void stop() throws IgniteCheckedException {
        if (log.isDebugEnabled())
            log.debug("Stopping cache query index...");

//        unregisterMBean(); TODO

        for (Schema schema : schemas.values()) {
            for (TableDescriptor desc : schema.tbls.values()) {
                desc.tbl.close();

                if (desc.luceneIdx != null)
                    U.closeQuiet(desc.luceneIdx);
            }
        }

        executeStatement("INFORMATION_SCHEMA", "SHUTDOWN");

        for (Connection c : conns)
            U.close(c, log);

        conns.clear();
        schemas.clear();

        if (log.isDebugEnabled())
            log.debug("Cache query index stopped.");
    }

    /** {@inheritDoc} */
    @Override public void registerCache(CacheConfiguration<?,?> ccfg) throws IgniteCheckedException {
        String schema = schema(ccfg.getName());

        if (schemas.putIfAbsent(schema, new Schema(ccfg.getName(),
            ccfg.getOffHeapMaxMemory() >= 0 || ccfg.getMemoryMode() == CacheMemoryMode.OFFHEAP_TIERED ?
            new GridUnsafeMemory(0) : null, ccfg)) != null)
            throw new IgniteCheckedException("Cache already registered: " + ccfg.getName());

        createSchema(schema);
        createSqlFunctions(schema, ccfg.getSqlFunctionClasses());
    }

    @Override public void unregisterCache(CacheConfiguration<?, ?> ccfg) {
        String schema = schema(ccfg.getName());

        Schema rmv = schemas.remove(schema);

        if (rmv != null) {
            try {
                dropSchema(schema);
            }
            catch (IgniteCheckedException e) {
                U.error(log, "Failed to drop schema on cache stop (will ignore): " + ccfg.getName(), e);
            }
        }
    }

    /** {@inheritDoc} */
    @Override public IndexingQueryFilter backupFilter() {
        return new IndexingQueryFilter() {
            @Nullable @Override public <K, V> IgniteBiPredicate<K, V> forSpace(String spaceName) {
                final GridCacheAdapter<Object, Object> cache = ctx.cache().internalCache(spaceName);

                if (cache.context().isReplicated() || cache.configuration().getBackups() == 0)
                    return null;

                return new IgniteBiPredicate<K, V>() {
                    @Override public boolean apply(K k, V v) {
                        return cache.context().affinity().primary(ctx.discovery().localNode(), k,
                            AffinityTopologyVersion.NONE);
                    }
                };
            }
        };
    }

    /**
     * Wrapper to store connection and flag is schema set or not.
     */
    private static class ConnectionWrapper {
        /** */
        private Connection conn;

        /** */
        private volatile String schema;

        /**
         * @param conn Connection to use.
         */
        ConnectionWrapper(Connection conn) {
            this.conn = conn;
        }

        /**
         * @return Schema name if schema is set, null otherwise.
         */
        public String schema() {
            return schema;
        }

        /**
         * @param schema Schema name set on this connection.
         */
        public void schema(@Nullable String schema) {
            this.schema = schema;
        }

        /**
         * @return Connection.
         */
        public Connection connection() {
            return conn;
        }

        /** {@inheritDoc} */
        @Override public String toString() {
            return S.toString(ConnectionWrapper.class, this);
        }
    }

    /**
     * Enum that helps to map java types to database types.
     */
    private enum DBTypeEnum {
        /** */
        INT("INT"),

        /** */
        BOOL("BOOL"),

        /** */
        TINYINT("TINYINT"),

        /** */
        SMALLINT("SMALLINT"),

        /** */
        BIGINT("BIGINT"),

        /** */
        DECIMAL("DECIMAL"),

        /** */
        DOUBLE("DOUBLE"),

        /** */
        REAL("REAL"),

        /** */
        TIME("TIME"),

        /** */
        TIMESTAMP("TIMESTAMP"),

        /** */
        DATE("DATE"),

        /** */
        VARCHAR("VARCHAR"),

        /** */
        CHAR("CHAR"),

        /** */
        BINARY("BINARY"),

        /** */
        UUID("UUID"),

        /** */
        ARRAY("ARRAY"),

        /** */
        GEOMETRY("GEOMETRY"),

        /** */
        OTHER("OTHER");

        /** Map of Class to enum. */
        private static final Map<Class<?>, DBTypeEnum> map = new HashMap<>();

        /**
         * Initialize map of DB types.
         */
        static {
            map.put(int.class, INT);
            map.put(Integer.class, INT);
            map.put(boolean.class, BOOL);
            map.put(Boolean.class, BOOL);
            map.put(byte.class, TINYINT);
            map.put(Byte.class, TINYINT);
            map.put(short.class, SMALLINT);
            map.put(Short.class, SMALLINT);
            map.put(long.class, BIGINT);
            map.put(Long.class, BIGINT);
            map.put(BigDecimal.class, DECIMAL);
            map.put(double.class, DOUBLE);
            map.put(Double.class, DOUBLE);
            map.put(float.class, REAL);
            map.put(Float.class, REAL);
            map.put(Time.class, TIME);
            map.put(Timestamp.class, TIMESTAMP);
            map.put(java.util.Date.class, TIMESTAMP);
            map.put(java.sql.Date.class, DATE);
            map.put(char.class, CHAR);
            map.put(Character.class, CHAR);
            map.put(String.class, VARCHAR);
            map.put(UUID.class, UUID);
            map.put(byte[].class, BINARY);
        }

        /** */
        private final String dbType;

        /**
         * Constructs new instance.
         *
         * @param dbType DB type name.
         */
        DBTypeEnum(String dbType) {
            this.dbType = dbType;
        }

        /**
         * Resolves enum by class.
         *
         * @param cls Class.
         * @return Enum value.
         */
        public static DBTypeEnum fromClass(Class<?> cls) {
            DBTypeEnum res = map.get(cls);

            if (res != null)
                return res;

            if (DataType.isGeometryClass(cls))
                return GEOMETRY;

            return cls.isArray() && !cls.getComponentType().isPrimitive() ? ARRAY : OTHER;
        }

        /**
         * Gets DB type name.
         *
         * @return DB type name.
         */
        public String dBTypeAsString() {
            return dbType;
        }

        /** {@inheritDoc} */
        @Override public String toString() {
            return S.toString(DBTypeEnum.class, this);
        }
    }

    /**
     * Information about table in database.
     */
    private class TableDescriptor implements GridH2Table.IndexesFactory {
        /** */
        private final String fullTblName;

        /** */
        private final GridQueryTypeDescriptor type;

        /** */
        private final Schema schema;

        /** */
        private GridH2Table tbl;

        /** */
        private GridLuceneIndex luceneIdx;

        /**
         * @param schema Schema.
         * @param type Type descriptor.
         */
        TableDescriptor(Schema schema, GridQueryTypeDescriptor type) {
            this.type = type;
            this.schema = schema;

            fullTblName = '\"' + IgniteH2Indexing.schema(schema.spaceName) + "\"." +
                escapeName(type.name(), schema.escapeAll());
        }

        /**
         * @return Schema name.
         */
        public String schema() {
            return IgniteH2Indexing.schema(schema.spaceName);
        }

        /**
         * @return Database table name.
         */
        String fullTableName() {
            return fullTblName;
        }

        /**
         * @return Database table name.
         */
        String name() {
            return type.name();
        }

        /**
         * @return Type.
         */
        GridQueryTypeDescriptor type() {
            return type;
        }

        /** {@inheritDoc} */
        @Override public String toString() {
            return S.toString(TableDescriptor.class, this);
        }

        /** {@inheritDoc} */
        @Override public ArrayList<Index> createIndexes(GridH2Table tbl) {
            this.tbl = tbl;

            ArrayList<Index> idxs = new ArrayList<>();

            idxs.add(new GridH2TreeIndex("_key_PK", tbl, true, KEY_COL, VAL_COL, tbl.indexColumn(0, ASCENDING)));

            if (type().valueClass() == String.class) {
                try {
                    luceneIdx = new GridLuceneIndex(ctx, marshaller, schema.offheap, schema.spaceName, type, true);
                }
                catch (IgniteCheckedException e1) {
                    throw new IgniteException(e1);
                }
            }

            for (Map.Entry<String, GridQueryIndexDescriptor> e : type.indexes().entrySet()) {
                String name = e.getKey();
                GridQueryIndexDescriptor idx = e.getValue();

                if (idx.type() == FULLTEXT) {
                    try {
                        luceneIdx = new GridLuceneIndex(ctx, marshaller, schema.offheap, schema.spaceName, type, true);
                    }
                    catch (IgniteCheckedException e1) {
                        throw new IgniteException(e1);
                    }
                }
                else {
                    IndexColumn[] cols = new IndexColumn[idx.fields().size()];

                    int i = 0;

                    boolean escapeAll = schema.escapeAll();

                    for (String field : idx.fields()) {
                        // H2 reserved keywords used as column name is case sensitive.
                        String fieldName = escapeAll ? field : escapeName(field, false).toUpperCase();

                        Column col = tbl.getColumn(fieldName);

                        cols[i++] = tbl.indexColumn(col.getColumnId(), idx.descending(field) ? DESCENDING : ASCENDING);
                    }

                    if (idx.type() == SORTED)
                        idxs.add(new GridH2TreeIndex(name, tbl, false, KEY_COL, VAL_COL, cols));
                    else if (idx.type() == GEO_SPATIAL)
                        idxs.add(createH2SpatialIndex(tbl, name, cols, KEY_COL, VAL_COL));
                    else
                        throw new IllegalStateException();
                }
            }

            return idxs;
        }

        /**
         * @param tbl Table.
         * @param idxName Index name.
         * @param cols Columns.
         * @param keyCol Key column.
         * @param valCol Value column.
         */
        private SpatialIndex createH2SpatialIndex(
            Table tbl,
            String idxName,
            IndexColumn[] cols,
            int keyCol,
            int valCol
        ) {
            String className = "org.apache.ignite.internal.processors.query.h2.opt.GridH2SpatialIndex";

            try {
                Class<?> cls = Class.forName(className);

                Constructor<?> ctor = cls.getConstructor(
                    Table.class,
                    String.class,
                    IndexColumn[].class,
                    int.class,
                    int.class);

                if (!ctor.isAccessible())
                    ctor.setAccessible(true);

                return (SpatialIndex)ctor.newInstance(tbl, idxName, cols, keyCol, valCol);
            }
            catch (Exception e) {
                throw new IgniteException("Failed to instantiate: " + className, e);
            }
        }
    }

    /**
     * Special field set iterator based on database result set.
     */
    private static class FieldsIterator extends GridH2ResultSetIterator<List<?>> {
        /** */
        private static final long serialVersionUID = 0L;

        /**
         * @param data Data.
         * @throws IgniteCheckedException If failed.
         */
        protected FieldsIterator(ResultSet data) throws IgniteCheckedException {
            super(data);
        }

        /** {@inheritDoc} */
        @Override protected List<?> createRow() {
            ArrayList<Object> res = new ArrayList<>(row.length);

            Collections.addAll(res, row);

            return res;
        }
    }

    /**
     * Special key/value iterator based on database result set.
     */
    private static class KeyValIterator<K, V> extends GridH2ResultSetIterator<IgniteBiTuple<K, V>> {
        /** */
        private static final long serialVersionUID = 0L;

        /**
         * @param data Data array.
         * @throws IgniteCheckedException If failed.
         */
        protected KeyValIterator(ResultSet data) throws IgniteCheckedException {
            super(data);
        }

        /** {@inheritDoc} */
        @Override protected IgniteBiTuple<K, V> createRow() {
            K key = (K)row[0];
            V val = (V)row[1];

            return new IgniteBiTuple<>(key, val);
        }
    }

    /**
     * Field descriptor.
     */
    private static class SqlFieldMetadata implements GridQueryFieldMetadata {
        /** */
        private static final long serialVersionUID = 0L;

        /** Schema name. */
        private String schemaName;

        /** Type name. */
        private String typeName;

        /** Name. */
        private String name;

        /** Type. */
        private String type;

        /**
         * Required by {@link Externalizable}.
         */
        public SqlFieldMetadata() {
            // No-op
        }

        /**
         * @param schemaName Schema name.
         * @param typeName Type name.
         * @param name Name.
         * @param type Type.
         */
        SqlFieldMetadata(@Nullable String schemaName, @Nullable String typeName, String name, String type) {
            assert name != null;
            assert type != null;

            this.schemaName = schemaName;
            this.typeName = typeName;
            this.name = name;
            this.type = type;
        }

        /** {@inheritDoc} */
        @Override public String schemaName() {
            return schemaName;
        }

        /** {@inheritDoc} */
        @Override public String typeName() {
            return typeName;
        }

        /** {@inheritDoc} */
        @Override public String fieldName() {
            return name;
        }

        /** {@inheritDoc} */
        @Override public String fieldTypeName() {
            return type;
        }

        /** {@inheritDoc} */
        @Override public void writeExternal(ObjectOutput out) throws IOException {
            U.writeString(out, schemaName);
            U.writeString(out, typeName);
            U.writeString(out, name);
            U.writeString(out, type);
        }

        /** {@inheritDoc} */
        @Override public void readExternal(ObjectInput in) throws IOException, ClassNotFoundException {
            schemaName = U.readString(in);
            typeName = U.readString(in);
            name = U.readString(in);
            type = U.readString(in);
        }

        /** {@inheritDoc} */
        @Override public String toString() {
            return S.toString(SqlFieldMetadata.class, this);
        }
    }

    /**
     * Database schema object.
     */
    private static class Schema {
        /** */
        private static final long serialVersionUID = 0L;

        /** */
        private final String spaceName;

        /** */
        private final GridUnsafeMemory offheap;

        /** */
        private final ConcurrentMap<String, TableDescriptor> tbls = new ConcurrentHashMap8<>();

        /** Cache for deserialized offheap rows. */
        private final CacheLongKeyLIRS<GridH2KeyValueRowOffheap> rowCache;

        /** */
        private final CacheConfiguration<?,?> ccfg;

        /**
         * @param spaceName Space name.
         * @param offheap Offheap memory.
         * @param ccfg Cache configuration.
         */
        private Schema(@Nullable String spaceName, GridUnsafeMemory offheap, CacheConfiguration<?,?> ccfg) {
            this.spaceName = spaceName;
            this.offheap = offheap;
            this.ccfg = ccfg;

            if (offheap != null)
                rowCache = new CacheLongKeyLIRS<>(ccfg.getSqlOnheapRowCacheSize(), 1, 128, 256);
            else
                rowCache = null;
        }

        /**
         * @param tbl Table descriptor.
         */
        public void add(TableDescriptor tbl) {
            if (tbls.putIfAbsent(tbl.name(), tbl) != null)
                throw new IllegalStateException("Table already registered: " + tbl.name());
        }

        /**
         * @return Escape all.
         */
        public boolean escapeAll() {
            return ccfg.isSqlEscapeAll();
        }
    }

    /**
     * Row descriptor.
     */
    private class RowDescriptor implements GridH2RowDescriptor {
        /** */
        private final GridQueryTypeDescriptor type;

        /** */
        private final String[] fields;

        /** */
        private final int[] fieldTypes;

        /** */
        private final int keyType;

        /** */
        private final int valType;

        /** */
        private final Schema schema;

        /** */
        private final GridUnsafeGuard guard;

        /**
         * @param type Type descriptor.
         * @param schema Schema.
         */
        RowDescriptor(GridQueryTypeDescriptor type, Schema schema) {
            assert type != null;
            assert schema != null;

            this.type = type;
            this.schema = schema;

            guard = schema.offheap == null ? null : new GridUnsafeGuard();

            Map<String, Class<?>> allFields = new LinkedHashMap<>();

            allFields.putAll(type.fields());

            fields = allFields.keySet().toArray(new String[allFields.size()]);

            fieldTypes = new int[fields.length];

            Class[] classes = allFields.values().toArray(new Class[fields.length]);

            for (int i = 0; i < fieldTypes.length; i++)
                fieldTypes[i] = DataType.getTypeFromClass(classes[i]);

            keyType = DataType.getTypeFromClass(type.keyClass());
            valType = DataType.getTypeFromClass(type.valueClass());
        }

        /** {@inheritDoc} */
        @Override public GridUnsafeGuard guard() {
            return guard;
        }

        /** {@inheritDoc} */
        @Override public void cache(GridH2KeyValueRowOffheap row) {
            long ptr = row.pointer();

            assert ptr > 0 : ptr;

            schema.rowCache.put(ptr, row);
        }

        /** {@inheritDoc} */
        @Override public void uncache(long ptr) {
            schema.rowCache.remove(ptr);
        }

        /** {@inheritDoc} */
        @Override public GridUnsafeMemory memory() {
            return schema.offheap;
        }

        /** {@inheritDoc} */
        @Override public IgniteH2Indexing owner() {
            return IgniteH2Indexing.this;
        }

        /** {@inheritDoc} */
        @Override public GridH2AbstractKeyValueRow createRow(Object key, @Nullable Object val, long expirationTime)
            throws IgniteCheckedException {
            try {
                return schema.offheap == null ?
                    new GridH2KeyValueRowOnheap(this, key, keyType, val, valType, expirationTime) :
                    new GridH2KeyValueRowOffheap(this, key, keyType, val, valType, expirationTime);
            }
            catch (ClassCastException e) {
                throw new IgniteCheckedException("Failed to convert key to SQL type. " +
                    "Please make sure that you always store each value type with the same key type or disable " +
                    "'defaultIndexFixedTyping' property.", e);
            }
        }

        /** {@inheritDoc} */
        @SuppressWarnings("unchecked")
        @Override public Object readFromSwap(Object key) throws IgniteCheckedException {
            GridCache<Object, ?> cache = ctx.cache().cache(schema.spaceName);

            GridCacheContext cctx = ((GridCacheProxyImpl)cache).context();

            if (cctx.isNear())
                cctx = cctx.near().dht().context();

            GridCacheSwapEntry e = cctx.swap().read(cctx.toCacheKeyObject(key), true, true);

            if (e == null)
                return null;

            CacheObject v = e.value();

            assert v != null : "swap must unmarshall it for us";

            return v.value(cctx.cacheObjectContext(), false);
        }

        /** {@inheritDoc} */
        @Override public int valueType() {
            return valType;
        }

        /** {@inheritDoc} */
        @Override public int fieldsCount() {
            return fields.length;
        }

        /** {@inheritDoc} */
        @Override public int fieldType(int col) {
            return fieldTypes[col];
        }

        /** {@inheritDoc} */
        @Override public Object columnValue(Object key, Object val, int col) {
            try {
                return type.value(fields[col], key, val);
            }
            catch (IgniteCheckedException e) {
                throw DbException.convert(e);
            }
        }

        /** {@inheritDoc} */
        @Override public GridH2KeyValueRowOffheap createPointer(long ptr) {
            GridH2KeyValueRowOffheap row = schema.rowCache.get(ptr);

            if (row != null) {
                assert row.pointer() == ptr : ptr + " " + row.pointer();

                return row;
            }

            return new GridH2KeyValueRowOffheap(this, ptr);
        }
    }
}<|MERGE_RESOLUTION|>--- conflicted
+++ resolved
@@ -1160,85 +1160,8 @@
     /**
      * @return Serializer.
      */
-<<<<<<< HEAD
-    protected JavaObjectSerializer h2Serializer(boolean p2pEnabled) {
-        return p2pEnabled ?
-            new JavaObjectSerializer() {
-                /** */
-                private volatile Map<ClassLoader, Byte> ldr2id = Collections.emptyMap();
-
-                /** */
-                private volatile Map<Byte, ClassLoader> id2ldr = Collections.emptyMap();
-
-                /** */
-                private byte ldrIdGen = Byte.MIN_VALUE;
-
-                /** */
-                private final Lock lock = new ReentrantLock();
-
-                @Override public byte[] serialize(Object obj) throws Exception {
-                    ClassLoader ldr = obj.getClass().getClassLoader();
-
-                    Byte ldrId = ldr2id.get(ldr);
-
-                    if (ldrId == null) {
-                        lock.lock();
-
-                        try {
-                            ldrId = ldr2id.get(ldr);
-
-                            if (ldrId == null) {
-                                ldrId = ldrIdGen++;
-
-                                if (id2ldr.containsKey(ldrId)) // Overflow.
-                                    throw new IgniteException("Failed to add new peer-to-peer class loader.");
-
-                                Map<Byte, ClassLoader> id2ldr0 = new HashMap<>(id2ldr);
-                                Map<ClassLoader, Byte> ldr2id0 = new IdentityHashMap<>(ldr2id);
-
-                                id2ldr0.put(ldrId, ldr);
-                                ldr2id0.put(ldr, ldrId);
-
-                                ldr2id = ldr2id0;
-                                id2ldr = id2ldr0;
-                            }
-                        }
-                        finally {
-                            lock.unlock();
-                        }
-                    }
-
-                    byte[] bytes = U.toArray(marshaller.marshal(obj));
-
-                    int len = bytes.length;
-
-                    bytes = Arrays.copyOf(bytes, len + 1); // The last byte is for ldrId.
-
-                    bytes[len] = ldrId;
-
-                    return bytes;
-                }
-
-                @Override public Object deserialize(byte[] bytes) throws Exception {
-                    int last = bytes.length - 1;
-
-                    byte ldrId = bytes[last];
-
-                    ClassLoader ldr = id2ldr.get(ldrId);
-
-                    if (ldr == null)
-                        throw new IllegalStateException("Class loader was not found: " + ldrId);
-
-                    bytes = Arrays.copyOf(bytes, last); // Trim the last byte.
-
-                    return marshaller.unmarshal(ByteBuffer.wrap(bytes), ldr);
-                }
-            } :
-            new JavaObjectSerializer() {
-=======
     protected JavaObjectSerializer h2Serializer() {
         return new JavaObjectSerializer() {
->>>>>>> e168c633
                 @Override public byte[] serialize(Object obj) throws Exception {
                     return U.toArray(marshaller.marshal(obj));
                 }
