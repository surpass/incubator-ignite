/*
 * Licensed to the Apache Software Foundation (ASF) under one or more
 * contributor license agreements.  See the NOTICE file distributed with
 * this work for additional information regarding copyright ownership.
 * The ASF licenses this file to You under the Apache License, Version 2.0
 * (the "License"); you may not use this file except in compliance with
 * the License.  You may obtain a copy of the License at
 *
 *      http://www.apache.org/licenses/LICENSE-2.0
 *
 * Unless required by applicable law or agreed to in writing, software
 * distributed under the License is distributed on an "AS IS" BASIS,
 * WITHOUT WARRANTIES OR CONDITIONS OF ANY KIND, either express or implied.
 * See the License for the specific language governing permissions and
 * limitations under the License.
 */

package org.apache.ignite.internal.processors.cache.distributed.near;

import org.apache.ignite.*;
import org.apache.ignite.cache.*;
import org.apache.ignite.cluster.*;
import org.apache.ignite.configuration.*;
import org.apache.ignite.internal.util.typedef.*;
import org.apache.ignite.spi.discovery.tcp.*;
import org.apache.ignite.spi.discovery.tcp.ipfinder.*;
import org.apache.ignite.spi.discovery.tcp.ipfinder.vm.*;
import org.apache.ignite.testframework.junits.common.*;

import javax.cache.*;
import java.util.*;

import static org.apache.ignite.cache.CacheAtomicityMode.*;
import static org.apache.ignite.cache.CacheDistributionMode.*;
import static org.apache.ignite.cache.CacheMode.*;
import static org.apache.ignite.cache.CacheWriteSynchronizationMode.*;

/**
 * We have three nodes - A, B and C - and start them in that order. Each node contains NEAR_PARTITIONED transactional
 * cache. Then we immediately put a key which is primary for A, near for B and backup for C. Once key is put, we
 * read it on B. Finally the key is updated again and we ensure that it was updated on the near node B as well. I.e.
 * with this test we ensures that node B is considered as near reader for that key in case put occurred during preload.
 */
public class GridCacheNearReaderPreloadSelfTest extends GridCommonAbstractTest {
    /** Test iterations count. */
    private static final int REPEAT_CNT = 10;

    /** Amopunt of updates on each test iteration. */
    private static final int PUT_CNT = 100;

    /** Cache name. */
    private static final String CACHE_NAME = "cache";

    /** Cache on primary node. */
    private GridCache<Integer, Integer> cache1;

    /** Cache on near node. */
    private GridCache<Integer, Integer> cache2;

    /** Cache on backup node. */
    private GridCache<Integer, Integer> cache3;

    /** {@inheritDoc} */
    @Override protected void afterTest() throws Exception {
        cache1 = null;
        cache2 = null;
        cache3 = null;

        stopAllGrids(true);
    }

    /**
     * Test.
     *
     * @throws Exception If failed.
     */
    public void testNearReaderPreload() throws Exception {
        for (int i = 0; i < REPEAT_CNT; i++) {
            startUp();

            int key = key();

            for (int j = 0; j < PUT_CNT; j++) {
                cache1.put(key, j);

                checkCaches(key, j);
            }

            stopAllGrids(true);
        }
    }

    /**
     * Startup routine.
     *
     * @throws Exception If failed.
     */
    private void startUp() throws Exception {
        TcpDiscoveryIpFinder ipFinder = new TcpDiscoveryVmIpFinder(true);

        Ignite node1 = G.start(dataNode(ipFinder, "node1"));
        Ignite node2 = G.start(dataNode(ipFinder, "node2"));
        Ignite node3 = G.start(dataNode(ipFinder, "node3"));

        info("Node 1: " + node1.cluster().localNode().id());
        info("Node 2: " + node2.cluster().localNode().id());
        info("Node 3: " + node3.cluster().localNode().id());

        cache1 = node1.cache(CACHE_NAME);
        cache2 = node2.cache(CACHE_NAME);
        cache3 = node3.cache(CACHE_NAME);
    }

    /**
     * Create configuration for data node.
     *
     * @param ipFinder IP finder.
     * @param gridName Grid name.
     * @return Configuration for data node.
     * @throws IgniteCheckedException If failed.
     */
    private IgniteConfiguration dataNode(TcpDiscoveryIpFinder ipFinder, String gridName)
        throws Exception {
        CacheConfiguration ccfg = new CacheConfiguration();

        ccfg.setName(CACHE_NAME);
        ccfg.setCacheMode(PARTITIONED);
        ccfg.setAtomicityMode(TRANSACTIONAL);
        ccfg.setDistributionMode(NEAR_PARTITIONED);
        ccfg.setWriteSynchronizationMode(FULL_SYNC);
        ccfg.setBackups(1);

        IgniteConfiguration cfg = getConfiguration(gridName);

        TcpDiscoverySpi spi = new TcpDiscoverySpi();

        spi.setIpFinder(ipFinder);

        cfg.setLocalHost("127.0.0.1");
        cfg.setDiscoverySpi(spi);
        cfg.setCacheConfiguration(ccfg);
        cfg.setIncludeProperties();
        cfg.setRestEnabled(false);

        return cfg;
    }

    /**
     * Get key which will be primary for the first node and backup for the third node.
     *
     * @return Key.
     */
    private Integer key() {
        int key = 0;

        while (true) {
            Collection<ClusterNode> affNodes = cache1.affinity().mapKeyToPrimaryAndBackups(key);

            assert !F.isEmpty(affNodes);

            ClusterNode primaryNode = F.first(affNodes);

            if (F.eq(primaryNode, cache1.gridProjection().ignite().cluster().localNode()) &&
                affNodes.contains(cache3.gridProjection().ignite().cluster().localNode()))
                break;

            key++;
        }

        return key;
    }

    /**
     * Check whether all caches contains expected value for the given key.
     *
     * @param key Key.
     * @param expVal Expected value.
     * @throws Exception If failed.
     */
    private void checkCaches(int key, int expVal) throws Exception {
        checkCache(cache1, key, expVal);
        checkCache(cache2, key, expVal);
        checkCache(cache3, key, expVal);
    }

    /**
     * Check whether provided cache contains expected value for the given key.
     *
     * @param cache Cache.
     * @param key Key.
     * @param expVal Expected value.
     * @throws Exception If failed.
     */
<<<<<<< HEAD
    private void checkCache(CacheProjection<Integer, Integer> cache, int key, int expVal) throws Exception {
        Cache.Entry<Integer, Integer> entry = cache.entry(key);
=======
    private void checkCache(GridCache<Integer, Integer> cache, int key, int expVal) throws Exception {
        CacheEntry<Integer, Integer> entry = cache.entry(key);
>>>>>>> db5e5d36

        assert F.eq(expVal, entry.getValue()) : "Unexpected cache value [key=" + key + ", expected=" + expVal +
            ", actual=" + entry.getValue() + ']';
    }
}<|MERGE_RESOLUTION|>--- conflicted
+++ resolved
@@ -191,13 +191,8 @@
      * @param expVal Expected value.
      * @throws Exception If failed.
      */
-<<<<<<< HEAD
-    private void checkCache(CacheProjection<Integer, Integer> cache, int key, int expVal) throws Exception {
+    private void checkCache(GridCache<Integer, Integer> cache, int key, int expVal) throws Exception {
         Cache.Entry<Integer, Integer> entry = cache.entry(key);
-=======
-    private void checkCache(GridCache<Integer, Integer> cache, int key, int expVal) throws Exception {
-        CacheEntry<Integer, Integer> entry = cache.entry(key);
->>>>>>> db5e5d36
 
         assert F.eq(expVal, entry.getValue()) : "Unexpected cache value [key=" + key + ", expected=" + expVal +
             ", actual=" + entry.getValue() + ']';
