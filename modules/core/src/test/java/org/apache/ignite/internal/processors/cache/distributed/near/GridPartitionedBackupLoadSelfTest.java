/*
 * Licensed to the Apache Software Foundation (ASF) under one or more
 * contributor license agreements.  See the NOTICE file distributed with
 * this work for additional information regarding copyright ownership.
 * The ASF licenses this file to You under the Apache License, Version 2.0
 * (the "License"); you may not use this file except in compliance with
 * the License.  You may obtain a copy of the License at
 *
 *      http://www.apache.org/licenses/LICENSE-2.0
 *
 * Unless required by applicable law or agreed to in writing, software
 * distributed under the License is distributed on an "AS IS" BASIS,
 * WITHOUT WARRANTIES OR CONDITIONS OF ANY KIND, either express or implied.
 * See the License for the specific language governing permissions and
 * limitations under the License.
 */

package org.apache.ignite.internal.processors.cache.distributed.near;

import org.apache.ignite.*;
import org.apache.ignite.cache.*;
import org.apache.ignite.cache.store.*;
import org.apache.ignite.configuration.*;
import org.apache.ignite.spi.discovery.*;
import org.apache.ignite.spi.discovery.tcp.*;
import org.apache.ignite.spi.discovery.tcp.ipfinder.*;
import org.apache.ignite.spi.discovery.tcp.ipfinder.vm.*;
import org.apache.ignite.testframework.junits.common.*;

import javax.cache.configuration.*;
import java.util.*;
import java.util.concurrent.*;
import java.util.concurrent.atomic.*;

import static org.apache.ignite.cache.CacheMode.*;
import static org.apache.ignite.cache.CacheWriteSynchronizationMode.*;

/**
 * Test that persistent store is not used when loading invalidated entry from backup node.
 */
public class GridPartitionedBackupLoadSelfTest extends GridCommonAbstractTest {
    /** */
    private static final TcpDiscoveryIpFinder IP_FINDER = new TcpDiscoveryVmIpFinder(true);

    /** */
    private static final int GRID_CNT = 3;

    /** */
    private final TestStore store = new TestStore();

    /** */
    private final AtomicInteger cnt = new AtomicInteger();

    /** {@inheritDoc} */
    @Override protected IgniteConfiguration getConfiguration(String gridName) throws Exception {
        IgniteConfiguration cfg = super.getConfiguration(gridName);

        cfg.setDiscoverySpi(discoverySpi());
        cfg.setCacheConfiguration(cacheConfiguration());

        return cfg;
    }

    /**
     * @return Discovery SPI.
     */
    private DiscoverySpi discoverySpi() {
        TcpDiscoverySpi spi = new TcpDiscoverySpi();

        spi.setIpFinder(IP_FINDER);

        return spi;
    }

    /**
     * @return Cache configuration.
     */
    @SuppressWarnings("unchecked")
    private CacheConfiguration cacheConfiguration() {
        CacheConfiguration cfg = defaultCacheConfiguration();

        cfg.setCacheMode(PARTITIONED);
        cfg.setBackups(1);
        cfg.setCacheStoreFactory(new FactoryBuilder.SingletonFactory(store));
        cfg.setReadThrough(true);
        cfg.setWriteThrough(true);
        cfg.setLoadPreviousValue(true);
        cfg.setWriteSynchronizationMode(FULL_SYNC);

        return cfg;
    }

    /** {@inheritDoc} */
    @Override protected void beforeTest() throws Exception {
        startGridsMultiThreaded(GRID_CNT);
    }

    /** {@inheritDoc} */
    @Override protected void afterTest() throws Exception {
        stopAllGrids();
    }

    /**
     * @throws Exception If failed.
     */
    public void testBackupLoad() throws Exception {
        grid(0).jcache(null).put(1, 1);

        assert store.get(1) == 1;

        for (int i = 0; i < GRID_CNT; i++) {
            IgniteCache<Integer, Integer> cache = jcache(i);

<<<<<<< HEAD
            Entry<Integer, Integer> entry = cache.entry(1);
=======
            if (grid(i).affinity(null).isBackup(grid(i).localNode(), 1)) {
                assert cache.localPeek(1, CachePeekMode.ONHEAP) == 1;
>>>>>>> b860d362

                assert cache().clearLocally(1);

                assert cache.localPeek(1, CachePeekMode.ONHEAP) == null;

                // Store is called in putx method, so we reset counter here.
                cnt.set(0);

                assert cache.get(1) == 1;

                assert cnt.get() == 0;
            }
        }
    }

    /**
     * Test store.
     */
    private class TestStore extends CacheStoreAdapter<Integer, Integer> {
        /** */
        private Map<Integer, Integer> map = new ConcurrentHashMap<>();

        /** {@inheritDoc} */
        @Override public Integer load(Integer key) {
            cnt.incrementAndGet();

            return null;
        }

        /** {@inheritDoc} */
        @Override public void write(javax.cache.Cache.Entry<? extends Integer, ? extends Integer> e) {
            map.put(e.getKey(), e.getValue());
        }

        /** {@inheritDoc} */
        @Override public void delete(Object key) {
            // No-op
        }

        /**
         * @param key Key.
         * @return Value.
         */
        public Integer get(Integer key) {
            return map.get(key);
        }
    }
}<|MERGE_RESOLUTION|>--- conflicted
+++ resolved
@@ -111,12 +111,8 @@
         for (int i = 0; i < GRID_CNT; i++) {
             IgniteCache<Integer, Integer> cache = jcache(i);
 
-<<<<<<< HEAD
-            Entry<Integer, Integer> entry = cache.entry(1);
-=======
             if (grid(i).affinity(null).isBackup(grid(i).localNode(), 1)) {
                 assert cache.localPeek(1, CachePeekMode.ONHEAP) == 1;
->>>>>>> b860d362
 
                 assert cache().clearLocally(1);
 
