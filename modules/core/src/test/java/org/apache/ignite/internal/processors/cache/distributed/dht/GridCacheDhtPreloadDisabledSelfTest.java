--- conflicted
+++ resolved
@@ -82,13 +82,8 @@
 
         cacheCfg.setCacheMode(PARTITIONED);
         cacheCfg.setWriteSynchronizationMode(CacheWriteSynchronizationMode.FULL_ASYNC);
-<<<<<<< HEAD
         cacheCfg.setRebalanceMode(NONE);
-        cacheCfg.setAffinity(new CacheConsistentHashAffinityFunction(false, partitions));
-=======
-        cacheCfg.setPreloadMode(NONE);
         cacheCfg.setAffinity(new CacheRendezvousAffinityFunction(false, partitions));
->>>>>>> 9b0ba865
         cacheCfg.setBackups(backups);
         cacheCfg.setAtomicityMode(TRANSACTIONAL);
         cacheCfg.setDistributionMode(NEAR_PARTITIONED);
