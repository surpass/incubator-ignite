--- conflicted
+++ resolved
@@ -546,10 +546,7 @@
                     break;
                 }
 
-<<<<<<< HEAD
-=======
                 // TODO: Remove.
->>>>>>> 9c7e1dc1
                 default:
                     throw new IllegalStateException("Failed to process message due to " +
                         "unknown policy, [policy=" + msg.policy() + ']');
@@ -584,9 +581,6 @@
             case DR_POOL:
                 return drPool;
 
-            case DR_POOL:
-                return drPool;
-
             case UTILITY_CACHE_POOL:
                 assert utilityCachePool != null : "Utility cache pool is not configured.";
 
