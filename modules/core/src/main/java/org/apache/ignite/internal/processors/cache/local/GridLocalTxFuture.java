--- conflicted
+++ resolved
@@ -36,16 +36,8 @@
 /**
  * Replicated cache transaction future.
  */
-<<<<<<< HEAD
 final class GridLocalTxFuture<K, V> extends GridFutureAdapter<IgniteInternalTx>
     implements GridCacheMvccFuture<IgniteInternalTx> {
-    /** */
-    private static final long serialVersionUID = 0L;
-
-=======
-final class GridLocalTxFuture<K, V> extends GridFutureAdapter<IgniteInternalTx<K, V>>
-    implements GridCacheMvccFuture<K, V, IgniteInternalTx<K, V>> {
->>>>>>> 1ef545a5
     /** Logger reference. */
     private static final AtomicReference<IgniteLogger> logRef = new AtomicReference<>();
 
@@ -78,13 +70,7 @@
      */
     GridLocalTxFuture(
         GridCacheSharedContext<K, V> cctx,
-<<<<<<< HEAD
         GridLocalTx tx) {
-        super(cctx.kernalContext());
-
-=======
-        GridLocalTx<K, V> tx) {
->>>>>>> 1ef545a5
         assert cctx != null;
         assert tx != null;
 
@@ -127,7 +113,6 @@
     }
 
     /**
-<<<<<<< HEAD
      * @return Lock version.
      */
     GridLocalTx tx() {
@@ -142,8 +127,6 @@
     }
 
     /**
-=======
->>>>>>> 1ef545a5
      * @param e Error.
      */
     void onError(Throwable e) {
