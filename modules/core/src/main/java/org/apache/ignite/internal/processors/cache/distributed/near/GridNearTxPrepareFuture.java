--- conflicted
+++ resolved
@@ -356,22 +356,13 @@
                     }
                 }
                 else {
-<<<<<<< HEAD
-                    topFut.syncNotify(false);
-
-                    topFut.listenAsync(new CI1<IgniteInternalFuture<AffinityTopologyVersion>>() {
+                    topFut.listen(new CI1<IgniteInternalFuture<AffinityTopologyVersion>>() {
                         @Override public void apply(IgniteInternalFuture<AffinityTopologyVersion> t) {
-                            prepare();
-=======
-                    topFut.listen(new CI1<IgniteInternalFuture<Long>>() {
-                        @Override public void apply(IgniteInternalFuture<Long> t) {
                             cctx.kernalContext().closure().runLocalSafe(new GridPlainRunnable() {
-                                @Override
-                                public void run() {
+                                @Override public void run() {
                                     prepare();
                                 }
                             });
->>>>>>> 6c4282a1
                         }
                     });
                 }
@@ -755,17 +746,10 @@
      * @throws IgniteCheckedException If transaction is group-lock and local node is not primary for key.
      * @return Mapping.
      */
-<<<<<<< HEAD
-    private GridDistributedTxMapping<K, V> map(
-        IgniteTxEntry<K, V> entry,
-        AffinityTopologyVersion topVer,
-        GridDistributedTxMapping<K, V> cur,
-=======
     private GridDistributedTxMapping map(
         IgniteTxEntry entry,
-        long topVer,
+        AffinityTopologyVersion topVer,
         GridDistributedTxMapping cur,
->>>>>>> 6c4282a1
         boolean waitLock
     ) throws IgniteCheckedException {
         GridCacheContext cacheCtx = entry.context();
