/*
 * Licensed to the Apache Software Foundation (ASF) under one or more
 * contributor license agreements.  See the NOTICE file distributed with
 * this work for additional information regarding copyright ownership.
 * The ASF licenses this file to You under the Apache License, Version 2.0
 * (the "License"); you may not use this file except in compliance with
 * the License.  You may obtain a copy of the License at
 *
 *      http://www.apache.org/licenses/LICENSE-2.0
 *
 * Unless required by applicable law or agreed to in writing, software
 * distributed under the License is distributed on an "AS IS" BASIS,
 * WITHOUT WARRANTIES OR CONDITIONS OF ANY KIND, either express or implied.
 * See the License for the specific language governing permissions and
 * limitations under the License.
 */

package org.apache.ignite.internal.processors.cache;

import org.apache.ignite.*;
import org.apache.ignite.cache.*;
import org.apache.ignite.cache.eviction.*;
import org.apache.ignite.internal.managers.deployment.*;
import org.apache.ignite.internal.processors.affinity.*;
import org.apache.ignite.internal.processors.cache.distributed.dht.*;
import org.apache.ignite.internal.processors.cache.extras.*;
import org.apache.ignite.internal.processors.cache.query.*;
import org.apache.ignite.internal.processors.cache.transactions.*;
import org.apache.ignite.internal.processors.cache.version.*;
import org.apache.ignite.internal.processors.dr.*;
import org.apache.ignite.internal.util.*;
import org.apache.ignite.internal.util.lang.*;
import org.apache.ignite.internal.util.offheap.unsafe.*;
import org.apache.ignite.internal.util.tostring.*;
import org.apache.ignite.internal.util.typedef.*;
import org.apache.ignite.internal.util.typedef.internal.*;
import org.apache.ignite.lang.*;
import org.jetbrains.annotations.*;

import javax.cache.*;
import javax.cache.expiry.*;
import javax.cache.processor.*;
import java.io.*;
import java.nio.*;
import java.util.*;
import java.util.concurrent.atomic.*;

import static org.apache.ignite.events.EventType.*;
import static org.apache.ignite.internal.processors.dr.GridDrType.*;
import static org.apache.ignite.transactions.TransactionState.*;

/**
 * Adapter for cache entry.
 */
@SuppressWarnings({
    "NonPrivateFieldAccessedInSynchronizedContext", "TooBroadScope", "FieldAccessedSynchronizedAndUnsynchronized"})
public abstract class GridCacheMapEntry implements GridCacheEntryEx {
    /** */
    private static final byte IS_DELETED_MASK = 0x01;

    /** */
    private static final byte IS_UNSWAPPED_MASK = 0x02;

    /** */
    public static final GridCacheAtomicVersionComparator ATOMIC_VER_COMPARATOR = new GridCacheAtomicVersionComparator();

    /**
     * NOTE
     * ====
     * Make sure to recalculate this value any time when adding or removing fields from entry.
     * The size should be count as follows:
     * <ul>
     * <li>Primitives: byte/boolean = 1, short = 2, int/float = 4, long/double = 8</li>
     * <li>References: 8 each</li>
     * <li>Each nested object should be analyzed in the same way as above.</li>
     * </ul>
     */
    // 7 * 8 /*references*/  + 2 * 8 /*long*/  + 1 * 4 /*int*/ + 1 * 1 /*byte*/ = 77
    private static final int SIZE_OVERHEAD = 77 /*entry*/ + 32 /* version */ + 4 * 7 /* key + val */;

    /** Static logger to avoid re-creation. Made static for test purpose. */
    protected static final AtomicReference<IgniteLogger> logRef = new AtomicReference<>();

    /** Logger. */
    protected static volatile IgniteLogger log;

    /** Cache registry. */
    @GridToStringExclude
    protected final GridCacheContext<?, ?> cctx;

    /** Key. */
    @GridToStringInclude
    protected final KeyCacheObject key;

    /** Value. */
    @GridToStringInclude
    protected CacheObject val;

    /** Start version. */
    @GridToStringInclude
    protected final long startVer;

    /** Version. */
    @GridToStringInclude
    protected GridCacheVersion ver;

    /** Next entry in the linked list. */
    @GridToStringExclude
    private volatile GridCacheMapEntry next0;

    /** Next entry in the linked list. */
    @GridToStringExclude
    private volatile GridCacheMapEntry next1;

    /** Key hash code. */
    @GridToStringInclude
    private final int hash;

    /** Off-heap value pointer. */
    protected long valPtr;

    /** Extras */
    @GridToStringInclude
    private GridCacheEntryExtras extras;

    /**
     * Flags:
     * <ul>
     *     <li>Deleted flag - mask {@link #IS_DELETED_MASK}</li>
     *     <li>Unswapped flag - mask {@link #IS_UNSWAPPED_MASK}</li>
     * </ul>
     */
    @GridToStringInclude
    protected byte flags;

    /**
     * @param cctx Cache context.
     * @param key Cache key.
     * @param hash Key hash value.
     * @param val Entry value.
     * @param next Next entry in the linked list.
     * @param ttl Time to live.
     * @param hdrId Header id.
     */
    protected GridCacheMapEntry(GridCacheContext<?, ?> cctx,
        KeyCacheObject key,
        int hash,
        CacheObject val,
        GridCacheMapEntry next,
        long ttl,
        int hdrId)
    {
        if (log == null)
            log = U.logger(cctx.kernalContext(), logRef, GridCacheMapEntry.class);

        key = (KeyCacheObject)cctx.kernalContext().cacheObjects().prepareForCache(key, cctx);

        assert key != null;

        this.key = key;
        this.hash = hash;
        this.cctx = cctx;

        ttlAndExpireTimeExtras(ttl, CU.toExpireTime(ttl));

        val = cctx.kernalContext().cacheObjects().prepareForCache(val, cctx);

        synchronized (this) {
            value(val);
        }

        next(hdrId, next);

        ver = cctx.versions().next();

        startVer = ver.order();
    }

    /** {@inheritDoc} */
    @Override public long startVersion() {
        return startVer;
    }

    /**
     * Sets entry value. If off-heap value storage is enabled, will serialize value to off-heap.
     *
     * @param val Value to store.
     */
    protected void value(@Nullable CacheObject val) {
        assert Thread.holdsLock(this);

        // In case we deal with IGFS cache, count updated data
        if (cctx.cache().isIgfsDataCache() &&
            cctx.kernalContext().igfsHelper().isIgfsBlockKey(key.value(cctx.cacheObjectContext(), false))) {
            int newSize = valueLength0(val, null);
            int oldSize = valueLength0(this.val, (this.val == null && valPtr != 0) ? valueBytes0() : null);

            int delta = newSize - oldSize;

            if (delta != 0 && !cctx.isNear())
                cctx.cache().onIgfsDataSizeChanged(delta);
        }

        if (!isOffHeapValuesOnly()) {
            this.val = val;

            valPtr = 0;
        }
        else {
            try {
                if (cctx.kernalContext().config().isPeerClassLoadingEnabled()) {
                    Object val0 = null;

                    if (val != null && val.type() != CacheObject.TYPE_BYTE_ARR) {
                        val0 = cctx.marshaller().unmarshal(val.valueBytes(cctx.cacheObjectContext()),
                            cctx.deploy().globalLoader());

                        if (val0 != null)
                            cctx.gridDeploy().deploy(val0.getClass(), val0.getClass().getClassLoader());
                    }

                    if (U.p2pLoader(val0)) {
                        cctx.deploy().addDeploymentContext(
                            new GridDeploymentInfoBean((GridDeploymentInfo)val0.getClass().getClassLoader()));
                    }
                }

                GridUnsafeMemory mem = cctx.unsafeMemory();

                assert mem != null;

                if (val != null) {
                    byte type = val.type();

                    valPtr = mem.putOffHeap(valPtr, U.toArray(val.valueBytes(cctx.cacheObjectContext())), type);
                }
                else {
                    mem.removeOffHeap(valPtr);

                    valPtr = 0;
                }
            }
            catch (IgniteCheckedException e) {
                U.error(log, "Failed to deserialize value [entry=" + this + ", val=" + val + ']');

                throw new IgniteException(e);
            }
        }
    }

    /**
     * Isolated method to get length of IGFS block.
     *
     * @param val Value.
     * @param valBytes Value bytes.
     * @return Length of value.
     */
    private int valueLength0(@Nullable CacheObject val, @Nullable IgniteBiTuple<ByteBuffer, Byte> valBytes) {
        byte[] bytes = val != null ? (byte[])val.value(cctx.cacheObjectContext(), false) : null;

        if (bytes != null)
            return bytes.length;

        if (valBytes == null)
            return 0;

        return U.toArray(valBytes.get1()).length - (((valBytes.get2() == CacheObject.TYPE_BYTE_ARR) ? 0 : 6));
    }

    /**
     * @return Value bytes.
     */
    protected CacheObject valueBytesUnlocked() {
        assert Thread.holdsLock(this);

        CacheObject val0 = val;

        if (val0 == null && valPtr != 0) {
            IgniteBiTuple<ByteBuffer, Byte> t = valueBytes0();

            return cctx.cacheObjects().toCacheObject(cctx.cacheObjectContext(), t.get2(), t.get1());
        }

        return val0;
    }

    /** {@inheritDoc} */
    @Override public int memorySize() throws IgniteCheckedException {
        byte[] kb;
        byte[] vb = null;

        int extrasSize;

        synchronized (this) {
            key.prepareMarshal(cctx.cacheObjectContext());

            kb = U.toArray(key.valueBytes(cctx.cacheObjectContext()));

            if (val != null) {
                val.prepareMarshal(cctx.cacheObjectContext());

                vb = U.toArray(val.valueBytes(cctx.cacheObjectContext()));
            }

           extrasSize = extrasSize();
        }

        return SIZE_OVERHEAD + extrasSize + kb.length + (vb == null ? 1 : vb.length);
    }

    /** {@inheritDoc} */
    @Override public boolean isInternal() {
        return key.internal();
    }

    /** {@inheritDoc} */
    @Override public boolean isDht() {
        return false;
    }

    /** {@inheritDoc} */
    @Override public boolean isLocal() {
        return false;
    }

    /** {@inheritDoc} */
    @Override public boolean isNear() {
        return false;
    }

    /** {@inheritDoc} */
    @Override public boolean isReplicated() {
        return false;
    }

    /** {@inheritDoc} */
    @Override public boolean detached() {
        return false;
    }

    /** {@inheritDoc} */
    @Override public <K, V> GridCacheContext<K, V> context() {
        return (GridCacheContext<K, V>)cctx;
    }

    /** {@inheritDoc} */
    @Override public boolean isNew() throws GridCacheEntryRemovedException {
        assert Thread.holdsLock(this);

        checkObsolete();

        return isStartVersion();
    }

    /** {@inheritDoc} */
    @Override public synchronized boolean isNewLocked() throws GridCacheEntryRemovedException {
        checkObsolete();

        return isStartVersion();
    }

    /**
     * @return {@code True} if start version.
     */
    public boolean isStartVersion() {
        return ver.nodeOrder() == cctx.localNode().order() && ver.order() == startVer;
    }

    /** {@inheritDoc} */
    @Override public boolean valid(AffinityTopologyVersion topVer) {
        return true;
    }

    /** {@inheritDoc} */
    @Override public int partition() {
        return 0;
    }

    /** {@inheritDoc} */
    @Override public boolean partitionValid() {
        return true;
    }

    /** {@inheritDoc} */
    @Nullable @Override public GridCacheEntryInfo info() {
        GridCacheEntryInfo info = null;

        long time = U.currentTimeMillis();

        synchronized (this) {
            if (!obsolete()) {
                info = new GridCacheEntryInfo();

                info.key(key);
                info.cacheId(cctx.cacheId());

                long expireTime = expireTimeExtras();

                boolean expired = expireTime != 0 && expireTime <= time;

                info.ttl(ttlExtras());
                info.expireTime(expireTime);
                info.version(ver);
                info.setNew(isStartVersion());
                info.setDeleted(deletedUnlocked());

                if (!expired)
                    info.value(valueBytesUnlocked());
            }
        }

        return info;
    }

    /** {@inheritDoc} */
    @Override public CacheObject unswap() throws IgniteCheckedException {
        return unswap(true);
    }

    /**
     * Unswaps an entry.
     *
     * @param needVal If {@code false} then do not to deserialize value during unswap.
     * @return Value.
     * @throws IgniteCheckedException If failed.
     */
    @Nullable @Override public CacheObject unswap(boolean needVal) throws IgniteCheckedException {
        boolean swapEnabled = cctx.swap().swapEnabled();

        if (!swapEnabled && !cctx.isOffHeapEnabled())
            return null;

        synchronized (this) {
            if (isStartVersion() && ((flags & IS_UNSWAPPED_MASK) == 0)) {
                GridCacheSwapEntry e;

                if (cctx.offheapTiered()) {
                    e = cctx.swap().readOffheapPointer(this);

                    if (e != null) {
                        if (e.offheapPointer() > 0) {
                            valPtr = e.offheapPointer();

                            if (needVal) {
                                CacheObject val = cctx.fromOffheap(valPtr, false);

                                e.value(val);
                            }
                        }
                        else // Read from swap.
                            valPtr = 0;
                    }
                }
                else
                    e = detached() ? cctx.swap().read(this, true, true, true) : cctx.swap().readAndRemove(this);

                if (log.isDebugEnabled())
                    log.debug("Read swap entry [swapEntry=" + e + ", cacheEntry=" + this + ']');

                flags |= IS_UNSWAPPED_MASK;

                // If there is a value.
                if (e != null) {
                    long delta = e.expireTime() == 0 ? 0 : e.expireTime() - U.currentTimeMillis();

                    if (delta >= 0) {
                        CacheObject val = e.value();

                        val = cctx.kernalContext().cacheObjects().prepareForCache(val, cctx);

                        // Set unswapped value.
                        update(val, e.expireTime(), e.ttl(), e.version());

                        // Must update valPtr again since update() will reset it.
                        if (cctx.offheapTiered() && e.offheapPointer() > 0)
                            valPtr = e.offheapPointer();

                        return val;
                    }
                    else
                        clearIndex(e.value());
                }
            }
        }

        return null;
    }

    /**
     * @throws IgniteCheckedException If failed.
     */
    private void swap() throws IgniteCheckedException {
        if (cctx.isSwapOrOffheapEnabled() && !deletedUnlocked() && hasValueUnlocked() && !detached()) {
            assert Thread.holdsLock(this);

            long expireTime = expireTimeExtras();

            if (expireTime > 0 && U.currentTimeMillis() >= expireTime) { // Don't swap entry if it's expired.
                // Entry might have been updated.
                if (cctx.offheapTiered()) {
                    cctx.swap().removeOffheap(key);

                    valPtr = 0;
                }

                return;
            }

            if (val == null && cctx.offheapTiered() && valPtr != 0) {
                if (log.isDebugEnabled())
                    log.debug("Value did not change, skip write swap entry: " + this);

                if (cctx.swap().offheapEvictionEnabled())
                    cctx.swap().enableOffheapEviction(key());

                return;
            }

            IgniteUuid valClsLdrId = null;

            if (val != null) {
                valClsLdrId = cctx.deploy().getClassLoaderId(
                    val.value(cctx.cacheObjectContext(), false).getClass().getClassLoader());
            }

            IgniteBiTuple<ByteBuffer, Byte> valBytes = valueBytes0();

            cctx.swap().write(key(),
                valBytes.get1(),
                valBytes.get2(),
                ver,
                ttlExtras(),
                expireTime,
                cctx.deploy().getClassLoaderId(U.detectObjectClassLoader(key.value(cctx.cacheObjectContext(), false))),
                valClsLdrId);

            if (log.isDebugEnabled())
                log.debug("Wrote swap entry: " + this);
        }
    }

    /**
     * @return Value bytes and flag indicating whether value is byte array.
     */
    // TODO: IGNITE-471 - Switch to other class here???
    protected IgniteBiTuple<ByteBuffer, Byte> valueBytes0() {
        assert Thread.holdsLock(this);

        if (valPtr != 0) {
            assert isOffHeapValuesOnly() || cctx.offheapTiered();

            IgniteBiTuple<byte[], Byte> t = cctx.unsafeMemory().get(valPtr);

            return F.t(ByteBuffer.wrap(t.get1()), t.get2());
        }
        else {
            assert val != null;

            try {
                ByteBuffer bytes = val.valueBytes(cctx.cacheObjectContext());

                return new IgniteBiTuple<>(bytes, val.type());
            }
            catch (IgniteCheckedException e) {
                throw new IgniteException(e);
            }
        }
    }

    /**
     * @throws IgniteCheckedException If failed.
     */
    protected final void releaseSwap() throws IgniteCheckedException {
        if (cctx.isSwapOrOffheapEnabled()) {
            synchronized (this){
                cctx.swap().remove(key());
            }

            if (log.isDebugEnabled())
                log.debug("Removed swap entry [entry=" + this + ']');
        }
    }

    /**
     * @param tx Transaction.
     * @param key Key.
     * @param reload flag.
     * @param subjId Subject ID.
     * @param taskName Task name.
     * @return Read value.
     * @throws IgniteCheckedException If failed.
     */
    @SuppressWarnings({"RedundantTypeArguments"})
    @Nullable protected Object readThrough(@Nullable IgniteInternalTx tx, KeyCacheObject key, boolean reload, UUID subjId,
        String taskName) throws IgniteCheckedException {
        return cctx.store().loadFromStore(tx, key);
    }

    /** {@inheritDoc} */
    @Nullable @Override public final CacheObject innerGet(@Nullable IgniteInternalTx tx,
        boolean readSwap,
        boolean readThrough,
        boolean failFast,
        boolean unmarshal,
        boolean updateMetrics,
        boolean evt,
        boolean tmp,
        UUID subjId,
        Object transformClo,
        String taskName,
        @Nullable IgniteCacheExpiryPolicy expirePlc)
        throws IgniteCheckedException, GridCacheEntryRemovedException {
        return innerGet0(tx,
            readSwap,
            readThrough,
            evt,
            unmarshal,
            updateMetrics,
            tmp,
            subjId,
            transformClo,
            taskName,
            expirePlc);
    }

    /** {@inheritDoc} */
    @SuppressWarnings({"unchecked", "RedundantTypeArguments", "TooBroadScope"})
    private CacheObject innerGet0(IgniteInternalTx tx,
        boolean readSwap,
        boolean readThrough,
        boolean evt,
        boolean unmarshal,
        boolean updateMetrics,
        boolean tmp,
        UUID subjId,
        Object transformClo,
        String taskName,
        @Nullable IgniteCacheExpiryPolicy expiryPlc)
        throws IgniteCheckedException, GridCacheEntryRemovedException {
        // Disable read-through if there is no store.
        if (readThrough && !cctx.readThrough())
            readThrough = false;

        GridCacheMvccCandidate owner;

        CacheObject old;
        CacheObject ret = null;

        GridCacheVersion startVer;

        boolean expired = false;

        CacheObject expiredVal = null;

        boolean hasOldBytes;

        synchronized (this) {
            checkObsolete();

            // Cache version for optimistic check.
            startVer = ver;

            GridCacheMvcc mvcc = mvccExtras();

            owner = mvcc == null ? null : mvcc.anyOwner();

            double delta;

            long expireTime = expireTimeExtras();

            if (expireTime > 0) {
                delta = expireTime - U.currentTimeMillis();

                if (log.isDebugEnabled())
                    log.debug("Checked expiration time for entry [timeLeft=" + delta + ", entry=" + this + ']');

                if (delta <= 0)
                    expired = true;
            }

            CacheObject val = this.val;

            hasOldBytes = valPtr != 0;

            if ((unmarshal || isOffHeapValuesOnly()) && !expired && val == null && hasOldBytes)
                val = rawGetOrUnmarshalUnlocked(tmp);

            boolean valid = valid(tx != null ? tx.topologyVersion() : cctx.affinity().affinityTopologyVersion());

            // Attempt to load from swap.
            if (val == null && !hasOldBytes && readSwap) {
                // Only promote when loading initial state.
                if (isNew() || !valid) {
                    // If this entry is already expired (expiration time was too low),
                    // we simply remove from swap and clear index.
                    if (expired) {
                        releaseSwap();

                        // Previous value is guaranteed to be null
                        clearIndex(null);
                    }
                    else {
                        // Read and remove swap entry.
                        if (tmp) {
                            unswap(false);

                            val = rawGetOrUnmarshalUnlocked(true);
                        }
                        else
                            val = unswap();

                        // Recalculate expiration after swap read.
                        if (expireTime > 0) {
                            delta = expireTime - U.currentTimeMillis();

                            if (log.isDebugEnabled())
                                log.debug("Checked expiration time for entry [timeLeft=" + delta +
                                    ", entry=" + this + ']');

                            if (delta <= 0)
                                expired = true;
                        }
                    }
                }
            }

            old = expired || !valid ? null : val;

            if (expired) {
                expiredVal = val;

                value(null);
            }

            if (old == null && !hasOldBytes) {
                if (updateMetrics && cctx.cache().configuration().isStatisticsEnabled())
                    cctx.cache().metrics0().onRead(false);
            }
            else {
                if (updateMetrics && cctx.cache().configuration().isStatisticsEnabled())
                    cctx.cache().metrics0().onRead(true);

                // Set retVal here for event notification.
                ret = old;
            }

            if (evt && expired) {
                if (cctx.events().isRecordable(EVT_CACHE_OBJECT_EXPIRED)) {
                    cctx.events().addEvent(partition(),
                        key,
                        tx,
                        owner,
                        EVT_CACHE_OBJECT_EXPIRED,
                        null,
                        false,
                        expiredVal,
                        expiredVal != null || hasOldBytes,
                        subjId,
                        null,
                        taskName);
                }

                cctx.continuousQueries().onEntryExpired(this, key, expiredVal);

                // No more notifications.
                evt = false;
            }

            if (evt && !expired && cctx.events().isRecordable(EVT_CACHE_OBJECT_READ)) {
                cctx.events().addEvent(partition(), key, tx, owner, EVT_CACHE_OBJECT_READ, ret, ret != null, old,
                    hasOldBytes || old != null, subjId,
                    transformClo != null ? transformClo.getClass().getName() : null, taskName);

                // No more notifications.
                evt = false;
            }

            if (ret != null && expiryPlc != null)
                updateTtl(expiryPlc);
        }

        if (ret != null)
            // If return value is consistent, then done.
            return ret;

        boolean loadedFromStore = false;

        if (ret == null && readThrough) {
            IgniteInternalTx tx0 = null;

            if (tx != null && tx.local()) {
                if (cctx.isReplicated() || cctx.isColocated() || tx.near())
                    tx0 = tx;
                else if (tx.dht()) {
                    GridCacheVersion ver = tx.nearXidVersion();

                    tx0 = cctx.dht().near().context().tm().tx(ver);
                }
            }

            Object storeVal = readThrough(tx0, key, false, subjId, taskName);

            ret = cctx.toCacheObject(storeVal);

            loadedFromStore = true;
        }

        synchronized (this) {
            long ttl = ttlExtras();

            // If version matched, set value.
            if (startVer.equals(ver)) {
                if (ret != null) {
                    // Detach value before index update.
                    ret = cctx.kernalContext().cacheObjects().prepareForCache(ret, cctx);

                    GridCacheVersion nextVer = nextVersion();

                    CacheObject prevVal = rawGetOrUnmarshalUnlocked(false);

                    long expTime = CU.toExpireTime(ttl);

                    if (loadedFromStore)
                        // Update indexes before actual write to entry.
                        updateIndex(ret, expTime, nextVer, prevVal);

                    boolean hadValPtr = valPtr != 0;

                    // Don't change version for read-through.
                    update(ret, expTime, ttl, nextVer);

                    if (hadValPtr && cctx.offheapTiered())
                        cctx.swap().removeOffheap(key);

                    if (cctx.deferredDelete() && deletedUnlocked() && !isInternal() && !detached())
                        deletedUnlocked(false);
                }

                if (evt && cctx.events().isRecordable(EVT_CACHE_OBJECT_READ))
                    cctx.events().addEvent(partition(), key, tx, owner, EVT_CACHE_OBJECT_READ, ret, ret != null,
                        old, hasOldBytes, subjId, transformClo != null ? transformClo.getClass().getName() : null,
                        taskName);
            }
        }

        return ret;
    }

    /** {@inheritDoc} */
    @SuppressWarnings({"unchecked", "TooBroadScope"})
    @Nullable @Override public final CacheObject innerReload()
        throws IgniteCheckedException, GridCacheEntryRemovedException {
        CU.checkStore(cctx);

        GridCacheVersion startVer;

        boolean wasNew;

        synchronized (this) {
            checkObsolete();

            // Cache version for optimistic check.
            startVer = ver;

            wasNew = isNew();
        }

        String taskName = cctx.kernalContext().job().currentTaskName();

        // Check before load.
        CacheObject ret = cctx.toCacheObject(readThrough(null, key, true, cctx.localNodeId(), taskName));

        boolean touch = false;

        try {
            synchronized (this) {
                long ttl = ttlExtras();

                // Generate new version.
                GridCacheVersion nextVer = cctx.versions().nextForLoad(ver);

                // If entry was loaded during read step.
                if (wasNew && !isNew())
                    // Map size was updated on entry creation.
                    return ret;

                // If version matched, set value.
                if (startVer.equals(ver)) {
                    releaseSwap();

                    CacheObject old = rawGetOrUnmarshalUnlocked(false);

                    long expTime = CU.toExpireTime(ttl);

                    // Detach value before index update.
                    ret = cctx.kernalContext().cacheObjects().prepareForCache(ret, cctx);

                    // Update indexes.
                    if (ret != null) {
                        updateIndex(ret, expTime, nextVer, old);

                        if (cctx.deferredDelete() && !isInternal() && !detached() && deletedUnlocked())
                            deletedUnlocked(false);
                    }
                    else {
                        clearIndex(old);

                        if (cctx.deferredDelete() && !isInternal() && !detached() && !deletedUnlocked())
                            deletedUnlocked(true);
                    }

                    update(ret, expTime, ttl, nextVer);

                    touch = true;

                    // If value was set - return, otherwise try again.
                    return ret;
                }
            }

            touch = true;

            return ret;
        }
        finally {
            if (touch)
                cctx.evicts().touch(this, cctx.affinity().affinityTopologyVersion());
        }
    }

    /**
     * @param nodeId Node ID.
     */
    protected void recordNodeId(UUID nodeId, AffinityTopologyVersion topVer) {
        // No-op.
    }

    /** {@inheritDoc} */
    @Override public final GridCacheUpdateTxResult innerSet(
        @Nullable IgniteInternalTx tx,
        UUID evtNodeId,
        UUID affNodeId,
        CacheObject val,
        boolean writeThrough,
        boolean retval,
        long ttl,
        boolean evt,
        boolean metrics,
        AffinityTopologyVersion topVer,
        CacheEntryPredicate[] filter,
        GridDrType drType,
        long drExpireTime,
        @Nullable GridCacheVersion explicitVer,
        @Nullable UUID subjId,
        String taskName
    ) throws IgniteCheckedException, GridCacheEntryRemovedException {
        CacheObject old;

        boolean valid = valid(tx != null ? tx.topologyVersion() : topVer);

        // Lock should be held by now.
        if (!cctx.isAll(this, filter))
            return new GridCacheUpdateTxResult(false, null);

        final GridCacheVersion newVer;

        boolean intercept = cctx.config().getInterceptor() != null;

        Object key0 = null;
        Object val0 = null;

        synchronized (this) {
            checkObsolete();

            if (cctx.kernalContext().config().isCacheSanityCheckEnabled()) {
                if (tx != null && tx.groupLock())
                    groupLockSanityCheck(tx);
                else
                    assert tx == null || (!tx.local() && tx.onePhaseCommit()) || tx.ownsLock(this) :
                        "Transaction does not own lock for update [entry=" + this + ", tx=" + tx + ']';
            }

            // Load and remove from swap if it is new.
            boolean startVer = isStartVersion();

            if (startVer)
                unswap(retval);

            newVer = explicitVer != null ? explicitVer : tx == null ?
                nextVersion() : tx.writeVersion();

            assert newVer != null : "Failed to get write version for tx: " + tx;

            old = (retval || intercept) ? rawGetOrUnmarshalUnlocked(!retval) : this.val;

            if (intercept) {
                val0 = CU.value(val, cctx, false);

                CacheLazyEntry e = new CacheLazyEntry(cctx, key, old);

                Object interceptorVal = cctx.config().getInterceptor().onBeforePut(new CacheLazyEntry(cctx, key, old),
                    val0);

                key0 = e.key();

                if (interceptorVal == null)
                    return new GridCacheUpdateTxResult(false, (CacheObject)cctx.unwrapTemporary(old));
                else if (interceptorVal != val0)
                    val0 = cctx.unwrapTemporary(interceptorVal);

                    val = cctx.toCacheObject(val0);
            }

            // Determine new ttl and expire time.
            long expireTime;

            if (drExpireTime >= 0) {
                assert ttl >= 0 : ttl;

                expireTime = drExpireTime;
            }
            else {
                if (ttl == -1L) {
                    ttl = ttlExtras();
                    expireTime = expireTimeExtras();
                }
                else
                    expireTime = CU.toExpireTime(ttl);
            }

            assert ttl >= 0 : ttl;
            assert expireTime >= 0 : expireTime;

            // Detach value before index update.
            val = cctx.kernalContext().cacheObjects().prepareForCache(val, cctx);

            // Update index inside synchronization since it can be updated
            // in load methods without actually holding entry lock.
            if (val != null) {
                updateIndex(val, expireTime, newVer, old);

                if (cctx.deferredDelete() && deletedUnlocked() && !isInternal() && !detached())
                    deletedUnlocked(false);
            }

            update(val, expireTime, ttl, newVer);

            drReplicate(drType, val, newVer);

            recordNodeId(affNodeId, topVer);

            if (metrics && cctx.cache().configuration().isStatisticsEnabled())
                cctx.cache().metrics0().onWrite();

            if (evt && newVer != null && cctx.events().isRecordable(EVT_CACHE_OBJECT_PUT)) {
                CacheObject evtOld = cctx.unwrapTemporary(old);

                cctx.events().addEvent(partition(),
                    key,
                    evtNodeId,
                    tx == null ? null : tx.xid(),
                    newVer,
                    EVT_CACHE_OBJECT_PUT,
                    val,
                    val != null,
                    evtOld,
                    evtOld != null || hasValueUnlocked(),
                    subjId, null, taskName);
            }

            if (cctx.isLocal() || cctx.isReplicated() || (tx != null && tx.local() && !isNear()))
                cctx.continuousQueries().onEntryUpdated(this, key, val, old, false);

            cctx.dataStructures().onEntryUpdated(key, false);
        }

        if (log.isDebugEnabled())
            log.debug("Updated cache entry [val=" + val + ", old=" + old + ", entry=" + this + ']');

        // Persist outside of synchronization. The correctness of the
        // value will be handled by current transaction.
        if (writeThrough)
            cctx.store().putToStore(tx, keyValue(false), CU.value(val, cctx, false), newVer);

        if (intercept)
            cctx.config().getInterceptor().onAfterPut(new CacheLazyEntry(cctx, key, key0, val, val0));

        return valid ? new GridCacheUpdateTxResult(true, retval ? old : null) :
            new GridCacheUpdateTxResult(false, null);
    }

    /**
     * @param cpy Copy flag.
     * @return Key value.
     */
    protected Object keyValue(boolean cpy) {
        return key.value(cctx.cacheObjectContext(), cpy);
    }

    /** {@inheritDoc} */
    @Override public final GridCacheUpdateTxResult innerRemove(
        @Nullable IgniteInternalTx tx,
        UUID evtNodeId,
        UUID affNodeId,
        boolean writeThrough,
        boolean retval,
        boolean evt,
        boolean metrics,
        AffinityTopologyVersion topVer,
        CacheEntryPredicate[] filter,
        GridDrType drType,
        @Nullable GridCacheVersion explicitVer,
        @Nullable UUID subjId,
        String taskName
    ) throws IgniteCheckedException, GridCacheEntryRemovedException {
        assert cctx.transactional();

        CacheObject old;

        GridCacheVersion newVer;

        boolean valid = valid(tx != null ? tx.topologyVersion() : topVer);

        // Lock should be held by now.
        if (!cctx.isAll(this, filter))
            return new GridCacheUpdateTxResult(false, null);

        GridCacheVersion obsoleteVer = null;

        boolean intercept = cctx.config().getInterceptor() != null;

        IgniteBiTuple<Boolean, Object> interceptRes = null;

        Cache.Entry entry0 = null;

        synchronized (this) {
            checkObsolete();

            if (tx != null && tx.groupLock() && cctx.kernalContext().config().isCacheSanityCheckEnabled())
                groupLockSanityCheck(tx);
            else
                assert tx == null || (!tx.local() && tx.onePhaseCommit()) || tx.ownsLock(this) :
                    "Transaction does not own lock for remove[entry=" + this + ", tx=" + tx + ']';

            boolean startVer = isStartVersion();

            if (startVer) {
                // Release swap.
                releaseSwap();
            }

            newVer = explicitVer != null ? explicitVer : tx == null ? nextVersion() : tx.writeVersion();

            old = (retval || intercept) ? rawGetOrUnmarshalUnlocked(!retval) : val;

            if (intercept) {
                entry0 = new CacheLazyEntry(cctx, key, old);

                interceptRes = cctx.config().getInterceptor().onBeforeRemove(entry0);

                if (cctx.cancelRemove(interceptRes)) {
                    CacheObject ret = cctx.toCacheObject(cctx.unwrapTemporary(interceptRes.get2()));

                    return new GridCacheUpdateTxResult(false, ret);
                }
            }

            if (old == null)
                old = saveValueForIndexUnlocked();

            // Clear indexes inside of synchronization since indexes
            // can be updated without actually holding entry lock.
            clearIndex(old);

            boolean hadValPtr = valPtr != 0;

            update(null, 0, 0, newVer);

            if (cctx.offheapTiered() && hadValPtr) {
                boolean rmv = cctx.swap().removeOffheap(key);

                assert rmv;
            }

            if (cctx.deferredDelete() && !detached() && !isInternal()) {
                if (!deletedUnlocked()) {
                    deletedUnlocked(true);

                    if (tx != null) {
                        GridCacheMvcc mvcc = mvccExtras();

                        if (mvcc == null || mvcc.isEmpty(tx.xidVersion()))
                            clearReaders();
                        else
                            clearReader(tx.originatingNodeId());
                    }
                }
            }

            drReplicate(drType, null, newVer);

            if (metrics && cctx.cache().configuration().isStatisticsEnabled())
                cctx.cache().metrics0().onRemove();

            if (tx == null)
                obsoleteVer = newVer;
            else {
                // Only delete entry if the lock is not explicit.
                if (tx.groupLock() || lockedBy(tx.xidVersion()))
                    obsoleteVer = tx.xidVersion();
                else if (log.isDebugEnabled())
                    log.debug("Obsolete version was not set because lock was explicit: " + this);
            }

            if (evt && newVer != null && cctx.events().isRecordable(EVT_CACHE_OBJECT_REMOVED)) {
                CacheObject evtOld = cctx.unwrapTemporary(old);

                cctx.events().addEvent(partition(),
                    key,
                    evtNodeId,
                    tx == null ? null : tx.xid(), newVer,
                    EVT_CACHE_OBJECT_REMOVED,
                    null,
                    false,
                    evtOld,
                    evtOld != null || hasValueUnlocked(),
                    subjId,
                    null,
                    taskName);
            }

            if (cctx.isLocal() || cctx.isReplicated() || (tx != null && tx.local() && !isNear()))
                cctx.continuousQueries().onEntryUpdated(this, key, null, old, false);

            cctx.dataStructures().onEntryUpdated(key, true);
        }

        // Persist outside of synchronization. The correctness of the
        // value will be handled by current transaction.
        if (writeThrough)
            cctx.store().removeFromStore(tx, keyValue(false));

        if (!cctx.deferredDelete()) {
            boolean marked = false;

            synchronized (this) {
                // If entry is still removed.
                if (newVer == ver) {
                    if (obsoleteVer == null || !(marked = markObsolete0(obsoleteVer, true))) {
                        if (log.isDebugEnabled())
                            log.debug("Entry could not be marked obsolete (it is still used): " + this);
                    }
                    else {
                        recordNodeId(affNodeId, topVer);

                        // If entry was not marked obsolete, then removed lock
                        // will be registered whenever removeLock is called.
                        cctx.mvcc().addRemoved(cctx, obsoleteVer);

                        if (log.isDebugEnabled())
                            log.debug("Entry was marked obsolete: " + this);
                    }
                }
            }

            if (marked)
                onMarkedObsolete();
        }

        if (intercept)
            cctx.config().getInterceptor().onAfterRemove(entry0);

        if (valid) {
            CacheObject ret;

            if (interceptRes != null)
                ret = cctx.toCacheObject(cctx.unwrapTemporary(interceptRes.get2()));
            else
                ret = old;

            return new GridCacheUpdateTxResult(true, ret);
        }
        else
            return new GridCacheUpdateTxResult(false, null);
    }

    /** {@inheritDoc} */
    @SuppressWarnings("unchecked")
    @Override public GridTuple3<Boolean, Object, EntryProcessorResult<Object>> innerUpdateLocal(
        GridCacheVersion ver,
        GridCacheOperation op,
        @Nullable Object writeObj,
        @Nullable Object[] invokeArgs,
        boolean writeThrough,
        boolean retval,
        @Nullable ExpiryPolicy expiryPlc,
        boolean evt,
        boolean metrics,
        @Nullable CacheEntryPredicate[] filter,
        boolean intercept,
        @Nullable UUID subjId,
        String taskName
    ) throws IgniteCheckedException, GridCacheEntryRemovedException {
        assert cctx.isLocal() && cctx.atomic();

        CacheObject old;

        boolean res = true;

        IgniteBiTuple<Boolean, ?> interceptorRes = null;

        EntryProcessorResult<Object> invokeRes = null;

        synchronized (this) {
            boolean needVal = retval || intercept || op == GridCacheOperation.TRANSFORM || !F.isEmpty(filter);

            checkObsolete();

            // Load and remove from swap if it is new.
            if (isNew())
                unswap(retval);

            // Possibly get old value form store.
            old = needVal ? rawGetOrUnmarshalUnlocked(!retval) : val;

            boolean readThrough = false;

            Object old0 = null;

            if (needVal && old == null &&
                (cctx.readThrough() && (op == GridCacheOperation.TRANSFORM || cctx.loadPreviousValue()))) {
                    old0 = readThrough(null, key, false, subjId, taskName);

                old = cctx.toCacheObject(old0);

                long ttl = CU.TTL_ETERNAL;
                long expireTime = CU.EXPIRE_TIME_ETERNAL;

                if (expiryPlc != null && old != null) {
                    ttl = CU.toTtl(expiryPlc.getExpiryForCreation());

                    if (ttl == CU.TTL_ZERO) {
                        ttl = CU.TTL_MINIMUM;
                        expireTime = CU.expireTimeInPast();
                    }
                    else if (ttl == CU.TTL_NOT_CHANGED)
                        ttl = CU.TTL_ETERNAL;
                    else
                        expireTime = CU.toExpireTime(ttl);
                }

                // Detach value before index update.
                old = cctx.kernalContext().cacheObjects().prepareForCache(old, cctx);

                if (old != null)
                    updateIndex(old, expireTime, ver, null);
                else
                    clearIndex(null);

                update(old, expireTime, ttl, ver);
            }

            // Apply metrics.
            if (metrics && cctx.cache().configuration().isStatisticsEnabled() && needVal) {
                // PutIfAbsent methods mustn't update hit/miss statistics
                if (op != GridCacheOperation.UPDATE || F.isEmpty(filter) || !cctx.putIfAbsentFilter(filter))
                    cctx.cache().metrics0().onRead(old != null);
            }

            // Check filter inside of synchronization.
            if (!F.isEmpty(filter)) {
                boolean pass = cctx.isAllLocked(this, filter);

                if (!pass) {
                    if (expiryPlc != null && !readThrough && !cctx.putIfAbsentFilter(filter) && hasValueUnlocked())
                        updateTtl(expiryPlc);

                    return new T3<>(false, retval ? CU.value(old, cctx, false) : null, null);
                }
            }

            String transformCloClsName = null;

            CacheObject updated;

            Object key0 = null;
            Object updated0 = null;

            // Calculate new value.
            if (op == GridCacheOperation.TRANSFORM) {
                transformCloClsName = writeObj.getClass().getName();

                EntryProcessor<Object, Object, ?> entryProcessor = (EntryProcessor<Object, Object, ?>)writeObj;

                assert entryProcessor != null;

                CacheInvokeEntry<Object, Object> entry = new CacheInvokeEntry<>(cctx, key, old);

                try {
                    Object computed = entryProcessor.process(entry, invokeArgs);

                    if (entry.modified()) {
                        updated0 = cctx.unwrapTemporary(entry.getValue());

                        updated = cctx.toCacheObject(updated0);
                    }
                    else
                        updated = old;

                    key0 = entry.key();

                    invokeRes = computed != null ? new CacheInvokeResult<>(cctx.unwrapTemporary(computed)) : null;
                }
                catch (Exception e) {
                    updated = old;

                    invokeRes = new CacheInvokeResult<>(e);
                }

                if (!entry.modified()) {
                    if (expiryPlc != null && !readThrough && hasValueUnlocked())
                        updateTtl(expiryPlc);

                    return new GridTuple3<>(false, null, invokeRes);
                }
            }
            else
                updated = (CacheObject)writeObj;

            op = updated == null ? GridCacheOperation.DELETE : GridCacheOperation.UPDATE;

            if (intercept) {
                CacheLazyEntry e;

                if (op == GridCacheOperation.UPDATE) {
                    updated0 = value(updated0, updated, false);

                    e = new CacheLazyEntry(cctx, key, key0, old, old0);

                    Object interceptorVal = cctx.config().getInterceptor().onBeforePut(e, updated0);

                    if (interceptorVal == null)
                        return new GridTuple3<>(false, cctx.unwrapTemporary(value(old0, old, false)), invokeRes);
                    else {
                        updated0 = cctx.unwrapTemporary(interceptorVal);

                        updated = cctx.toCacheObject(updated0);
                    }
                }
                else {
                    e = new CacheLazyEntry(cctx, key, key0, old, old0);

                    interceptorRes = cctx.config().getInterceptor().onBeforeRemove(e);

                    if (cctx.cancelRemove(interceptorRes))
                        return new GridTuple3<>(false, cctx.unwrapTemporary(interceptorRes.get2()), invokeRes);
                }

                key0 = e.key();
                old0 = e.value();
            }

            boolean hadVal = hasValueUnlocked();

            long ttl = CU.TTL_ETERNAL;
            long expireTime = CU.EXPIRE_TIME_ETERNAL;

            if (op == GridCacheOperation.UPDATE) {
                if (expiryPlc != null) {
                    ttl = CU.toTtl(hadVal ? expiryPlc.getExpiryForUpdate() : expiryPlc.getExpiryForCreation());

                    if (ttl == CU.TTL_NOT_CHANGED) {
                        ttl = ttlExtras();
                        expireTime = expireTimeExtras();
                    }
                    else if (ttl != CU.TTL_ZERO)
                        expireTime = CU.toExpireTime(ttl);
                }
                else {
                    ttl = ttlExtras();
                    expireTime = expireTimeExtras();
                }
            }

            if (ttl == CU.TTL_ZERO)
                op = GridCacheOperation.DELETE;

            // Try write-through.
            if (op == GridCacheOperation.UPDATE) {
                // Detach value before index update.
                updated = cctx.kernalContext().cacheObjects().prepareForCache(updated, cctx);

                if (writeThrough)
                    // Must persist inside synchronization in non-tx mode.
                    cctx.store().putToStore(null, keyValue(false), CU.value(updated, cctx, false), ver);

                // Update index inside synchronization since it can be updated
                // in load methods without actually holding entry lock.
                updateIndex(updated, expireTime, ver, old);

                assert ttl != CU.TTL_ZERO;

                update(updated, expireTime, ttl, ver);

                if (evt) {
                    CacheObject evtOld = null;

                    if (transformCloClsName != null && cctx.events().isRecordable(EVT_CACHE_OBJECT_READ)) {
                        evtOld = cctx.unwrapTemporary(old);

                        cctx.events().addEvent(partition(), key, cctx.localNodeId(), null,
                            (GridCacheVersion)null, EVT_CACHE_OBJECT_READ, evtOld, evtOld != null || hadVal, evtOld,
                            evtOld != null || hadVal, subjId, transformCloClsName, taskName);
                    }

                    if (cctx.events().isRecordable(EVT_CACHE_OBJECT_PUT)) {
                        if (evtOld == null)
                            evtOld = cctx.unwrapTemporary(old);

                        cctx.events().addEvent(partition(), key, cctx.localNodeId(), null,
                            (GridCacheVersion)null, EVT_CACHE_OBJECT_PUT, updated, updated != null, evtOld,
                            evtOld != null || hadVal, subjId, null, taskName);
                    }
                }
            }
            else {
                if (writeThrough)
                    // Must persist inside synchronization in non-tx mode.
                    cctx.store().removeFromStore(null, keyValue(false));

                boolean hasValPtr = valPtr != 0;

                // Update index inside synchronization since it can be updated
                // in load methods without actually holding entry lock.
                clearIndex(old);

                update(null, CU.TTL_ETERNAL, CU.EXPIRE_TIME_ETERNAL, ver);

                if (cctx.offheapTiered() && hasValPtr) {
                    boolean rmv = cctx.swap().removeOffheap(key);

                    assert rmv;
                }

                if (evt) {
                    CacheObject evtOld = null;

                    if (transformCloClsName != null && cctx.events().isRecordable(EVT_CACHE_OBJECT_READ))
                        cctx.events().addEvent(partition(), key, cctx.localNodeId(), null,
                            (GridCacheVersion)null, EVT_CACHE_OBJECT_READ, evtOld, evtOld != null || hadVal, evtOld,
                            evtOld != null || hadVal, subjId, transformCloClsName, taskName);

                    if (cctx.events().isRecordable(EVT_CACHE_OBJECT_REMOVED)) {
                        if (evtOld == null)
                            evtOld = cctx.unwrapTemporary(old);

                        cctx.events().addEvent(partition(), key, cctx.localNodeId(), null, (GridCacheVersion) null,
                            EVT_CACHE_OBJECT_REMOVED, null, false, evtOld, evtOld != null || hadVal, subjId, null,
                            taskName);
                    }
                }

                res = hadVal;
            }

            if (res)
                updateMetrics(op, metrics);

            cctx.continuousQueries().onEntryUpdated(this, key, val, old, false);

            cctx.dataStructures().onEntryUpdated(key, op == GridCacheOperation.DELETE);

            if (intercept) {
                if (op == GridCacheOperation.UPDATE)
                    cctx.config().getInterceptor().onAfterPut(new CacheLazyEntry(cctx, key, key0, updated, updated0));
                else
                    cctx.config().getInterceptor().onAfterRemove(new CacheLazyEntry(cctx, key, key0, old, old0));
            }
        }

        return new GridTuple3<>(res,
            cctx.unwrapTemporary(interceptorRes != null ? interceptorRes.get2() : CU.value(old, cctx, false)),
            invokeRes);
    }

    /** {@inheritDoc} */
    @SuppressWarnings("unchecked")
    @Override public GridCacheUpdateAtomicResult innerUpdate(
        GridCacheVersion newVer,
        UUID evtNodeId,
        UUID affNodeId,
        GridCacheOperation op,
        @Nullable Object writeObj,
        @Nullable Object[] invokeArgs,
        boolean writeThrough,
        boolean retval,
        @Nullable IgniteCacheExpiryPolicy expiryPlc,
        boolean evt,
        boolean metrics,
        boolean primary,
        boolean verCheck,
        AffinityTopologyVersion topVer,
        @Nullable CacheEntryPredicate[] filter,
        GridDrType drType,
        long explicitTtl,
        long explicitExpireTime,
        @Nullable GridCacheVersion conflictVer,
        boolean conflictResolve,
        boolean intercept,
        @Nullable UUID subjId,
        String taskName
    ) throws IgniteCheckedException, GridCacheEntryRemovedException, GridClosureException {
        assert cctx.atomic();

        boolean res = true;

        CacheObject oldVal;
        CacheObject updated;

        GridCacheVersion enqueueVer = null;

        GridCacheVersionConflictContext<?, ?> conflictCtx = null;

        IgniteBiTuple<Object, Exception> invokeRes = null;

        // System TTL/ET which may have special values.
        long newSysTtl;
        long newSysExpireTime;

        // TTL/ET which will be passed to entry on update.
        long newTtl;
        long newExpireTime;

        Object key0 = null;
        Object updated0 = null;

        synchronized (this) {
            boolean needVal = intercept || retval || op == GridCacheOperation.TRANSFORM || !F.isEmptyOrNulls(filter);

            checkObsolete();

            // Load and remove from swap if it is new.
            if (isNew())
                unswap(retval);

            Object transformClo = null;

            // Request-level conflict resolution is needed, i.e. we do not know who will win in advance.
            if (conflictResolve) {
                GridCacheVersion oldConflictVer = version().conflictVersion();

                // Cache is conflict-enabled.
                if (cctx.conflictNeedResolve()) {
                    // Get new value, optionally unmarshalling and/or transforming it.
                    Object writeObj0;

                    if (op == GridCacheOperation.TRANSFORM) {
                        transformClo = writeObj;

                        EntryProcessor<Object, Object, ?> entryProcessor = (EntryProcessor<Object, Object, ?>)writeObj;

                        oldVal = rawGetOrUnmarshalUnlocked(true);

                        CacheInvokeEntry<Object, Object> entry = new CacheInvokeEntry(cctx, key, oldVal);

                        try {
                            Object computed = entryProcessor.process(entry, invokeArgs);

                            if (entry.modified()) {
                                writeObj0 = cctx.unwrapTemporary(entry.getValue());
                                writeObj = cctx.toCacheObject(writeObj0);
                            }
                            else {
                                writeObj = oldVal;
                                writeObj0 = CU.value(oldVal, cctx, false);
                            }

                            key0 = entry.key();

                            if (computed != null)
                                invokeRes = new IgniteBiTuple(cctx.unwrapTemporary(computed), null);
                        }
                        catch (Exception e) {
                            invokeRes = new IgniteBiTuple(null, e);

                            writeObj = oldVal;
                            writeObj0 = CU.value(oldVal, cctx, false);
                        }
                    }
                    else
                        writeObj0 = CU.value((CacheObject)writeObj, cctx, false);

                    GridTuple3<Long, Long, Boolean> expiration = ttlAndExpireTime(expiryPlc,
                        explicitTtl,
                        explicitExpireTime);

                    // Prepare old and new entries for conflict resolution.
                    GridCacheVersionedEntryEx oldEntry = versionedEntry();
                    GridCacheVersionedEntryEx newEntry = new GridCachePlainVersionedEntry<>(
                        oldEntry.key(),
                        writeObj0,
                        expiration.get1(),
                        expiration.get2(),
                        conflictVer != null ? conflictVer : newVer);

                    // Resolve conflict.
                    conflictCtx = cctx.conflictResolve(oldEntry, newEntry, verCheck);

                    assert conflictCtx != null;

                    boolean ignoreTime = cctx.config().getAtomicWriteOrderMode() == CacheAtomicWriteOrderMode.PRIMARY;

                    // Use old value?
                    if (conflictCtx.isUseOld()) {
                        GridCacheVersion newConflictVer = conflictVer != null ? conflictVer : newVer;

                        // Handle special case with atomic comparator.
                        if (!isNew() &&                                                                       // Not initial value,
                            verCheck &&                                                                       // and atomic version check,
                            oldConflictVer.dataCenterId() == newConflictVer.dataCenterId() &&                 // and data centers are equal,
                            ATOMIC_VER_COMPARATOR.compare(oldConflictVer, newConflictVer, ignoreTime) == 0 && // and both versions are equal,
                            cctx.writeThrough() &&                                                            // and store is enabled,
                            primary)                                                                          // and we are primary.
                        {
                            CacheObject val = rawGetOrUnmarshalUnlocked(false);

                            if (val == null) {
                                assert deletedUnlocked();

                                cctx.store().removeFromStore(null, keyValue(false));
                            }
                            else
                                cctx.store().putToStore(null, keyValue(false), CU.value(val, cctx, false), ver);
                        }

                        return new GridCacheUpdateAtomicResult(false,
                            retval ? rawGetOrUnmarshalUnlocked(false) : null,
                            null,
                            invokeRes,
                            CU.TTL_ETERNAL,
                            CU.EXPIRE_TIME_ETERNAL,
                            null,
                            null,
                            false);
                    }
                    // Will update something.
                    else {
                        // Merge is a local update which override passed value bytes.
                        if (conflictCtx.isMerge()) {
                            writeObj = cctx.toCacheObject(conflictCtx.mergeValue());

                            conflictVer = null;
                        }
                        else
                            assert conflictCtx.isUseNew();

                        // Update value is known at this point, so update operation type.
                        op = writeObj != null ? GridCacheOperation.UPDATE : GridCacheOperation.DELETE;
                    }
                }
                else
                    // Nullify conflict version on this update, so that we will use regular version during next updates.
                    conflictVer = null;
            }

            boolean ignoreTime = cctx.config().getAtomicWriteOrderMode() == CacheAtomicWriteOrderMode.PRIMARY;

            // Perform version check only in case there was no explicit conflict resolution.
            if (conflictCtx == null) {
                if (verCheck) {
                    if (!isNew() && ATOMIC_VER_COMPARATOR.compare(ver, newVer, ignoreTime) >= 0) {
                        if (ATOMIC_VER_COMPARATOR.compare(ver, newVer, ignoreTime) == 0 && cctx.writeThrough() && primary) {
                            if (log.isDebugEnabled())
                                log.debug("Received entry update with same version as current (will update store) " +
                                    "[entry=" + this + ", newVer=" + newVer + ']');

                            CacheObject val = rawGetOrUnmarshalUnlocked(false);

                            if (val == null) {
                                assert deletedUnlocked();

                                cctx.store().removeFromStore(null, keyValue(false));
                            }
                            else
                                cctx.store().putToStore(null, keyValue(false), CU.value(val, cctx, false), ver);
                        }
                        else {
                            if (log.isDebugEnabled())
                                log.debug("Received entry update with smaller version than current (will ignore) " +
                                    "[entry=" + this + ", newVer=" + newVer + ']');
                        }

                        return new GridCacheUpdateAtomicResult(false,
                            retval ? rawGetOrUnmarshalUnlocked(false) : null,
                            null,
                            invokeRes,
                            CU.TTL_ETERNAL,
                            CU.EXPIRE_TIME_ETERNAL,
                            null,
                            null,
                            false);
                    }
                }
                else
                    assert isNew() || ATOMIC_VER_COMPARATOR.compare(ver, newVer, ignoreTime) <= 0 :
                        "Invalid version for inner update [entry=" + this + ", newVer=" + newVer + ']';
            }

            // Prepare old value and value bytes.
            oldVal = needVal ? rawGetOrUnmarshalUnlocked(!retval) : val;

            // Possibly read value from store.
            boolean readThrough = false;

            Object old0 = null;

            if (needVal && oldVal == null && (cctx.readThrough() &&
                (op == GridCacheOperation.TRANSFORM || cctx.loadPreviousValue()))) {
                old0 = readThrough(null, key, false, subjId, taskName);

                oldVal = cctx.toCacheObject(old0);

                readThrough = true;

                // Detach value before index update.
                oldVal = cctx.kernalContext().cacheObjects().prepareForCache(oldVal, cctx);

                // Calculate initial TTL and expire time.
                long initTtl;
                long initExpireTime;

                if (expiryPlc != null && oldVal != null) {
                    IgniteBiTuple<Long, Long> initTtlAndExpireTime = initialTtlAndExpireTime(expiryPlc);

                    initTtl = initTtlAndExpireTime.get1();
                    initExpireTime = initTtlAndExpireTime.get2();
                }
                else {
                    initTtl = CU.TTL_ETERNAL;
                    initExpireTime = CU.EXPIRE_TIME_ETERNAL;
                }

                if (oldVal != null)
                    updateIndex(oldVal, initExpireTime, ver, null);
                else
                    clearIndex(null);

                update(oldVal, initExpireTime, initTtl, ver);

                if (deletedUnlocked() && oldVal != null && !isInternal())
                    deletedUnlocked(false);
            }

            // Apply metrics.
            if (metrics && cctx.cache().configuration().isStatisticsEnabled() && needVal) {
                // PutIfAbsent methods mustn't update hit/miss statistics
                if (op != GridCacheOperation.UPDATE || F.isEmpty(filter) || !cctx.putIfAbsentFilter(filter))
                    cctx.cache().metrics0().onRead(oldVal != null);
            }

            // Check filter inside of synchronization.
            if (!F.isEmptyOrNulls(filter)) {
                boolean pass = cctx.isAllLocked(this, filter);

                if (!pass) {
                    if (expiryPlc != null && !readThrough && hasValueUnlocked() && !cctx.putIfAbsentFilter(filter))
                        updateTtl(expiryPlc);

                    return new GridCacheUpdateAtomicResult(false,
                        retval ? oldVal : null,
                        null,
                        invokeRes,
                        CU.TTL_ETERNAL,
                        CU.EXPIRE_TIME_ETERNAL,
                        null,
                        null,
                        false);
                }
            }

            // Calculate new value in case we met transform.
            if (op == GridCacheOperation.TRANSFORM) {
                assert conflictCtx == null : "Cannot be TRANSFORM here if conflict resolution was performed earlier.";

                transformClo = writeObj;

                EntryProcessor<Object, Object, ?> entryProcessor = (EntryProcessor<Object, Object, ?>)writeObj;

                CacheInvokeEntry<Object, Object> entry = new CacheInvokeEntry(cctx, key, oldVal);

                try {
                    Object computed = entryProcessor.process(entry, invokeArgs);

                    if (entry.modified()) {
                        updated0 = cctx.unwrapTemporary(entry.getValue());
                        updated = cctx.toCacheObject(updated0);
                    }
                    else
                        updated = oldVal;

                    key0 = entry.key();

                    if (computed != null)
                        invokeRes = new IgniteBiTuple(cctx.unwrapTemporary(computed), null);
                }
                catch (Exception e) {
                    invokeRes = new IgniteBiTuple(null, e);

                    updated = oldVal;
                }

                if (!entry.modified()) {
                    if (expiryPlc != null && !readThrough && hasValueUnlocked())
                        updateTtl(expiryPlc);

                    return new GridCacheUpdateAtomicResult(false,
                        retval ? oldVal : null,
                        null,
                        invokeRes,
                        CU.TTL_ETERNAL,
                        CU.EXPIRE_TIME_ETERNAL,
                        null,
                        null,
                        false);
                }
            }
            else
                updated = (CacheObject)writeObj;

            op = updated == null ? GridCacheOperation.DELETE : GridCacheOperation.UPDATE;

            assert op == GridCacheOperation.UPDATE || (op == GridCacheOperation.DELETE && updated == null);

            boolean hadVal = hasValueUnlocked();

            // Incorporate conflict version into new version if needed.
            if (conflictVer != null && conflictVer != newVer)
                newVer = new GridCacheVersionEx(newVer.topologyVersion(),
                    newVer.globalTime(),
                    newVer.order(),
                    newVer.nodeOrder(),
                    newVer.dataCenterId(),
                    conflictVer);

            if (op == GridCacheOperation.UPDATE) {
                // Conflict context is null if there were no explicit conflict resolution.
                if (conflictCtx == null) {
                    // Calculate TTL and expire time for local update.
                    if (explicitTtl != CU.TTL_NOT_CHANGED) {
                        // If conflict existed, expire time must be explicit.
                        assert conflictVer == null || explicitExpireTime != CU.EXPIRE_TIME_CALCULATE;

                        newSysTtl = newTtl = explicitTtl;
                        newSysExpireTime = explicitExpireTime;

                        newExpireTime = explicitExpireTime != CU.EXPIRE_TIME_CALCULATE ?
                            explicitExpireTime : CU.toExpireTime(explicitTtl);
                    }
                    else {
                        newSysTtl = expiryPlc == null ? CU.TTL_NOT_CHANGED :
                            hadVal ? expiryPlc.forUpdate() : expiryPlc.forCreate();

                        if (newSysTtl == CU.TTL_NOT_CHANGED) {
                            newSysExpireTime = CU.EXPIRE_TIME_CALCULATE;
                            newTtl = ttlExtras();
                            newExpireTime = expireTimeExtras();
                        }
                        else if (newSysTtl == CU.TTL_ZERO) {
                            op = GridCacheOperation.DELETE;

                            newSysTtl = CU.TTL_NOT_CHANGED;
                            newSysExpireTime = CU.EXPIRE_TIME_CALCULATE;

                            newTtl = CU.TTL_ETERNAL;
                            newExpireTime = CU.EXPIRE_TIME_ETERNAL;

                            updated = null;
                        }
                        else {
                            newSysExpireTime = CU.EXPIRE_TIME_CALCULATE;
                            newTtl = newSysTtl;
                            newExpireTime = CU.toExpireTime(newTtl);
                        }
                    }
                }
                else {
                    newSysTtl = newTtl = conflictCtx.ttl();
                    newSysExpireTime = newExpireTime = conflictCtx.expireTime();
                }
            }
            else {
                assert op == GridCacheOperation.DELETE;

                newSysTtl = CU.TTL_NOT_CHANGED;
                newSysExpireTime = CU.EXPIRE_TIME_CALCULATE;

                newTtl = CU.TTL_ETERNAL;
                newExpireTime = CU.EXPIRE_TIME_ETERNAL;
            }

            // TTL and expire time must be resolved at this point.
            assert newTtl != CU.TTL_NOT_CHANGED && newTtl != CU.TTL_ZERO && newTtl >= 0;
            assert newExpireTime != CU.EXPIRE_TIME_CALCULATE && newExpireTime >= 0;

            IgniteBiTuple<Boolean, Object> interceptRes = null;

            // Actual update.
            if (op == GridCacheOperation.UPDATE) {
                if (intercept) {
                    updated0 = value(updated0, updated, false);

                    Object interceptorVal = cctx.config().getInterceptor()
                        .onBeforePut(new CacheLazyEntry(cctx, key, key0, oldVal, old0), updated0);

                    if (interceptorVal == null)
                        return new GridCacheUpdateAtomicResult(false,
                            retval ? oldVal : null,
                            null,
                            invokeRes,
                            CU.TTL_ETERNAL,
                            CU.EXPIRE_TIME_ETERNAL,
                            null,
                            null,
                            false);
                    else if (interceptorVal != updated0) {
                        updated0 = cctx.unwrapTemporary(interceptorVal);

                        updated = cctx.toCacheObject(updated0);
                    }
                }

                // Try write-through.
                if (writeThrough)
                    // Must persist inside synchronization in non-tx mode.
                    cctx.store().putToStore(null, keyValue(false), CU.value(updated, cctx, false), newVer);

                if (!hadVal) {
                    boolean new0 = isNew();

                    assert deletedUnlocked() || new0 || isInternal(): "Invalid entry [entry=" + this + ", locNodeId=" +
                        cctx.localNodeId() + ']';

                    if (!new0 && !isInternal())
                        deletedUnlocked(false);
                }
                else {
                    assert !deletedUnlocked() : "Invalid entry [entry=" + this +
                        ", locNodeId=" + cctx.localNodeId() + ']';

                    // Do not change size.
                }

                updated = cctx.kernalContext().cacheObjects().prepareForCache(updated, cctx);

                // Update index inside synchronization since it can be updated
                // in load methods without actually holding entry lock.
                updateIndex(updated, newExpireTime, newVer, oldVal);

                update(updated, newExpireTime, newTtl, newVer);

                drReplicate(drType, updated, newVer);

                recordNodeId(affNodeId, topVer);

                if (evt) {
                    CacheObject evtOld = null;

                    if (transformClo != null && cctx.events().isRecordable(EVT_CACHE_OBJECT_READ)) {
                        evtOld = cctx.unwrapTemporary(oldVal);

                        cctx.events().addEvent(partition(), key, evtNodeId, null,
                            newVer, EVT_CACHE_OBJECT_READ, evtOld, evtOld != null || hadVal, evtOld,
                            evtOld != null || hadVal, subjId, transformClo.getClass().getName(), taskName);
                    }

                    if (newVer != null && cctx.events().isRecordable(EVT_CACHE_OBJECT_PUT)) {
                        if (evtOld == null)
                            evtOld = cctx.unwrapTemporary(oldVal);

                        cctx.events().addEvent(partition(), key, evtNodeId, null,
                            newVer, EVT_CACHE_OBJECT_PUT, updated, updated != null, evtOld,
                            evtOld != null || hadVal, subjId, null, taskName);
                    }
                }
            }
            else {
                if (intercept) {
                    interceptRes = cctx.config().getInterceptor().onBeforeRemove(new CacheLazyEntry(cctx, key, key0,
                        oldVal, old0));

                    if (cctx.cancelRemove(interceptRes))
                        return new GridCacheUpdateAtomicResult(false,
                            cctx.toCacheObject(cctx.unwrapTemporary(interceptRes.get2())),
                            null,
                            invokeRes,
                            CU.TTL_ETERNAL,
                            CU.EXPIRE_TIME_ETERNAL,
                            null,
                            null,
                            false);
                }

                if (writeThrough)
                    // Must persist inside synchronization in non-tx mode.
                    cctx.store().removeFromStore(null, keyValue(false));

                // Update index inside synchronization since it can be updated
                // in load methods without actually holding entry lock.
                clearIndex(oldVal);

                if (hadVal) {
                    assert !deletedUnlocked();

                    if (!isInternal())
                        deletedUnlocked(true);
                }
                else {
                    boolean new0 = isNew();

                    assert deletedUnlocked() || new0 || isInternal() : "Invalid entry [entry=" + this + ", locNodeId=" +
                        cctx.localNodeId() + ']';

                    if (new0) {
                        if (!isInternal())
                            deletedUnlocked(true);
                    }
                }

                enqueueVer = newVer;

                boolean hasValPtr = valPtr != 0;

                // Clear value on backup. Entry will be removed from cache when it got evicted from queue.
                update(null, CU.TTL_ETERNAL, CU.EXPIRE_TIME_ETERNAL, newVer);

                assert newSysTtl == CU.TTL_NOT_CHANGED;
                assert newSysExpireTime == CU.EXPIRE_TIME_CALCULATE;

                if (cctx.offheapTiered() && hasValPtr) {
                    boolean rmv = cctx.swap().removeOffheap(key);

                    assert rmv;
                }

                clearReaders();

                recordNodeId(affNodeId, topVer);

                drReplicate(drType, null, newVer);

                if (evt) {
                    CacheObject evtOld = null;

                    if (transformClo != null && cctx.events().isRecordable(EVT_CACHE_OBJECT_READ)) {
                        evtOld = cctx.unwrapTemporary(oldVal);

                        cctx.events().addEvent(partition(), key, evtNodeId, null,
                            newVer, EVT_CACHE_OBJECT_READ, evtOld, evtOld != null || hadVal, evtOld,
                            evtOld != null || hadVal, subjId, transformClo.getClass().getName(), taskName);
                    }

                    if (newVer != null && cctx.events().isRecordable(EVT_CACHE_OBJECT_REMOVED)) {
                        if (evtOld == null)
                            evtOld = cctx.unwrapTemporary(oldVal);

                        cctx.events().addEvent(partition(), key, evtNodeId, null, newVer,
                            EVT_CACHE_OBJECT_REMOVED, null, false, evtOld, evtOld != null || hadVal,
                            subjId, null, taskName);
                    }
                }

                res = hadVal;
            }

            if (res)
                updateMetrics(op, metrics);

            if (cctx.isReplicated() || primary)
                cctx.continuousQueries().onEntryUpdated(this, key, val, oldVal, false);

            cctx.dataStructures().onEntryUpdated(key, op == GridCacheOperation.DELETE);

            if (intercept) {
                if (op == GridCacheOperation.UPDATE)
                    cctx.config().getInterceptor().onAfterPut(new CacheLazyEntry(cctx, key, key0, updated, updated0));
                else
                    cctx.config().getInterceptor().onAfterRemove(new CacheLazyEntry(cctx, key, key0, oldVal, old0));

                if (interceptRes != null)
                    oldVal = cctx.toCacheObject(cctx.unwrapTemporary(interceptRes.get2()));
            }
        }

        if (log.isDebugEnabled())
            log.debug("Updated cache entry [val=" + val + ", old=" + oldVal + ", entry=" + this + ']');

        return new GridCacheUpdateAtomicResult(res,
            oldVal,
            updated,
            invokeRes,
            newSysTtl,
            newSysExpireTime,
            enqueueVer,
            conflictCtx,
            true);
    }

    /**
     * @param val Value.
     * @param cacheObj Cache object.
     * @param cpy Copy flag.
     * @return Cache object value.
     */
    @Nullable private Object value(@Nullable Object val, @Nullable CacheObject cacheObj, boolean cpy) {
        if (val != null)
            return val;

        return cacheObj != null ? cacheObj.value(cctx.cacheObjectContext(), cpy) : null;
    }

    /**
     * @param expiry Expiration policy.
     * @return Tuple holding initial TTL and expire time with the given expiry.
     */
    private static IgniteBiTuple<Long, Long> initialTtlAndExpireTime(IgniteCacheExpiryPolicy expiry) {
        assert expiry != null;

        long initTtl = expiry.forCreate();
        long initExpireTime;

        if (initTtl == CU.TTL_ZERO) {
            initTtl = CU.TTL_MINIMUM;
            initExpireTime = CU.expireTimeInPast();
        }
        else if (initTtl == CU.TTL_NOT_CHANGED) {
            initTtl = CU.TTL_ETERNAL;
            initExpireTime = CU.EXPIRE_TIME_ETERNAL;
        }
        else
            initExpireTime = CU.toExpireTime(initTtl);

        return F.t(initTtl, initExpireTime);
    }

    /**
     * Get TTL, expire time and remove flag for the given entry, expiration policy and explicit TTL and expire time.
     *
     * @param expiry Expiration policy.
     * @param ttl Explicit TTL.
     * @param expireTime Explicit expire time.
     * @return Result.
     */
    private GridTuple3<Long, Long, Boolean> ttlAndExpireTime(IgniteCacheExpiryPolicy expiry, long ttl, long expireTime)
        throws GridCacheEntryRemovedException {
        boolean rmv = false;

        // 1. If TTL is not changed, then calculate it based on expiry.
        if (ttl == CU.TTL_NOT_CHANGED) {
            if (expiry != null)
                ttl = hasValueUnlocked() ? expiry.forUpdate() : expiry.forCreate();
        }

        // 2. If TTL is zero, then set delete marker.
        if (ttl == CU.TTL_ZERO) {
            rmv = true;

            ttl = CU.TTL_ETERNAL;
        }

        // 3. If TTL is still not changed, then either use old entry TTL or set it to "ETERNAL".
        if (ttl == CU.TTL_NOT_CHANGED) {
            if (isNew())
                ttl = CU.TTL_ETERNAL;
            else {
                ttl = ttlExtras();
                expireTime = expireTimeExtras();
            }
        }

        // 4 If expire time was not set explicitly, then calculate it.
        if (expireTime == CU.EXPIRE_TIME_CALCULATE)
            expireTime = CU.toExpireTime(ttl);

        return F.t(ttl, expireTime, rmv);
    }

    /**
     * Perform DR if needed.
     *
     * @param drType DR type.
     * @param val Value.
     * @param ver Version.
     * @throws IgniteCheckedException In case of exception.
     */
    private void drReplicate(GridDrType drType, @Nullable CacheObject val, GridCacheVersion ver)
        throws IgniteCheckedException {
        if (cctx.isDrEnabled() && drType != DR_NONE && !isInternal())
            cctx.dr().replicate(key, val, rawTtl(), rawExpireTime(), ver.conflictVersion(), drType);
    }

    /**
     * @return {@code true} if entry has readers. It makes sense only for dht entry.
     * @throws GridCacheEntryRemovedException If removed.
     */
    protected boolean hasReaders() throws GridCacheEntryRemovedException {
        return false;
    }

    /**
     *
     */
    protected void clearReaders() {
        // No-op.
    }

    /**
     * @param nodeId Node ID to clear.
     * @throws GridCacheEntryRemovedException If removed.
     */
    protected void clearReader(UUID nodeId) throws GridCacheEntryRemovedException {
        // No-op.
    }

    /** {@inheritDoc} */
    @Override public boolean clear(GridCacheVersion ver, boolean readers,
        @Nullable CacheEntryPredicate[] filter) throws IgniteCheckedException {
        boolean ret;
        boolean rmv;
        boolean marked;

        while (true) {
            ret = false;
            rmv = false;
            marked = false;

            // For optimistic check.
            GridCacheVersion startVer = null;

            if (!F.isEmptyOrNulls(filter)) {
                synchronized (this) {
                    startVer = this.ver;
                }

                if (!cctx.isAll(this, filter))
                    return false;
            }

            synchronized (this) {
                if (startVer != null && !startVer.equals(this.ver))
                    // Version has changed since filter checking.
                    continue;

                CacheObject val = saveValueForIndexUnlocked();

                try {
                    if ((!hasReaders() || readers)) {
                        // markObsolete will clear the value.
                        if (!(marked = markObsolete0(ver, true))) {
                            if (log.isDebugEnabled())
                                log.debug("Entry could not be marked obsolete (it is still used): " + this);

                            break;
                        }

                        clearReaders();
                    }
                    else {
                        if (log.isDebugEnabled())
                            log.debug("Entry could not be marked obsolete (it still has readers): " + this);

                        break;
                    }
                }
                catch (GridCacheEntryRemovedException ignore) {
                    if (log.isDebugEnabled())
                        log.debug("Got removed entry when clearing (will simply return): " + this);

                    ret = true;

                    break;
                }

                if (log.isDebugEnabled())
                    log.debug("Entry has been marked obsolete: " + this);

                clearIndex(val);

                releaseSwap();

                ret = true;
                rmv = true;

                break;
            }
        }

        if (marked)
            onMarkedObsolete();

        if (rmv)
            cctx.cache().removeEntry(this); // Clear cache.

        return ret;
    }

    /** {@inheritDoc} */
    @Override public synchronized GridCacheVersion obsoleteVersion() {
        return obsoleteVersionExtras();
    }

    /** {@inheritDoc} */
    @Override public boolean markObsolete(GridCacheVersion ver) {
        boolean obsolete;

        synchronized (this) {
            obsolete = markObsolete0(ver, true);
        }

        if (obsolete)
            onMarkedObsolete();

        return obsolete;
    }

    /** {@inheritDoc} */
    @Override public boolean markObsoleteIfEmpty(@Nullable GridCacheVersion ver) throws IgniteCheckedException {
        boolean obsolete = false;
        boolean deferred = false;

        try {
            synchronized (this) {
                if (obsoleteVersionExtras() != null)
                    return false;

                if (!hasValueUnlocked() || checkExpired()) {
                    if (ver == null)
                        ver = nextVersion();

                    if (cctx.deferredDelete() && !isStartVersion() && !detached() && !isInternal()) {
                        if (!deletedUnlocked()) {
                            update(null, 0L, 0L, ver);

                            deletedUnlocked(true);

                            deferred = true;
                        }
                    }
                    else
                        obsolete = markObsolete0(ver, true);
                }
            }
        }
        finally {
            if (obsolete)
                onMarkedObsolete();

            if (deferred)
                cctx.onDeferredDelete(this, ver);
        }

        return obsolete;
    }

    /** {@inheritDoc} */
    @Override public boolean markObsoleteVersion(GridCacheVersion ver) {
        assert cctx.deferredDelete();

        boolean marked;

        synchronized (this) {
            if (obsoleteVersionExtras() != null)
                return true;

            if (!this.ver.equals(ver))
                return false;

            marked = markObsolete0(ver, true);
        }

        if (marked)
            onMarkedObsolete();

        return marked;
    }

    /**
     * <p>
     * Note that {@link #onMarkedObsolete()} should always be called after this method
     * returns {@code true}.
     *
     * @param ver Version.
     * @param clear {@code True} to clear.
     * @return {@code True} if entry is obsolete, {@code false} if entry is still used by other threads or nodes.
     */
    protected final boolean markObsolete0(GridCacheVersion ver, boolean clear) {
        assert Thread.holdsLock(this);

        GridCacheVersion obsoleteVer = obsoleteVersionExtras();

        if (ver != null) {
            // If already obsolete, then do nothing.
            if (obsoleteVer != null)
                return true;

            GridCacheMvcc mvcc = mvccExtras();

            if (mvcc == null || mvcc.isEmpty(ver)) {
                obsoleteVer = ver;

                obsoleteVersionExtras(obsoleteVer);

                if (clear)
                    value(null);
            }

            return obsoleteVer != null;
        }
        else
            return obsoleteVer != null;
    }

    /** {@inheritDoc} */
    @Override public void onMarkedObsolete() {
        // No-op.
    }

    /** {@inheritDoc} */
    @Override public final synchronized boolean obsolete() {
        return obsoleteVersionExtras() != null;
    }

    /** {@inheritDoc} */
    @Override public final synchronized boolean obsolete(GridCacheVersion exclude) {
        GridCacheVersion obsoleteVer = obsoleteVersionExtras();

        return obsoleteVer != null && !obsoleteVer.equals(exclude);
    }

    /** {@inheritDoc} */
    @Override public synchronized boolean invalidate(@Nullable GridCacheVersion curVer, GridCacheVersion newVer)
        throws IgniteCheckedException {
        assert newVer != null;

        if (curVer == null || ver.equals(curVer)) {
            CacheObject val = saveValueForIndexUnlocked();

            value(null);

            ver = newVer;

            releaseSwap();

            clearIndex(val);

            onInvalidate();
        }

        return obsoleteVersionExtras() != null;
    }

    /**
     * Called when entry invalidated.
     */
    protected void onInvalidate() {
        // No-op.
    }

    /** {@inheritDoc} */
    @Override public boolean invalidate(@Nullable CacheEntryPredicate[] filter)
        throws GridCacheEntryRemovedException, IgniteCheckedException {
        if (F.isEmptyOrNulls(filter)) {
            synchronized (this) {
                checkObsolete();

                invalidate(null, nextVersion());

                return true;
            }
        }
        else {
            // For optimistic checking.
            GridCacheVersion startVer;

            synchronized (this){
                checkObsolete();

                startVer = ver;
            }

            if (!cctx.isAll(this, filter))
                return false;

            synchronized (this) {
                checkObsolete();

                if (startVer.equals(ver)) {
                    invalidate(null, nextVersion());

                    return true;
                }
            }

            // If version has changed then repeat the process.
            return invalidate(filter);
        }
    }

    /**
     *
     * @param val New value.
     * @param expireTime Expiration time.
     * @param ttl Time to live.
     * @param ver Update version.
     */
    protected final void update(@Nullable CacheObject val, long expireTime, long ttl, GridCacheVersion ver) {
        assert ver != null;
        assert Thread.holdsLock(this);
        assert ttl != CU.TTL_ZERO && ttl != CU.TTL_NOT_CHANGED && ttl >= 0 : ttl;

        long oldExpireTime = expireTimeExtras();

        if (oldExpireTime != 0 && expireTime != oldExpireTime && cctx.config().isEagerTtl())
            cctx.ttl().removeTrackedEntry(this);

        value(val);

        ttlAndExpireTimeExtras(ttl, expireTime);

        if (expireTime != 0 && expireTime != oldExpireTime && cctx.config().isEagerTtl())
            cctx.ttl().addTrackedEntry(this);

        this.ver = ver;
    }

    /**
     * Update TTL if it is changed.
     *
     * @param expiryPlc Expiry policy.
     */
    private void updateTtl(ExpiryPolicy expiryPlc) {
        long ttl = CU.toTtl(expiryPlc.getExpiryForAccess());

        if (ttl != CU.TTL_NOT_CHANGED)
            updateTtl(ttl);
    }

    /**
     * Update TTL is it is changed.
     *
     * @param expiryPlc Expiry policy.
     * @throws IgniteCheckedException If failed.
     * @throws GridCacheEntryRemovedException If failed.
     */
    private void updateTtl(IgniteCacheExpiryPolicy expiryPlc)
        throws IgniteCheckedException, GridCacheEntryRemovedException {
        long ttl = expiryPlc.forAccess();

        if (ttl != CU.TTL_NOT_CHANGED) {
            updateTtl(ttl);

            expiryPlc.ttlUpdated(key(),
                version(),
                hasReaders() ? ((GridDhtCacheEntry)this).readers() : null);
        }
    }

    /**
     * @param ttl Time to live.
     */
    private void updateTtl(long ttl) {
        assert ttl >= 0 || ttl == CU.TTL_ZERO : ttl;
        assert Thread.holdsLock(this);

        long expireTime;

        if (ttl == CU.TTL_ZERO) {
            ttl = CU.TTL_MINIMUM;
            expireTime = CU.expireTimeInPast();
        }
        else
            expireTime = CU.toExpireTime(ttl);

        long oldExpireTime = expireTimeExtras();

        if (oldExpireTime != 0 && expireTime != oldExpireTime && cctx.config().isEagerTtl())
            cctx.ttl().removeTrackedEntry(this);

        ttlAndExpireTimeExtras(ttl, expireTime);

        if (expireTime != 0 && expireTime != oldExpireTime && cctx.config().isEagerTtl())
            cctx.ttl().addTrackedEntry(this);
    }

    /**
     * @return {@code True} if values should be stored off-heap.
     */
    protected boolean isOffHeapValuesOnly() {
        return cctx.config().getMemoryMode() == CacheMemoryMode.OFFHEAP_VALUES;
    }

    /**
     * @throws GridCacheEntryRemovedException If entry is obsolete.
     */
    protected void checkObsolete() throws GridCacheEntryRemovedException {
        assert Thread.holdsLock(this);

        if (obsoleteVersionExtras() != null)
            throw new GridCacheEntryRemovedException();
    }

    /** {@inheritDoc} */
    @Override public KeyCacheObject key() {
        return key;
    }

    /** {@inheritDoc} */
    @Override public IgniteTxKey txKey() {
        return cctx.txKey(key);
    }

    /** {@inheritDoc} */
    @Override public synchronized GridCacheVersion version() throws GridCacheEntryRemovedException {
        checkObsolete();

        return ver;
    }

    /**
     * Gets hash value for the entry key.
     *
     * @return Hash value.
     */
    int hash() {
        return hash;
    }

    /**
     * Gets next entry in bucket linked list within a hash map segment.
     *
     * @param segId Segment ID.
     * @return Next entry.
     */
    GridCacheMapEntry next(int segId) {
        return segId % 2 == 0 ? next0 : next1;
    }

    /**
     * Sets next entry in bucket linked list within a hash map segment.
     *
     * @param segId Segment ID.
     * @param next Next entry.
     */
    void next(int segId, @Nullable GridCacheMapEntry next) {
        if (segId % 2 == 0)
            next0 = next;
        else
            next1 = next;
    }

    /** {@inheritDoc} */
    @Nullable @Override public CacheObject peek(GridCachePeekMode mode,
        CacheEntryPredicate[] filter)
        throws GridCacheEntryRemovedException {
        try {
            GridTuple<CacheObject> peek = peek0(false, mode, filter, cctx.tm().localTxx());

            return peek != null ? peek.get() : null;
        }
        catch (GridCacheFilterFailedException ignore) {
            assert false;

            return null;
        }
        catch (IgniteCheckedException e) {
            throw new IgniteException("Unable to perform entry peek() operation.", e);
        }
    }

    /** {@inheritDoc} */
    @Nullable @Override public CacheObject peek(boolean heap,
        boolean offheap,
        boolean swap,
        AffinityTopologyVersion topVer,
        @Nullable IgniteCacheExpiryPolicy expiryPlc)
        throws GridCacheEntryRemovedException, IgniteCheckedException
    {
        assert heap || offheap || swap;

        try {
            if (heap) {
                GridTuple<CacheObject> val = peekGlobal(false, topVer, null, expiryPlc);

                if (val != null)
                    return val.get();
            }

            if (offheap || swap) {
                GridCacheSwapEntry  e = cctx.swap().read(this, false, offheap, swap);

                return e != null ? e.value() : null;
            }

            return null;
        }
        catch (GridCacheFilterFailedException ignored) {
            assert false;

            return null;
        }
    }

    /** {@inheritDoc} */
    @Override public CacheObject peek(Collection<GridCachePeekMode> modes,
        CacheEntryPredicate[] filter)
        throws GridCacheEntryRemovedException {
        assert modes != null;

        for (GridCachePeekMode mode : modes) {
            try {
                GridTuple<CacheObject> val = peek0(false, mode, filter, cctx.tm().localTxx());

                if (val != null)
                    return val.get();
            }
            catch (GridCacheFilterFailedException ignored) {
                assert false;

                return null;
            }
            catch (IgniteCheckedException e) {
                throw new IgniteException("Unable to perform entry peek() operation.", e);
            }
        }

        return null;
    }

    /**
     * @param failFast Fail-fast flag.
     * @param mode Peek mode.
     * @param filter Filter.
     * @param tx Transaction to peek value at (if mode is TX value).
     * @return Peeked value.
     * @throws IgniteCheckedException In case of error.
     * @throws GridCacheEntryRemovedException If removed.
     * @throws GridCacheFilterFailedException If filter failed.
     */
    @SuppressWarnings({"RedundantTypeArguments"})
    @Nullable @Override public GridTuple<CacheObject> peek0(boolean failFast, GridCachePeekMode mode,
        CacheEntryPredicate[] filter, @Nullable IgniteInternalTx tx)
        throws GridCacheEntryRemovedException, GridCacheFilterFailedException, IgniteCheckedException {
        assert tx == null || tx.local();

        AffinityTopologyVersion topVer = tx != null ? tx.topologyVersion() : cctx.affinity().affinityTopologyVersion();

        switch (mode) {
            case TX:
                return peekTx(failFast, filter, tx);

            case GLOBAL:
                return peekGlobal(failFast, topVer, filter, null);

            case NEAR_ONLY:
                return peekGlobal(failFast, topVer, filter, null);

            case PARTITIONED_ONLY:
                return peekGlobal(failFast, topVer, filter, null);

            case SMART:
                /*
                 * If there is no ongoing transaction, or transaction is NOT in ACTIVE state,
                 * which means that it is either rolling back, preparing to commit, or committing,
                 * then we only check the global cache storage because value has already been
                 * validated against filter and enlisted into transaction and, therefore, second
                 * validation against the same enlisted value will be invalid (it will always be false).
                 *
                 * However, in ACTIVE state, we must also validate against other values that
                 * may have enlisted into the same transaction and that's why we pass 'true'
                 * to 'e.peek(true)' method in this case.
                 */
                return tx == null || tx.state() != ACTIVE ? peekGlobal(failFast, topVer, filter, null) :
                    peekTxThenGlobal(failFast, filter, tx);

            case SWAP:
                return peekSwap(failFast, filter);

            case DB:
                return F.t(peekDb(failFast, filter));

            default: // Should never be reached.
                assert false;

                return null;
        }
    }

    /** {@inheritDoc} */
    @Override public CacheObject poke(CacheObject val) throws GridCacheEntryRemovedException, IgniteCheckedException {
        assert val != null;

        CacheObject old;

        synchronized (this) {
            checkObsolete();

            if (isNew() || !valid(AffinityTopologyVersion.NONE))
                unswap(true);

            if (deletedUnlocked())
                return null;

            old = rawGetOrUnmarshalUnlocked(false);

            GridCacheVersion nextVer = nextVersion();

            // Update index inside synchronization since it can be updated
            // in load methods without actually holding entry lock.
            long expireTime = expireTimeExtras();

            val = cctx.kernalContext().cacheObjects().prepareForCache(val, cctx);

            updateIndex(val, expireTime, nextVer, old);

            update(val, expireTime, ttlExtras(), nextVer);
        }

        if (log.isDebugEnabled())
            log.debug("Poked cache entry [newVal=" + val + ", oldVal=" + old + ", entry=" + this + ']');

        return old;
    }

    /**
     * Checks that entries in group locks transactions are not locked during commit.
     *
     * @param tx Transaction to check.
     * @throws GridCacheEntryRemovedException If entry is obsolete.
     * @throws IgniteCheckedException If entry was externally locked.
     */
    private void groupLockSanityCheck(IgniteInternalTx tx) throws GridCacheEntryRemovedException, IgniteCheckedException {
        assert tx.groupLock();

        IgniteTxEntry txEntry = tx.entry(txKey());

        if (txEntry.groupLockEntry()) {
            if (lockedByAny())
                throw new IgniteCheckedException("Failed to update cache entry (entry was externally locked while " +
                    "accessing entry within group lock transaction) [entry=" + this + ", tx=" + tx + ']');
        }
    }

    /**
     * @param failFast Fail fast flag.
     * @param filter Filter.
     * @param tx Transaction to peek value at (if mode is TX value).
     * @return Peeked value.
     * @throws GridCacheFilterFailedException If filter failed.
     * @throws GridCacheEntryRemovedException If entry got removed.
     * @throws IgniteCheckedException If unexpected cache failure occurred.
     */
    @Nullable private GridTuple<CacheObject> peekTxThenGlobal(boolean failFast,
        CacheEntryPredicate[] filter,
        IgniteInternalTx tx)
        throws GridCacheFilterFailedException, GridCacheEntryRemovedException, IgniteCheckedException
    {
        GridTuple<CacheObject> peek = peekTx(failFast, filter, tx);

        // If transaction has value (possibly null, which means value is to be deleted).
        if (peek != null)
            return peek;

        AffinityTopologyVersion topVer = tx == null ? cctx.affinity().affinityTopologyVersion() : tx.topologyVersion();

        return peekGlobal(failFast, topVer, filter, null);
    }

    /**
     * @param failFast Fail fast flag.
     * @param filter Filter.
     * @param tx Transaction to peek value at (if mode is TX value).
     * @return Peeked value.
     * @throws GridCacheFilterFailedException If filter failed.
     */
    @Nullable private GridTuple<CacheObject> peekTx(boolean failFast,
        CacheEntryPredicate[] filter,
        @Nullable IgniteInternalTx tx) throws GridCacheFilterFailedException {
        return tx == null ? null : tx.peek(cctx, failFast, key, filter);
    }

    /**
     * @param failFast Fail fast flag.
     * @param topVer Topology version.
     * @param filter Filter.
     * @param expiryPlc Optional expiry policy.
     * @return Peeked value.
     * @throws GridCacheFilterFailedException If filter failed.
     * @throws GridCacheEntryRemovedException If entry got removed.
     * @throws IgniteCheckedException If unexpected cache failure occurred.
     */
    @SuppressWarnings({"RedundantTypeArguments"})
    @Nullable private GridTuple<CacheObject> peekGlobal(boolean failFast,
        AffinityTopologyVersion topVer,
        CacheEntryPredicate[] filter,
        @Nullable IgniteCacheExpiryPolicy expiryPlc)
        throws GridCacheEntryRemovedException, GridCacheFilterFailedException, IgniteCheckedException {
        if (!valid(topVer))
            return null;

        boolean rmv = false;

        try {
            while (true) {
                GridCacheVersion ver;
                CacheObject val;

                synchronized (this) {
                    if (checkExpired()) {
                        rmv = markObsolete0(cctx.versions().next(this.ver), true);

                        return null;
                    }

                    checkObsolete();

                    ver = this.ver;
                    val = rawGetOrUnmarshalUnlocked(false);

                    if (val != null && expiryPlc != null)
                        updateTtl(expiryPlc);
                }

                if (!cctx.isAll(this, filter))
                    return F.t(CU.<CacheObject>failed(failFast));

                if (F.isEmptyOrNulls(filter) || ver.equals(version()))
                    return F.t(val);
            }
        }
        finally {
            if (rmv) {
                onMarkedObsolete();

                cctx.cache().map().removeEntry(this);
            }
        }
    }

    /**
     * @param failFast Fail fast flag.
     * @param filter Filter.
     * @return Value from swap storage.
     * @throws IgniteCheckedException In case of any errors.
     * @throws GridCacheFilterFailedException If filter failed.
     */
    @SuppressWarnings({"unchecked"})
    @Nullable private GridTuple<CacheObject> peekSwap(boolean failFast,
        CacheEntryPredicate[] filter)
        throws IgniteCheckedException, GridCacheFilterFailedException
    {
        if (!cctx.isAll(this, filter))
            return F.t(CU.failed(failFast));

        synchronized (this) {
            if (checkExpired())
                return null;
        }

        GridCacheSwapEntry e = cctx.swap().read(this, false, true, true);

        return e != null ? F.t(e.value()) : null;
    }

    /**
     * @param failFast Fail fast flag.
     * @param filter Filter.
     * @return Value from persistent store.
     * @throws IgniteCheckedException In case of any errors.
     * @throws GridCacheFilterFailedException If filter failed.
     */
    @SuppressWarnings({"unchecked"})
    @Nullable private CacheObject peekDb(boolean failFast, CacheEntryPredicate[] filter)
        throws IgniteCheckedException, GridCacheFilterFailedException {
        if (!cctx.isAll(this, filter))
            return CU.failed(failFast);

        synchronized (this) {
            if (checkExpired())
                return null;
        }

        return cctx.toCacheObject(cctx.store().loadFromStore(cctx.tm().localTxx(), key));
    }

    /**
     * TODO: GG-4009: do we need to generate event and invalidate value?
     *
     * @return {@code true} if expired.
     * @throws IgniteCheckedException In case of failure.
     */
    private boolean checkExpired() throws IgniteCheckedException {
        assert Thread.holdsLock(this);

        long expireTime = expireTimeExtras();

        if (expireTime > 0) {
            long delta = expireTime - U.currentTimeMillis();

            if (log.isDebugEnabled())
                log.debug("Checked expiration time for entry [timeLeft=" + delta + ", entry=" + this + ']');

            if (delta <= 0) {
                releaseSwap();

                clearIndex(saveValueForIndexUnlocked());

                return true;
            }
        }

        return false;
    }

    /**
     * @return Value.
     */
    @Override public synchronized CacheObject rawGet() {
        return val;
    }

    /** {@inheritDoc} */
    @Nullable @Override public synchronized CacheObject rawGetOrUnmarshal(boolean tmp) throws IgniteCheckedException {
        return rawGetOrUnmarshalUnlocked(tmp);
    }

    /**
     * @param tmp If {@code true} can return temporary instance.
     * @return Value (unmarshalled if needed).
     * @throws IgniteCheckedException If failed.
     */
    @Nullable public CacheObject rawGetOrUnmarshalUnlocked(boolean tmp) throws IgniteCheckedException {
        assert Thread.holdsLock(this);

        CacheObject val = this.val;

        if (val != null)
            return val;

        if (valPtr != 0) {
            CacheObject val0 = cctx.fromOffheap(valPtr, tmp);

            if (!tmp && cctx.kernalContext().config().isPeerClassLoadingEnabled())
                val0.finishUnmarshal(cctx.cacheObjectContext(), cctx.deploy().globalLoader());

            return val0;
        }

        return null;
    }

    /** {@inheritDoc} */
    @Override public synchronized boolean hasValue() {
        return hasValueUnlocked();
    }

    /**
     * @return {@code True} if this entry has value.
     */
    protected boolean hasValueUnlocked() {
        assert Thread.holdsLock(this);

        return val != null || valPtr != 0;
    }

    /** {@inheritDoc} */
    @Override public synchronized CacheObject rawPut(CacheObject val, long ttl) {
        CacheObject old = this.val;

        update(val, CU.toExpireTime(ttl), ttl, nextVersion());

        return old;
    }

    /** {@inheritDoc} */
    @SuppressWarnings({"RedundantTypeArguments"})
    @Override public boolean initialValue(
        CacheObject val,
        GridCacheVersion ver,
        long ttl,
        long expireTime,
        boolean preload,
        AffinityTopologyVersion topVer,
        GridDrType drType)
        throws IgniteCheckedException, GridCacheEntryRemovedException {
        synchronized (this) {
            checkObsolete();

            if (isNew() || (!preload && deletedUnlocked())) {
                long expTime = expireTime < 0 ? CU.toExpireTime(ttl) : expireTime;

                val = cctx.kernalContext().cacheObjects().prepareForCache(val, cctx);

                if (val != null)
                    updateIndex(val, expTime, ver, null);

                // Version does not change for load ops.
                update(val, expTime, ttl, ver);

                boolean skipQryNtf = false;

                if (val == null) {
                    skipQryNtf = true;

                    if (cctx.deferredDelete() && !isInternal()) {
                        assert !deletedUnlocked();

                        deletedUnlocked(true);
                    }
                }
                else if (deletedUnlocked())
                    deletedUnlocked(false);

                drReplicate(drType, val, ver);

                if (!skipQryNtf) {
                    if (cctx.isLocal() || cctx.isReplicated() || cctx.affinity().primary(cctx.localNode(), key, topVer))
                        cctx.continuousQueries().onEntryUpdated(this, key, val, null, preload);

                    cctx.dataStructures().onEntryUpdated(key, false);
                }

                if (cctx.store().isLocalStore()) {
                    if (val != null)
                        cctx.store().putToStore(null, keyValue(false), CU.value(val, cctx, false), ver);
                }

                return true;
            }

            return false;
        }
    }

    /** {@inheritDoc} */
    @Override public synchronized boolean initialValue(KeyCacheObject key, GridCacheSwapEntry unswapped) throws
        IgniteCheckedException,
        GridCacheEntryRemovedException {
        checkObsolete();

        if (isNew()) {
            CacheObject val = unswapped.value();

            val = cctx.kernalContext().cacheObjects().prepareForCache(val, cctx);

            // Version does not change for load ops.
            update(val,
                unswapped.expireTime(),
                unswapped.ttl(),
                unswapped.version()
            );

            return true;
        }

        return false;
    }

    /** {@inheritDoc} */
    @Override public synchronized GridCacheVersionedEntryEx versionedEntry() throws IgniteCheckedException {
        boolean isNew = isStartVersion();

        CacheObject val = isNew ? unswap(true) : rawGetOrUnmarshalUnlocked(false);

        return new GridCachePlainVersionedEntry<>(key.value(cctx.cacheObjectContext(), true),
            CU.value(val, cctx, true),
            ttlExtras(),
            expireTimeExtras(),
            ver.conflictVersion(),
            isNew);
    }

    /** {@inheritDoc} */
    @Override public synchronized boolean versionedValue(CacheObject val,
        GridCacheVersion curVer,
        GridCacheVersion newVer)
        throws IgniteCheckedException, GridCacheEntryRemovedException
    {
        checkObsolete();

        if (curVer == null || curVer.equals(ver)) {
            if (val != this.val) {
                if (newVer == null)
                    newVer = nextVersion();

                CacheObject old = rawGetOrUnmarshalUnlocked(false);

                long ttl = ttlExtras();

                long expTime = CU.toExpireTime(ttl);

                // Detach value before index update.
                val = cctx.kernalContext().cacheObjects().prepareForCache(val, cctx);

                if (val != null) {
                    updateIndex(val, expTime, newVer, old);

                    if (deletedUnlocked())
                        deletedUnlocked(false);
                }

                // Version does not change for load ops.
                update(val, expTime, ttl, newVer);
            }

            return true;
        }

        return false;
    }

    /**
     * Gets next version for this cache entry.
     *
     * @return Next version.
     */
    private GridCacheVersion nextVersion() {
        // Do not change topology version when generating next version.
        return cctx.versions().next(ver);
    }

    /** {@inheritDoc} */
    @Override public synchronized boolean hasLockCandidate(GridCacheVersion ver) throws GridCacheEntryRemovedException {
        checkObsolete();

        GridCacheMvcc mvcc = mvccExtras();

        return mvcc != null && mvcc.hasCandidate(ver);
    }

    /** {@inheritDoc} */
    @Override public synchronized boolean hasLockCandidate(long threadId) throws GridCacheEntryRemovedException {
        checkObsolete();

        GridCacheMvcc mvcc = mvccExtras();

        return mvcc != null && mvcc.localCandidate(threadId) != null;
    }

    /** {@inheritDoc} */
    @Override public synchronized boolean lockedByAny(GridCacheVersion... exclude)
        throws GridCacheEntryRemovedException {
        checkObsolete();

        GridCacheMvcc mvcc = mvccExtras();

        return mvcc != null && !mvcc.isEmpty(exclude);
    }

    /** {@inheritDoc} */
    @Override public boolean lockedByThread() throws GridCacheEntryRemovedException {
        return lockedByThread(Thread.currentThread().getId());
    }

    /** {@inheritDoc} */
    @Override public synchronized boolean lockedLocally(GridCacheVersion lockVer) throws GridCacheEntryRemovedException {
        checkObsolete();

        GridCacheMvcc mvcc = mvccExtras();

        return mvcc != null && mvcc.isLocallyOwned(lockVer);
    }

    /** {@inheritDoc} */
    @Override public synchronized boolean lockedByThread(long threadId, GridCacheVersion exclude)
        throws GridCacheEntryRemovedException {
        checkObsolete();

        GridCacheMvcc mvcc = mvccExtras();

        return mvcc != null && mvcc.isLocallyOwnedByThread(threadId, false, exclude);
    }

    /** {@inheritDoc} */
    @Override public synchronized boolean lockedLocallyByIdOrThread(GridCacheVersion lockVer, long threadId)
        throws GridCacheEntryRemovedException {
        GridCacheMvcc mvcc = mvccExtras();

        return mvcc != null && mvcc.isLocallyOwnedByIdOrThread(lockVer, threadId);
    }

    /** {@inheritDoc} */
    @Override public synchronized boolean lockedByThread(long threadId) throws GridCacheEntryRemovedException {
        checkObsolete();

        GridCacheMvcc mvcc = mvccExtras();

        return mvcc != null && mvcc.isLocallyOwnedByThread(threadId, true);
    }

    /** {@inheritDoc} */
    @Override public synchronized boolean lockedBy(GridCacheVersion ver) throws GridCacheEntryRemovedException {
        checkObsolete();

        GridCacheMvcc mvcc = mvccExtras();

        return mvcc != null && mvcc.isOwnedBy(ver);
    }

    /** {@inheritDoc} */
    @Override public synchronized boolean lockedByThreadUnsafe(long threadId) {
        GridCacheMvcc mvcc = mvccExtras();

        return mvcc != null && mvcc.isLocallyOwnedByThread(threadId, true);
    }

    /** {@inheritDoc} */
    @Override public synchronized boolean lockedByUnsafe(GridCacheVersion ver) {
        GridCacheMvcc mvcc = mvccExtras();

        return mvcc != null && mvcc.isOwnedBy(ver);
    }

    /** {@inheritDoc} */
    @Override public synchronized boolean lockedLocallyUnsafe(GridCacheVersion lockVer) {
        GridCacheMvcc mvcc = mvccExtras();

        return mvcc != null && mvcc.isLocallyOwned(lockVer);
    }

    /** {@inheritDoc} */
    @Override public synchronized boolean hasLockCandidateUnsafe(GridCacheVersion ver) {
        GridCacheMvcc mvcc = mvccExtras();

        return mvcc != null && mvcc.hasCandidate(ver);
    }

    /** {@inheritDoc} */
    @Override public synchronized Collection<GridCacheMvccCandidate> localCandidates(GridCacheVersion... exclude)
        throws GridCacheEntryRemovedException {
        checkObsolete();

        GridCacheMvcc mvcc = mvccExtras();

        return mvcc == null ? Collections.<GridCacheMvccCandidate>emptyList() : mvcc.localCandidates(exclude);
    }

    /** {@inheritDoc} */
    @Override public Collection<GridCacheMvccCandidate> remoteMvccSnapshot(GridCacheVersion... exclude) {
        return Collections.emptyList();
    }

    /** {@inheritDoc} */
    @Nullable @Override public synchronized GridCacheMvccCandidate candidate(GridCacheVersion ver)
        throws GridCacheEntryRemovedException {
        checkObsolete();

        GridCacheMvcc mvcc = mvccExtras();

        return mvcc == null ? null : mvcc.candidate(ver);
    }

    /** {@inheritDoc} */
    @Override public synchronized GridCacheMvccCandidate localCandidate(long threadId)
        throws GridCacheEntryRemovedException {
        checkObsolete();

        GridCacheMvcc mvcc = mvccExtras();

        return mvcc == null ? null : mvcc.localCandidate(threadId);
    }

    /** {@inheritDoc} */
    @Override public GridCacheMvccCandidate candidate(UUID nodeId, long threadId)
        throws GridCacheEntryRemovedException {
        boolean loc = cctx.nodeId().equals(nodeId);

        synchronized (this) {
            checkObsolete();

            GridCacheMvcc mvcc = mvccExtras();

            return mvcc == null ? null : loc ? mvcc.localCandidate(threadId) :
                mvcc.remoteCandidate(nodeId, threadId);
        }
    }

    /** {@inheritDoc} */
    @Override public synchronized GridCacheMvccCandidate localOwner() throws GridCacheEntryRemovedException {
        checkObsolete();

        GridCacheMvcc mvcc = mvccExtras();

        return mvcc == null ? null : mvcc.localOwner();
    }

    /** {@inheritDoc} */
    @Override public synchronized long rawExpireTime() {
        return expireTimeExtras();
    }

    /** {@inheritDoc} */
    @Override public long expireTimeUnlocked() {
        assert Thread.holdsLock(this);

        return expireTimeExtras();
    }

    /** {@inheritDoc} */
    @Override public boolean onTtlExpired(GridCacheVersion obsoleteVer) {
        boolean obsolete = false;
        boolean deferred = false;

        try {
            synchronized (this) {
                CacheObject expiredVal = val;

                boolean hasOldBytes = valPtr != 0;

                boolean expired = checkExpired();

                if (expired) {
                    if (cctx.deferredDelete() && !detached() && !isInternal()) {
                        if (!deletedUnlocked()) {
                            update(null, 0L, 0L, ver);

                            deletedUnlocked(true);

                            deferred = true;
                        }
                    }
                    else {
                        if (markObsolete0(obsoleteVer, true))
                            obsolete = true; // Success, will return "true".
                    }

                    if (cctx.events().isRecordable(EVT_CACHE_OBJECT_EXPIRED)) {
                        cctx.events().addEvent(partition(),
                            key,
                            cctx.localNodeId(),
                            null,
                            EVT_CACHE_OBJECT_EXPIRED,
                            null,
                            false,
                            expiredVal,
                            expiredVal != null || hasOldBytes,
                            null,
                            null,
                            null);
                    }

                    cctx.continuousQueries().onEntryExpired(this, key, expiredVal);
                }
            }
        }
        catch (IgniteCheckedException e) {
            U.error(log, "Failed to clean up expired cache entry: " + this, e);
        }
        finally {
            if (obsolete)
                onMarkedObsolete();

            if (deferred)
                cctx.onDeferredDelete(this, obsoleteVer);
        }

        return obsolete;
    }

    /** {@inheritDoc} */
    @Override public synchronized long rawTtl() {
        return ttlExtras();
    }

    /** {@inheritDoc} */
    @SuppressWarnings({"IfMayBeConditional"})
    @Override public long expireTime() throws GridCacheEntryRemovedException {
        IgniteTxLocalAdapter tx = currentTx();

        if (tx != null) {
            long time = tx.entryExpireTime(txKey());

            if (time > 0)
                return time;
        }

        synchronized (this) {
            checkObsolete();

            return expireTimeExtras();
        }
    }

    /** {@inheritDoc} */
    @SuppressWarnings({"IfMayBeConditional"})
    @Override public long ttl() throws GridCacheEntryRemovedException {
        IgniteTxLocalAdapter tx = currentTx();

        if (tx != null) {
            long entryTtl = tx.entryTtl(txKey());

            if (entryTtl > 0)
                return entryTtl;
        }

        synchronized (this) {
            checkObsolete();

            return ttlExtras();
        }
    }

    /**
     * @return Current transaction.
     */
    private IgniteTxLocalAdapter currentTx() {
        if (cctx.isDht())
            return cctx.dht().near().context().tm().localTx();
        else
            return cctx.tm().localTx();
    }

    /** {@inheritDoc} */
    @Override public void updateTtl(@Nullable GridCacheVersion ver, long ttl) {
        synchronized (this) {
            updateTtl(ttl);

            /*
            TODO IGNITE-305.
            try {
                if (var == null || ver.equals(version()))
                    updateTtl(ttl);
            }
            catch (GridCacheEntryRemovedException ignored) {
                // No-op.
            }
            */
        }
    }

    /** {@inheritDoc} */
    @Override public synchronized CacheObject valueBytes() throws GridCacheEntryRemovedException {
        checkObsolete();

        return valueBytesUnlocked();
    }

    /** {@inheritDoc} */
    @Nullable @Override public CacheObject valueBytes(@Nullable GridCacheVersion ver)
        throws IgniteCheckedException, GridCacheEntryRemovedException {
        CacheObject val = null;

        synchronized (this) {
            checkObsolete();

            if (ver == null || this.ver.equals(ver))
                val = valueBytesUnlocked();
        }

        return val;
    }

    /**
     * Updates cache index.
     *
     * @param val Value.
     * @param expireTime Expire time.
     * @param ver New entry version.
     * @param prevVal Previous value.
     * @throws IgniteCheckedException If update failed.
     */
    protected void updateIndex(@Nullable CacheObject val,
        long expireTime,
        GridCacheVersion ver,
        @Nullable CacheObject prevVal) throws IgniteCheckedException {
        assert Thread.holdsLock(this);
        assert val != null : "null values in update index for key: " + key;

        try {
            GridCacheQueryManager qryMgr = cctx.queries();

<<<<<<< HEAD
            if (qryMgr != null) {
                qryMgr.store(
                    key.value(cctx.cacheObjectContext(), false),
=======
            if (qryMgr != null && qryMgr.enabled()) {
                qryMgr.store(key.value(cctx.cacheObjectContext(), false),
                    null,
>>>>>>> ed6632ae
                    CU.value(val, cctx, false),
                    null,
                    ver,
                    expireTime);
            }
        }
        catch (IgniteCheckedException e) {
            throw new GridCacheIndexUpdateException(e);
        }
    }

    /**
     * Clears index.
     *
     * @param prevVal Previous value (if needed for index update).
     * @throws IgniteCheckedException If failed.
     */
    protected void clearIndex(CacheObject prevVal) throws IgniteCheckedException {
        assert Thread.holdsLock(this);

        try {
            GridCacheQueryManager<?, ?> qryMgr = cctx.queries();

            if (qryMgr != null)
                qryMgr.remove(key().value(cctx.cacheObjectContext(), false),
                    prevVal == null ? null : prevVal.value(cctx.cacheObjectContext(), false));
        }
        catch (IgniteCheckedException e) {
            throw new GridCacheIndexUpdateException(e);
        }
    }

    /**
     * This method will return current value only if clearIndex(V) will require previous value.
     * If previous value is not required, this method will return {@code null}.
     *
     * @return Previous value or {@code null}.
     * @throws IgniteCheckedException If failed to retrieve previous value.
     */
    protected CacheObject saveValueForIndexUnlocked() throws IgniteCheckedException {
        assert Thread.holdsLock(this);

        if (cctx.queries() == null)
            return null;

        CacheObject val = rawGetOrUnmarshalUnlocked(false);

        if (val == null) {
            GridCacheSwapEntry swapEntry = cctx.swap().read(key, true, true);

            if (swapEntry == null)
                return null;

            return swapEntry.value();
        }

        return val;
    }

    /** {@inheritDoc} */
    @SuppressWarnings("unchecked")
    @Override public <K, V> Cache.Entry<K, V> wrap() {
        try {
            IgniteInternalTx tx = cctx.tm().userTx();

            CacheObject val;

            if (tx != null) {
                GridTuple<CacheObject> peek = tx.peek(cctx, false, key, null);

                val = peek == null ? rawGetOrUnmarshal(false) : peek.get();
            }
            else
                val = rawGetOrUnmarshal(false);

            return new CacheEntryImpl<>(key.<K>value(cctx.cacheObjectContext(), false),
                CU.<V>value(val, cctx, false));
        }
        catch (GridCacheFilterFailedException ignored) {
            throw new IgniteException("Should never happen.");
        }
        catch (IgniteCheckedException e) {
            throw new IgniteException("Failed to wrap entry: " + this, e);
        }
    }

    /** {@inheritDoc} */
    @Override public <K, V> Cache.Entry<K, V> wrapLazyValue() {
        return new LazyValueEntry<>(key);
    }

    /** {@inheritDoc} */
    @Override @Nullable public CacheObject peekVisibleValue() {
        try {
            IgniteInternalTx tx = cctx.tm().userTx();

            if (tx != null) {
                GridTuple<CacheObject> peek = tx.peek(cctx, false, key, null);

                if (peek != null)
                    return peek.get();
            }

            if (detached())
                return rawGet();

            for (;;) {
                GridCacheEntryEx e = cctx.cache().peekEx(key);

                if (e == null)
                    return null;

                try {
                    return e.peek(GridCachePeekMode.GLOBAL, CU.empty0());
                }
                catch (GridCacheEntryRemovedException ignored) {
                    // No-op.
                }
            }
        }
        catch (GridCacheFilterFailedException ignored) {
            throw new IgniteException("Should never happen.");
        }
    }

    /** {@inheritDoc} */
    @Override public <K, V> EvictableEntry<K, V> wrapEviction() {
        return new CacheEvictableEntryImpl<>(this);
    }

    /** {@inheritDoc} */
    @Override public synchronized <K, V> CacheVersionedEntryImpl<K, V> wrapVersioned() {
        return new CacheVersionedEntryImpl<>(key.<K>value(cctx.cacheObjectContext(), false), null, ver);
    }

    /** {@inheritDoc} */
    @Override public boolean evictInternal(boolean swap, GridCacheVersion obsoleteVer,
        @Nullable CacheEntryPredicate[] filter) throws IgniteCheckedException {
        boolean marked = false;

        try {
            if (F.isEmptyOrNulls(filter)) {
                synchronized (this) {
                    CacheObject prev = saveValueForIndexUnlocked();

                    if (!hasReaders() && markObsolete0(obsoleteVer, false)) {
                        if (swap) {
                            if (!isStartVersion()) {
                                try {
                                    // Write to swap.
                                    swap();
                                }
                                catch (IgniteCheckedException e) {
                                    U.error(log, "Failed to write entry to swap storage: " + this, e);
                                }
                            }
                        }
                        else
                            clearIndex(prev);

                        // Nullify value after swap.
                        value(null);

                        marked = true;

                        return true;
                    }
                }
            }
            else {
                // For optimistic check.
                while (true) {
                    GridCacheVersion v;

                    synchronized (this) {
                        v = ver;
                    }

                    if (!cctx.isAll(/*version needed for sync evicts*/this, filter))
                        return false;

                    synchronized (this) {
                        if (!v.equals(ver))
                            // Version has changed since entry passed the filter. Do it again.
                            continue;

                        CacheObject prevVal = saveValueForIndexUnlocked();

                        if (!hasReaders() && markObsolete0(obsoleteVer, false)) {
                            if (swap) {
                                if (!isStartVersion()) {
                                    try {
                                        // Write to swap.
                                        swap();
                                    }
                                    catch (IgniteCheckedException e) {
                                        U.error(log, "Failed to write entry to swap storage: " + this, e);
                                    }
                                }
                            }
                            else
                                clearIndex(prevVal);

                            // Nullify value after swap.
                            value(null);

                            marked = true;

                            return true;
                        }
                        else
                            return false;
                    }
                }
            }
        }
        catch (GridCacheEntryRemovedException ignore) {
            if (log.isDebugEnabled())
                log.debug("Got removed entry when evicting (will simply return): " + this);

            return true;
        }
        finally {
            if (marked)
                onMarkedObsolete();
        }

        return false;
    }

    /** {@inheritDoc} */
    @Override public GridCacheBatchSwapEntry evictInBatchInternal(GridCacheVersion obsoleteVer)
        throws IgniteCheckedException {
        assert Thread.holdsLock(this);
        assert cctx.isSwapOrOffheapEnabled();

        GridCacheBatchSwapEntry ret = null;

        try {
            if (!hasReaders() && markObsolete0(obsoleteVer, false)) {
                if (!isStartVersion() && hasValueUnlocked()) {
                    IgniteUuid valClsLdrId = null;

                    if (val != null)
                        valClsLdrId = cctx.deploy().getClassLoaderId(
                            U.detectObjectClassLoader(val.value(cctx.cacheObjectContext(), false)));

                    IgniteBiTuple<ByteBuffer, Byte> valBytes = valueBytes0();

                    ret = new GridCacheBatchSwapEntry(key(),
                        partition(),
                        valBytes.get1(),
                        valBytes.get2(),
                        ver,
                        ttlExtras(),
                        expireTimeExtras(),
                        cctx.deploy().getClassLoaderId(U.detectObjectClassLoader(key.value(cctx.cacheObjectContext(), false))),
                        valClsLdrId);
                }

                value(null);
            }
        }
        catch (GridCacheEntryRemovedException ignored) {
            if (log.isDebugEnabled())
                log.debug("Got removed entry when evicting (will simply return): " + this);
        }

        return ret;
    }

    /**
     * @param filter Entry filter.
     * @return {@code True} if entry is visitable.
     */
    public boolean visitable(CacheEntryPredicate[] filter) {
        boolean rmv = false;

        try {
            synchronized (this) {
                if (obsoleteOrDeleted())
                    return false;

                if (checkExpired()) {
                    rmv = markObsolete0(cctx.versions().next(this.ver), true);

                    return false;
                }
            }

            if (filter != CU.empty0() && !cctx.isAll(this, filter))
                return false;
        }
        catch (IgniteCheckedException e) {
            U.error(log, "An exception was thrown while filter checking.", e);

            RuntimeException ex = e.getCause(RuntimeException.class);

            if (ex != null)
                throw ex;

            Error err = e.getCause(Error.class);

            if (err != null)
                throw err;

            return false;
        }
        finally {
            if (rmv) {
                onMarkedObsolete();

                cctx.cache().map().removeEntry(this);
            }
        }

        IgniteInternalTx tx = cctx.tm().localTxx();

        return tx == null || !tx.removed(txKey());
    }

    /**
     * Ensures that internal data storage is created.
     *
     * @param size Amount of data to ensure.
     * @return {@code true} if data storage was created.
     */
    private boolean ensureData(int size) {
        if (attributeDataExtras() == null) {
            attributeDataExtras(new GridLeanMap<UUID, Object>(size));

            return true;
        }
        else
            return false;
    }

    /** {@inheritDoc} */
    @SuppressWarnings({"unchecked"})
    @Nullable @Override public <V1> V1 addMeta(UUID name, V1 val) {
        A.notNull(name, "name", val, "val");

        synchronized (this) {
            ensureData(1);

            return (V1)attributeDataExtras().put(name, val);
        }
    }

    /** {@inheritDoc} */
    @SuppressWarnings({"unchecked"})
    @Nullable @Override public <V1> V1 meta(UUID name) {
        A.notNull(name, "name");

        synchronized (this) {
            GridLeanMap<UUID, Object> attrData = attributeDataExtras();

            return attrData == null ? null : (V1)attrData.get(name);
        }
    }

    /** {@inheritDoc} */
    @SuppressWarnings({"unchecked"})
    @Nullable @Override public <V1> V1 removeMeta(UUID name) {
        A.notNull(name, "name");

        synchronized (this) {
            GridLeanMap<UUID, Object> attrData = attributeDataExtras();

            if (attrData == null)
                return null;

            V1 old = (V1)attrData.remove(name);

            if (attrData.isEmpty())
                attributeDataExtras(null);

            return old;
        }
    }

    /** {@inheritDoc} */
    @SuppressWarnings({"unchecked"})
    @Override public <V1> boolean removeMeta(UUID name, V1 val) {
        A.notNull(name, "name", val, "val");

        synchronized (this) {
            GridLeanMap<UUID, Object> attrData = attributeDataExtras();

            if (attrData == null)
                return false;

            V1 old = (V1)attrData.get(name);

            if (old != null && old.equals(val)) {
                attrData.remove(name);

                if (attrData.isEmpty())
                    attributeDataExtras(null);

                return true;
            }

            return false;
        }
    }

    /** {@inheritDoc} */
    @Override public boolean hasMeta(UUID name) {
        return meta(name) != null;
    }

    /** {@inheritDoc} */
    @SuppressWarnings({"unchecked"})
    @Nullable @Override public <V1> V1 putMetaIfAbsent(UUID name, V1 val) {
        A.notNull(name, "name", val, "val");

        synchronized (this) {
            V1 v = meta(name);

            if (v == null)
                return addMeta(name, val);

            return v;
        }
    }

    /** {@inheritDoc} */
    @SuppressWarnings({"RedundantTypeArguments"})
    @Override public <V1> boolean replaceMeta(UUID name, V1 curVal, V1 newVal) {
        A.notNull(name, "name", newVal, "newVal", curVal, "curVal");

        synchronized (this) {
            if (hasMeta(name)) {
                V1 val = this.<V1>meta(name);

                if (val != null && val.equals(curVal)) {
                    addMeta(name, newVal);

                    return true;
                }
            }

            return false;
        }
    }

    /**
     * Convenience way for super-classes which implement {@link Externalizable} to
     * serialize metadata. Super-classes must call this method explicitly from
     * within {@link Externalizable#writeExternal(ObjectOutput)} methods implementation.
     *
     * @param out Output to write to.
     * @throws IOException If I/O error occurred.
     */
    @SuppressWarnings({"TooBroadScope"})
    protected void writeExternalMeta(ObjectOutput out) throws IOException {
        Map<UUID, Object> cp;

        // Avoid code warning (suppressing is bad here, because we need this warning for other places).
        synchronized (this) {
            cp = new GridLeanMap<>(attributeDataExtras());
        }

        out.writeObject(cp);
    }

    /**
     * Convenience way for super-classes which implement {@link Externalizable} to
     * serialize metadata. Super-classes must call this method explicitly from
     * within {@link Externalizable#readExternal(ObjectInput)} methods implementation.
     *
     * @param in Input to read from.
     * @throws IOException If I/O error occurred.
     * @throws ClassNotFoundException If some class could not be found.
     */
    @SuppressWarnings({"unchecked"})
    protected void readExternalMeta(ObjectInput in) throws IOException, ClassNotFoundException {
        GridLeanMap<UUID, Object> cp = (GridLeanMap<UUID, Object>)in.readObject();

        synchronized (this) {
            attributeDataExtras(cp);
        }
    }

    /** {@inheritDoc} */
    @Override public boolean deleted() {
        if (!cctx.deferredDelete())
            return false;

        synchronized (this) {
            return deletedUnlocked();
        }
    }

    /** {@inheritDoc} */
    @Override public synchronized boolean obsoleteOrDeleted() {
        return obsoleteVersionExtras() != null ||
            (cctx.deferredDelete() && (deletedUnlocked() || !hasValueUnlocked()));
    }

    /**
     * @return {@code True} if deleted.
     */
    @SuppressWarnings("SimplifiableIfStatement")
    protected boolean deletedUnlocked() {
        assert Thread.holdsLock(this);

        if (!cctx.deferredDelete())
            return false;

        return (flags & IS_DELETED_MASK) != 0;
    }

    /**
     * @param deleted {@code True} if deleted.
     */
    protected void deletedUnlocked(boolean deleted) {
        assert Thread.holdsLock(this);
        assert cctx.deferredDelete();

        if (deleted) {
            assert !deletedUnlocked();

            flags |= IS_DELETED_MASK;

            cctx.decrementPublicSize(this);
        }
        else {
            assert deletedUnlocked();

            flags &= ~IS_DELETED_MASK;

            cctx.incrementPublicSize(this);
        }
    }

    /**
     * @return Attribute data.
     */
    @Nullable private GridLeanMap<UUID, Object> attributeDataExtras() {
        return extras != null ? extras.attributesData() : null;
    }

    /**
     * @param attrData Attribute data.
     */
    private void attributeDataExtras(@Nullable GridLeanMap<UUID, Object> attrData) {
        extras = (extras != null) ? extras.attributesData(attrData) : attrData != null ?
            new GridCacheAttributesEntryExtras(attrData) : null;
    }

    /**
     * @return MVCC.
     */
    @Nullable protected GridCacheMvcc mvccExtras() {
        return extras != null ? extras.mvcc() : null;
    }

    /**
     * @param mvcc MVCC.
     */
    protected void mvccExtras(@Nullable GridCacheMvcc mvcc) {
        extras = (extras != null) ? extras.mvcc(mvcc) : mvcc != null ? new GridCacheMvccEntryExtras(mvcc) : null;
    }

    /**
     * @return Obsolete version.
     */
    @Nullable protected GridCacheVersion obsoleteVersionExtras() {
        return extras != null ? extras.obsoleteVersion() : null;
    }

    /**
     * @param obsoleteVer Obsolete version.
     */
    protected void obsoleteVersionExtras(@Nullable GridCacheVersion obsoleteVer) {
        extras = (extras != null) ? extras.obsoleteVersion(obsoleteVer) : obsoleteVer != null ?
            new GridCacheObsoleteEntryExtras(obsoleteVer) : null;
    }

    /**
     * Updates metrics.
     *
     * @param op Operation.
     * @param metrics Update merics flag.
     */
    private void updateMetrics(GridCacheOperation op, boolean metrics) {
        if (metrics && cctx.cache().configuration().isStatisticsEnabled()) {
            if (op == GridCacheOperation.DELETE)
                cctx.cache().metrics0().onRemove();
            else
                cctx.cache().metrics0().onWrite();
        }
    }

    /**
     * @return TTL.
     */
    public long ttlExtras() {
        return extras != null ? extras.ttl() : 0;
    }

    /**
     * @return Expire time.
     */
    public long expireTimeExtras() {
        return extras != null ? extras.expireTime() : 0L;
    }

    /**
     * @param ttl TTL.
     * @param expireTime Expire time.
     */
    protected void ttlAndExpireTimeExtras(long ttl, long expireTime) {
        assert ttl != CU.TTL_NOT_CHANGED && ttl != CU.TTL_ZERO;

        extras = (extras != null) ? extras.ttlAndExpireTime(ttl, expireTime) : ttl != CU.TTL_ETERNAL ?
            new GridCacheTtlEntryExtras(ttl, expireTime) : null;
    }

    /**
     * @return Size of extras object.
     */
    private int extrasSize() {
        return extras != null ? extras.size() : 0;
    }

    /** {@inheritDoc} */
    @Override public boolean equals(Object o) {
        // Identity comparison left on purpose.
        return o == this;
    }

    /** {@inheritDoc} */
    @Override public int hashCode() {
        return hash;
    }

    /** {@inheritDoc} */
    @Override public synchronized String toString() {
        return S.toString(GridCacheMapEntry.class, this);
    }

    /**
     *
     */
    private class LazyValueEntry<K, V> implements Cache.Entry<K, V> {
        /** */
        private final KeyCacheObject key;

        /**
         * @param key Key.
         */
        private LazyValueEntry(KeyCacheObject key) {
            this.key = key;
        }

        /** {@inheritDoc} */
        @Override public K getKey() {
            return key.value(cctx.cacheObjectContext(), false);
        }

        /** {@inheritDoc} */
        @SuppressWarnings("unchecked")
        @Override public V getValue() {
            return CU.value(peekVisibleValue(), cctx, true);
        }

        /** {@inheritDoc} */
        @SuppressWarnings("unchecked")
        @Override public <T> T unwrap(Class<T> cls) {
            if (cls.isAssignableFrom(IgniteCache.class))
                return (T)cctx.grid().cache(cctx.name());

            if (cls.isAssignableFrom(getClass()))
                return (T)this;

            if (cls.isAssignableFrom(EvictableEntry.class))
                return (T)wrapEviction();

            if (cls.isAssignableFrom(CacheVersionedEntryImpl.class))
                return (T)wrapVersioned();

            if (cls.isAssignableFrom(GridCacheMapEntry.this.getClass()))
                return (T)GridCacheMapEntry.this;

            throw new IllegalArgumentException("Unwrapping to class is not supported: " + cls);
        }

        /** {@inheritDoc} */
        @Override public String toString() {
            return "IteratorEntry [key=" + key + ']';
        }
    }
}<|MERGE_RESOLUTION|>--- conflicted
+++ resolved
@@ -3677,15 +3677,10 @@
         try {
             GridCacheQueryManager qryMgr = cctx.queries();
 
-<<<<<<< HEAD
-            if (qryMgr != null) {
+            if (qryMgr != null && qryMgr.enabled()) {
                 qryMgr.store(
                     key.value(cctx.cacheObjectContext(), false),
-=======
-            if (qryMgr != null && qryMgr.enabled()) {
-                qryMgr.store(key.value(cctx.cacheObjectContext(), false),
                     null,
->>>>>>> ed6632ae
                     CU.value(val, cctx, false),
                     null,
                     ver,
