--- conflicted
+++ resolved
@@ -1253,15 +1253,8 @@
                                 taskName,
                                 null);
 
-<<<<<<< HEAD
                             Object interceptorVal = ctx.config().getInterceptor().onBeforePut(new CacheLazyEntry(
                                 ctx, entry.key(), old), val);
-=======
-                            Object interceptorVal = ctx.config().getInterceptor().onBeforePut(
-                                entry.key().value(ctx.cacheObjectContext(), false),
-                                CU.value(old, ctx, false),
-                                val);
->>>>>>> b93f7a3c
 
                             if (interceptorVal == null)
                                 continue;
@@ -1291,14 +1284,8 @@
                                 taskName,
                                 null);
 
-<<<<<<< HEAD
                             IgniteBiTuple<Boolean, ?> interceptorRes = ctx.config().getInterceptor()
                                 .onBeforeRemove(new CacheLazyEntry(ctx, entry.key(), old));
-=======
-                            IgniteBiTuple<Boolean, ?> interceptorRes = ctx.config().getInterceptor().onBeforeRemove(
-                                entry.key().value(ctx.cacheObjectContext(), false),
-                                CU.value(old, ctx, false));
->>>>>>> b93f7a3c
 
                             if (ctx.cancelRemove(interceptorRes))
                                 continue;
@@ -1445,20 +1432,10 @@
                     taskName);
 
                 if (intercept) {
-<<<<<<< HEAD
                     if (op == UPDATE)
                         ctx.config().getInterceptor().onAfterPut(new CacheLazyEntry(ctx, entry.key(), writeVal));
                     else
                         ctx.config().getInterceptor().onAfterRemove(new CacheLazyEntry(ctx, entry.key(), t.get2()));
-=======
-                    if (op == UPDATE) {
-                        ctx.config().getInterceptor().onAfterPut(entry.key().value(ctx.cacheObjectContext(), false),
-                            writeVal.value(ctx.cacheObjectContext(), false));
-                    }
-                    else
-                        ctx.config().getInterceptor().onAfterRemove(entry.key().value(ctx.cacheObjectContext(), false),
-                            t.get2());
->>>>>>> b93f7a3c
                 }
             }
             catch (GridCacheEntryRemovedException ignore) {
