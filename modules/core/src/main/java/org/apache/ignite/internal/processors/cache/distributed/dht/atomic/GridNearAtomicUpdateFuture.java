/*
 * Licensed to the Apache Software Foundation (ASF) under one or more
 * contributor license agreements.  See the NOTICE file distributed with
 * this work for additional information regarding copyright ownership.
 * The ASF licenses this file to You under the Apache License, Version 2.0
 * (the "License"); you may not use this file except in compliance with
 * the License.  You may obtain a copy of the License at
 *
 *      http://www.apache.org/licenses/LICENSE-2.0
 *
 * Unless required by applicable law or agreed to in writing, software
 * distributed under the License is distributed on an "AS IS" BASIS,
 * WITHOUT WARRANTIES OR CONDITIONS OF ANY KIND, either express or implied.
 * See the License for the specific language governing permissions and
 * limitations under the License.
 */

package org.apache.ignite.internal.processors.cache.distributed.dht.atomic;

import org.apache.ignite.*;
import org.apache.ignite.cache.*;
import org.apache.ignite.cluster.*;
import org.apache.ignite.configuration.*;
import org.apache.ignite.internal.*;
import org.apache.ignite.internal.cluster.*;
import org.apache.ignite.internal.processors.affinity.*;
import org.apache.ignite.internal.processors.cache.*;
import org.apache.ignite.internal.processors.cache.distributed.dht.*;
import org.apache.ignite.internal.processors.cache.distributed.near.*;
import org.apache.ignite.internal.processors.cache.dr.*;
import org.apache.ignite.internal.processors.cache.transactions.*;
import org.apache.ignite.internal.processors.cache.version.*;
import org.apache.ignite.internal.util.future.*;
import org.apache.ignite.internal.util.tostring.*;
import org.apache.ignite.internal.util.typedef.*;
import org.apache.ignite.internal.util.typedef.internal.*;
import org.apache.ignite.lang.*;
import org.jetbrains.annotations.*;
import org.jsr166.*;

import javax.cache.expiry.*;
import java.util.*;
import java.util.concurrent.*;
import java.util.concurrent.atomic.*;

import static org.apache.ignite.cache.CacheAtomicWriteOrderMode.*;
import static org.apache.ignite.cache.CacheWriteSynchronizationMode.*;
import static org.apache.ignite.internal.processors.cache.GridCacheOperation.*;

/**
 * DHT atomic cache near update future.
 */
public class GridNearAtomicUpdateFuture extends GridFutureAdapter<Object>
    implements GridCacheAtomicFuture<Object>{
    /** Logger reference. */
    private static final AtomicReference<IgniteLogger> logRef = new AtomicReference<>();

    /** Logger. */
    protected static IgniteLogger log;

    /** Cache context. */
    private final GridCacheContext cctx;

    /** Cache. */
    private GridDhtAtomicCache cache;

    /** Future ID. */
    private volatile GridCacheVersion futVer;

    /** Update operation. */
    private final GridCacheOperation op;

    /** Keys */
    private Collection<?> keys;

    /** Values. */
    @SuppressWarnings({"FieldAccessedSynchronizedAndUnsynchronized"})
    private Collection<?> vals;

    /** Optional arguments for entry processor. */
    private Object[] invokeArgs;

    /** Conflict put values. */
    @SuppressWarnings({"FieldAccessedSynchronizedAndUnsynchronized"})
    private Collection<GridCacheDrInfo> conflictPutVals;

    /** Conflict remove values. */
    @SuppressWarnings({"FieldAccessedSynchronizedAndUnsynchronized"})
    private Collection<GridCacheVersion> conflictRmvVals;

    /** Mappings. */
    @GridToStringInclude
    private final ConcurrentMap<UUID, GridNearAtomicUpdateRequest> mappings;

    /** Error. */
    private volatile CachePartialUpdateCheckedException err;

    /** Operation result. */
    private volatile GridCacheReturn opRes;

    /** Return value require flag. */
    private final boolean retval;

    /** Expiry policy. */
    private final ExpiryPolicy expiryPlc;

    /** Future map topology version. */
    private AffinityTopologyVersion topVer = AffinityTopologyVersion.ZERO;

    /** Optional filter. */
    private final CacheEntryPredicate[] filter;

    /** Write synchronization mode. */
    private final CacheWriteSynchronizationMode syncMode;

    /** If this future mapped to single node. */
    private volatile Boolean single;

    /** If this future is mapped to a single node, this field will contain that node ID. */
    private UUID singleNodeId;

    /** Single update request. */
    private GridNearAtomicUpdateRequest singleReq;

    /** Raw return value flag. */
    private boolean rawRetval;

    /** Fast map flag. */
    private final boolean fastMap;

    /** Near cache flag. */
    private final boolean nearEnabled;

    /** Subject ID. */
    private final UUID subjId;

    /** Task name hash. */
    private final int taskNameHash;

<<<<<<< HEAD
    /** Map time. */
    private volatile long mapTime;

    /** Topology locked flag. Set if atomic update is performed inside a TX or explicit lock. */
    private boolean topLocked;

=======
>>>>>>> 8e31b7c3
    /**
     * @param cctx Cache context.
     * @param cache Cache instance.
     * @param syncMode Write synchronization mode.
     * @param op Update operation.
     * @param keys Keys to update.
     * @param vals Values or transform closure.
     * @param invokeArgs Optional arguments for entry processor.
     * @param conflictPutVals Conflict put values (optional).
     * @param conflictRmvVals Conflict remove values (optional).
     * @param retval Return value require flag.
     * @param rawRetval {@code True} if should return {@code GridCacheReturn} as future result.
     * @param expiryPlc Expiry policy explicitly specified for cache operation.
     * @param filter Entry filter.
     * @param subjId Subject ID.
     * @param taskNameHash Task name hash code.
     */
    public GridNearAtomicUpdateFuture(
        GridCacheContext cctx,
        GridDhtAtomicCache cache,
        CacheWriteSynchronizationMode syncMode,
        GridCacheOperation op,
        Collection<?> keys,
        @Nullable Collection<?> vals,
        @Nullable Object[] invokeArgs,
        @Nullable Collection<GridCacheDrInfo> conflictPutVals,
        @Nullable Collection<GridCacheVersion> conflictRmvVals,
        final boolean retval,
        final boolean rawRetval,
        @Nullable ExpiryPolicy expiryPlc,
        final CacheEntryPredicate[] filter,
        UUID subjId,
        int taskNameHash
    ) {
        this.rawRetval = rawRetval;

        assert vals == null || vals.size() == keys.size();
        assert conflictPutVals == null || conflictPutVals.size() == keys.size();
        assert conflictRmvVals == null || conflictRmvVals.size() == keys.size();
        assert subjId != null;

        this.cctx = cctx;
        this.cache = cache;
        this.syncMode = syncMode;
        this.op = op;
        this.keys = keys;
        this.vals = vals;
        this.invokeArgs = invokeArgs;
        this.conflictPutVals = conflictPutVals;
        this.conflictRmvVals = conflictRmvVals;
        this.retval = retval;
        this.expiryPlc = expiryPlc;
        this.filter = filter;
        this.subjId = subjId;
        this.taskNameHash = taskNameHash;

        if (log == null)
            log = U.logger(cctx.kernalContext(), logRef, GridFutureAdapter.class);

        mappings = new ConcurrentHashMap8<>(keys.size(), 1.0f);

        fastMap = F.isEmpty(filter) && op != TRANSFORM && cctx.config().getWriteSynchronizationMode() == FULL_SYNC &&
            cctx.config().getAtomicWriteOrderMode() == CLOCK &&
            !(cctx.writeThrough() && cctx.config().getInterceptor() != null);

        nearEnabled = CU.isNearEnabled(cctx);
    }

    /** {@inheritDoc} */
    @Override public IgniteUuid futureId() {
        return futVer.asGridUuid();
    }

    /** {@inheritDoc} */
    @Override public GridCacheVersion version() {
        return futVer;
    }

    /** {@inheritDoc} */
    @Override public Collection<? extends ClusterNode> nodes() {
        return F.view(F.viewReadOnly(mappings.keySet(), U.id2Node(cctx.kernalContext())), F.notNull());
    }

    /** {@inheritDoc} */
    @Override public boolean waitForPartitionExchange() {
        // Wait fast-map near atomic update futures in CLOCK mode.
        return fastMap;
    }

    /** {@inheritDoc} */
    @Override public AffinityTopologyVersion topologyVersion() {
        return topVer;
    }

    /** {@inheritDoc} */
    @Override public Collection<?> keys() {
        return keys;
    }

    /** {@inheritDoc} */
    @Override public boolean onNodeLeft(UUID nodeId) {
        Boolean single0 = single;

        if (single0 != null && single0) {
            if (singleNodeId.equals(nodeId)) {
                onDone(addFailedKeys(
                    singleReq.keys(),
                    new ClusterTopologyCheckedException("Primary node left grid before response is received: " + nodeId)));

                return true;
            }

            return false;
        }

        GridNearAtomicUpdateRequest req = mappings.get(nodeId);

        if (req != null) {
            addFailedKeys(req.keys(), new ClusterTopologyCheckedException("Primary node left grid before response is " +
                "received: " + nodeId));

            mappings.remove(nodeId);

            checkComplete();

            return true;
        }

        return false;
    }

    /** {@inheritDoc} */
    @Override public boolean trackable() {
        return true;
    }

    /** {@inheritDoc} */
    @Override public void markNotTrackable() {
        // No-op.
    }

    /**
     * Performs future mapping.
     *
     * @param waitTopFut Whether to wait for topology future.
     */
    public void map(boolean waitTopFut) {
        AffinityTopologyVersion topVer = null;

        IgniteInternalTx tx = cctx.tm().anyActiveThreadTx();

        if (tx != null && tx.topologyVersionSnapshot() != null)
            topVer = tx.topologyVersionSnapshot();

        if (topVer == null)
            topVer = cctx.mvcc().lastExplicitLockTopologyVersion(Thread.currentThread().getId());

        if (topVer == null)
            mapOnTopology(keys, false, null, waitTopFut);
        else {
            topLocked = true;

            map0(topVer, keys, false, null);
        }
    }

    /** {@inheritDoc} */
    @SuppressWarnings("ConstantConditions")
    @Override public boolean onDone(@Nullable Object res, @Nullable Throwable err) {
        assert res == null || res instanceof GridCacheReturn;

        GridCacheReturn ret = (GridCacheReturn)res;

        Object retval =
            res == null ? null : rawRetval ? ret : (this.retval || op == TRANSFORM) ? ret.value() : ret.success();

        if (op == TRANSFORM && retval == null)
            retval = Collections.emptyMap();

        if (super.onDone(retval, err)) {
            if (futVer != null)
                cctx.mvcc().removeAtomicFuture(version());

            return true;
        }

        return false;
    }

    /**
     * Response callback.
     *
     * @param nodeId Node ID.
     * @param res Update response.
     */
    public void onResult(UUID nodeId, GridNearAtomicUpdateResponse res) {
        if (res.remapKeys() != null) {
            assert cctx.config().getAtomicWriteOrderMode() == PRIMARY;

            mapOnTopology(res.remapKeys(), true, nodeId, true);

            return;
        }

        GridCacheReturn ret = res.returnValue();

        Boolean single0 = single;

        if (single0 != null && single0) {
            assert singleNodeId.equals(nodeId) : "Invalid response received for single-node mapped future " +
                "[singleNodeId=" + singleNodeId + ", nodeId=" + nodeId + ", res=" + res + ']';

            updateNear(singleReq, res);

            if (res.error() != null)
                onDone(addFailedKeys(res.failedKeys(), res.error()));
            else {
                if (op == TRANSFORM) {
                    if (ret != null)
                        addInvokeResults(ret);

                    onDone(opRes);
                }
                else {
                    GridCacheReturn opRes0 = opRes = ret;

                    onDone(opRes0);
                }
            }
        }
        else {
            GridNearAtomicUpdateRequest req = mappings.get(nodeId);

            if (req != null) { // req can be null if onResult is being processed concurrently with onNodeLeft.
                updateNear(req, res);

                if (res.error() != null)
                    addFailedKeys(req.keys(), res.error());
                else {
                    if (op == TRANSFORM) {
                        assert !req.fastMap();

                        if (ret != null)
                            addInvokeResults(ret);
                    }
                    else if (req.fastMap() && req.hasPrimary())
                        opRes = ret;
                }

                mappings.remove(nodeId);
            }

            checkComplete();
        }
    }

    /**
     * Updates near cache.
     *
     * @param req Update request.
     * @param res Update response.
     */
    private void updateNear(GridNearAtomicUpdateRequest req, GridNearAtomicUpdateResponse res) {
        if (!nearEnabled || !req.hasPrimary())
            return;

        GridNearAtomicCache near = (GridNearAtomicCache)cctx.dht().near();

        near.processNearAtomicUpdateResponse(req, res);
    }

    /**
     * Maps future on ready topology.
     *
     * @param keys Keys to map.
     * @param remap Boolean flag indicating if this is partial future remap.
     * @param oldNodeId Old node ID if remap.
     * @param waitTopFut Whether to wait for topology future.
     */
    private void mapOnTopology(final Collection<?> keys, final boolean remap, final UUID oldNodeId,
        final boolean waitTopFut) {
        cache.topology().readLock();

        AffinityTopologyVersion topVer = null;

        try {
            if (cache.topology().stopping()) {
                onDone(new IgniteCheckedException("Failed to perform cache operation (cache is stopped): " +
                    cache.name()));

                return;
            }

            GridDhtTopologyFuture fut = cctx.topologyVersionFuture();

            if (fut.isDone())
                topVer = fut.topologyVersion();
            else {
                if (waitTopFut) {
                    fut.listen(new CI1<IgniteInternalFuture<AffinityTopologyVersion>>() {
                        @Override public void apply(IgniteInternalFuture<AffinityTopologyVersion> t) {
                            mapOnTopology(keys, remap, oldNodeId, waitTopFut);
                        }
                    });
                }
                else
                    onDone(new GridCacheTryPutFailedException());

                return;
            }
<<<<<<< HEAD
=======

            if (!remap && (cctx.config().getAtomicWriteOrderMode() == CLOCK || syncMode != FULL_ASYNC))
                cctx.mvcc().addAtomicFuture(version(), this);
>>>>>>> 8e31b7c3
        }
        finally {
            cache.topology().readUnlock();
        }

        map0(topVer, keys, remap, oldNodeId);
    }

    /**
     * Checks if future is ready to be completed.
     */
    private synchronized void checkComplete() {
        if ((syncMode == FULL_ASYNC && cctx.config().getAtomicWriteOrderMode() == PRIMARY) || mappings.isEmpty()) {
            CachePartialUpdateCheckedException err0 = err;

            if (err0 != null)
                onDone(err0);
            else
                onDone(opRes);
        }
    }

    /**
     * @param keys Keys to map.
     * @param remap Flag indicating if this is partial remap for this future.
     * @param oldNodeId Old node ID if was remap.
     */
    private void map0(
        AffinityTopologyVersion topVer,
        Collection<?> keys,
        boolean remap,
        @Nullable UUID oldNodeId) {
        assert oldNodeId == null || remap;

        Collection<ClusterNode> topNodes = CU.affinityNodes(cctx, topVer);

        if (F.isEmpty(topNodes)) {
            onDone(new ClusterTopologyServerNotFoundException("Failed to map keys for cache (all partition nodes " +
                "left the grid)."));

            return;
        }

        if (futVer == null) {
            // Assign future version in topology read lock before first exception may be thrown.
            futVer = cctx.versions().next(topVer);

            mapTime = U.currentTimeMillis();
        }

        if (!remap && (cctx.config().getAtomicWriteOrderMode() == CLOCK || syncMode != FULL_ASYNC))
            cctx.mvcc().addAtomicFuture(version(), this);

        CacheConfiguration ccfg = cctx.config();

        // Assign version on near node in CLOCK ordering mode even if fastMap is false.
        GridCacheVersion updVer = ccfg.getAtomicWriteOrderMode() == CLOCK ? cctx.versions().next(topVer) : null;

        if (updVer != null && log.isDebugEnabled())
            log.debug("Assigned fast-map version for update on near node: " + updVer);

        if (keys.size() == 1 && !fastMap && (single == null || single)) {
            Object key = F.first(keys);

            Object val;
            GridCacheVersion conflictVer;
            long conflictTtl;
            long conflictExpireTime;

            if (vals != null) {
                // Regular PUT.
                val = F.first(vals);
                conflictVer = null;
                conflictTtl = CU.TTL_NOT_CHANGED;
                conflictExpireTime = CU.EXPIRE_TIME_CALCULATE;
            }
            else if (conflictPutVals != null) {
                // Conflict PUT.
                GridCacheDrInfo conflictPutVal = F.first(conflictPutVals);

                val = conflictPutVal.value();
                conflictVer = conflictPutVal.version();
                conflictTtl = conflictPutVal.ttl();
                conflictExpireTime = conflictPutVal.expireTime();
            }
            else if (conflictRmvVals != null) {
                // Conflict REMOVE.
                val = null;
                conflictVer = F.first(conflictRmvVals);
                conflictTtl = CU.TTL_NOT_CHANGED;
                conflictExpireTime = CU.EXPIRE_TIME_CALCULATE;
            }
            else {
                // Regular REMOVE.
                val = null;
                conflictVer = null;
                conflictTtl = CU.TTL_NOT_CHANGED;
                conflictExpireTime = CU.EXPIRE_TIME_CALCULATE;
            }

            // We still can get here if user pass map with single element.
            if (key == null) {
                NullPointerException err = new NullPointerException("Null key.");

                onDone(err);

                return;
            }

            if (val == null && op != GridCacheOperation.DELETE) {
                NullPointerException err = new NullPointerException("Null value.");

                onDone(err);

                return;
            }

            KeyCacheObject cacheKey = cctx.toCacheKeyObject(key);

            if (op != TRANSFORM)
                val = cctx.toCacheObject(val);

            Collection<ClusterNode> primaryNodes = mapKey(cacheKey, topVer, fastMap);

            // One key and no backups.
            assert primaryNodes.size() == 1 : "Should be mapped to single node: " + primaryNodes;

            ClusterNode primary = F.first(primaryNodes);

            GridNearAtomicUpdateRequest req = new GridNearAtomicUpdateRequest(
                cctx.cacheId(),
                primary.id(),
                futVer,
                fastMap,
                updVer,
                topVer,
                topLocked,
                syncMode,
                op,
                retval,
                expiryPlc,
                invokeArgs,
                filter,
                subjId,
                taskNameHash);

            req.addUpdateEntry(cacheKey,
                val,
                conflictTtl,
                conflictExpireTime,
                conflictVer,
                true);

            single = true;

            // Optimize mapping for single key.
            mapSingle(primary.id(), req);

            return;
        }

        Iterator<?> it = null;

        if (vals != null)
            it = vals.iterator();

        Iterator<GridCacheDrInfo> conflictPutValsIt = null;

        if (conflictPutVals != null)
            conflictPutValsIt = conflictPutVals.iterator();

        Iterator<GridCacheVersion> conflictRmvValsIt = null;

        if (conflictRmvVals != null)
            conflictRmvValsIt = conflictRmvVals.iterator();

        Map<UUID, GridNearAtomicUpdateRequest> pendingMappings = new HashMap<>(topNodes.size(), 1.0f);

        // Must do this in synchronized block because we need to atomically remove and add mapping.
        // Otherwise checkComplete() may see empty intermediate state.
        synchronized (this) {
            if (remap)
                removeMapping(oldNodeId);

            // Create mappings first, then send messages.
            for (Object key : keys) {
                if (key == null) {
                    NullPointerException err = new NullPointerException("Null key.");

                    onDone(err);

                    return;
                }

                Object val;
                GridCacheVersion conflictVer;
                long conflictTtl;
                long conflictExpireTime;

                if (vals != null) {
                    val = it.next();
                    conflictVer = null;
                    conflictTtl = CU.TTL_NOT_CHANGED;
                    conflictExpireTime = CU.EXPIRE_TIME_CALCULATE;

                    if (val == null) {
                        NullPointerException err = new NullPointerException("Null value.");

                        onDone(err);

                        return;
                    }
                }
                else if (conflictPutVals != null) {
                    GridCacheDrInfo conflictPutVal =  conflictPutValsIt.next();

                    val = conflictPutVal.value();
                    conflictVer = conflictPutVal.version();
                    conflictTtl =  conflictPutVal.ttl();
                    conflictExpireTime = conflictPutVal.expireTime();
                }
                else if (conflictRmvVals != null) {
                    val = null;
                    conflictVer = conflictRmvValsIt.next();
                    conflictTtl = CU.TTL_NOT_CHANGED;
                    conflictExpireTime = CU.EXPIRE_TIME_CALCULATE;
                }
                else {
                    val = null;
                    conflictVer = null;
                    conflictTtl = CU.TTL_NOT_CHANGED;
                    conflictExpireTime = CU.EXPIRE_TIME_CALCULATE;
                }

                if (val == null && op != GridCacheOperation.DELETE)
                    continue;

                KeyCacheObject cacheKey = cctx.toCacheKeyObject(key);

                if (op != TRANSFORM)
                    val = cctx.toCacheObject(val);

                Collection<ClusterNode> affNodes = mapKey(cacheKey, topVer, fastMap);

                int i = 0;

                for (ClusterNode affNode : affNodes) {
                    UUID nodeId = affNode.id();

                    GridNearAtomicUpdateRequest mapped = pendingMappings.get(nodeId);

                    if (mapped == null) {
                        mapped = new GridNearAtomicUpdateRequest(
                            cctx.cacheId(),
                            nodeId,
                            futVer,
                            fastMap,
                            updVer,
                            topVer,
                            topLocked,
                            syncMode,
                            op,
                            retval,
                            expiryPlc,
                            invokeArgs,
                            filter,
                            subjId,
                            taskNameHash);

                        pendingMappings.put(nodeId, mapped);

                        GridNearAtomicUpdateRequest old = mappings.put(nodeId, mapped);

                        assert old == null || (old != null && remap) :
                            "Invalid mapping state [old=" + old + ", remap=" + remap + ']';
                    }

                    mapped.addUpdateEntry(cacheKey, val, conflictTtl, conflictExpireTime, conflictVer, i == 0);

                    i++;
                }
            }
        }

        if ((single == null || single) && pendingMappings.size() == 1) {
            Map.Entry<UUID, GridNearAtomicUpdateRequest> entry = F.first(pendingMappings.entrySet());

            single = true;

            mapSingle(entry.getKey(), entry.getValue());

            return;
        }
        else
            single = false;

        doUpdate(pendingMappings);
    }

    /**
     * Maps key to nodes. If filters are absent and operation is not TRANSFORM, then we can assign version on near
     * node and send updates in parallel to all participating nodes.
     *
     * @param key Key to map.
     * @param topVer Topology version to map.
     * @param fastMap Flag indicating whether mapping is performed for fast-circuit update.
     * @return Collection of nodes to which key is mapped.
     */
    private Collection<ClusterNode> mapKey(
        KeyCacheObject key,
        AffinityTopologyVersion topVer,
        boolean fastMap
    ) {
        GridCacheAffinityManager affMgr = cctx.affinity();

        // If we can send updates in parallel - do it.
        return fastMap ?
            cctx.topology().nodes(affMgr.partition(key), topVer) :
            Collections.singletonList(affMgr.primary(key, topVer));
    }

    /**
     * Maps future to single node.
     *
     * @param nodeId Node ID.
     * @param req Request.
     */
    private void mapSingle(UUID nodeId, GridNearAtomicUpdateRequest req) {
        singleNodeId = nodeId;
        singleReq = req;

        if (cctx.localNodeId().equals(nodeId)) {
            cache.updateAllAsyncInternal(nodeId, req,
                new CI2<GridNearAtomicUpdateRequest, GridNearAtomicUpdateResponse>() {
                    @Override public void apply(GridNearAtomicUpdateRequest req,
                        GridNearAtomicUpdateResponse res) {
                        assert res.futureVersion().equals(futVer);

                        onResult(res.nodeId(), res);
                    }
                });
        }
        else {
            try {
                if (log.isDebugEnabled())
                    log.debug("Sending near atomic update request [nodeId=" + req.nodeId() + ", req=" + req + ']');

                cctx.io().send(req.nodeId(), req, cctx.ioPolicy());

                if (syncMode == FULL_ASYNC && cctx.config().getAtomicWriteOrderMode() == PRIMARY)
                    onDone(new GridCacheReturn(cctx, true, null, true));
            }
            catch (IgniteCheckedException e) {
                onDone(addFailedKeys(req.keys(), e));
            }
        }
    }

    /**
     * Sends messages to remote nodes and updates local cache.
     *
     * @param mappings Mappings to send.
     */
    private void doUpdate(Map<UUID, GridNearAtomicUpdateRequest> mappings) {
        UUID locNodeId = cctx.localNodeId();

        GridNearAtomicUpdateRequest locUpdate = null;

        // Send messages to remote nodes first, then run local update.
        for (GridNearAtomicUpdateRequest req : mappings.values()) {
            if (locNodeId.equals(req.nodeId())) {
                assert locUpdate == null : "Cannot have more than one local mapping [locUpdate=" + locUpdate +
                    ", req=" + req + ']';

                locUpdate = req;
            }
            else {
                try {
                    if (log.isDebugEnabled())
                        log.debug("Sending near atomic update request [nodeId=" + req.nodeId() + ", req=" + req + ']');

                    cctx.io().send(req.nodeId(), req, cctx.ioPolicy());
                }
                catch (IgniteCheckedException e) {
                    addFailedKeys(req.keys(), e);

                    removeMapping(req.nodeId());
                }

                if (syncMode == PRIMARY_SYNC && !req.hasPrimary())
                    removeMapping(req.nodeId());
            }
        }

        if (syncMode == FULL_ASYNC)
            // In FULL_ASYNC mode always return (null, true).
            opRes = new GridCacheReturn(cctx, true, null, true);

        if (locUpdate != null) {
            cache.updateAllAsyncInternal(cctx.localNodeId(), locUpdate,
                new CI2<GridNearAtomicUpdateRequest, GridNearAtomicUpdateResponse>() {
                    @Override public void apply(GridNearAtomicUpdateRequest req,
                        GridNearAtomicUpdateResponse res) {
                        assert res.futureVersion().equals(futVer);

                        onResult(res.nodeId(), res);
                    }
                });
        }

        checkComplete();
    }

    /**
     * Removes mapping from future mappings map.
     *
     * @param nodeId Node ID to remove mapping for.
     */
    private void removeMapping(UUID nodeId) {
        mappings.remove(nodeId);
    }

    /**
     * @param ret Result from single node.
     */
    @SuppressWarnings("unchecked")
    private synchronized void addInvokeResults(GridCacheReturn ret) {
        assert op == TRANSFORM : op;
        assert ret.value() == null || ret.value() instanceof Map : ret.value();

        if (ret.value() != null) {
            if (opRes != null)
                opRes.mergeEntryProcessResults(ret);
            else
                opRes = ret;
        }
    }

    /**
     * @param failedKeys Failed keys.
     * @param err Error cause.
     * @return Root {@link org.apache.ignite.internal.processors.cache.CachePartialUpdateCheckedException}.
     */
    private synchronized IgniteCheckedException addFailedKeys(Collection<KeyCacheObject> failedKeys, Throwable err) {
        CachePartialUpdateCheckedException err0 = this.err;

        if (err0 == null)
            err0 = this.err = new CachePartialUpdateCheckedException("Failed to update keys (retry update if possible).");

        List<Object> keys = new ArrayList<>(failedKeys.size());

        for (KeyCacheObject key : failedKeys)
            keys.add(key.value(cctx.cacheObjectContext(), false));

        err0.add(keys, err);

        return err0;
    }

    /** {@inheritDoc} */
    public String toString() {
        return S.toString(GridNearAtomicUpdateFuture.class, this, super.toString());
    }
}<|MERGE_RESOLUTION|>--- conflicted
+++ resolved
@@ -137,15 +137,9 @@
     /** Task name hash. */
     private final int taskNameHash;
 
-<<<<<<< HEAD
-    /** Map time. */
-    private volatile long mapTime;
-
     /** Topology locked flag. Set if atomic update is performed inside a TX or explicit lock. */
     private boolean topLocked;
 
-=======
->>>>>>> 8e31b7c3
     /**
      * @param cctx Cache context.
      * @param cache Cache instance.
@@ -456,12 +450,6 @@
 
                 return;
             }
-<<<<<<< HEAD
-=======
-
-            if (!remap && (cctx.config().getAtomicWriteOrderMode() == CLOCK || syncMode != FULL_ASYNC))
-                cctx.mvcc().addAtomicFuture(version(), this);
->>>>>>> 8e31b7c3
         }
         finally {
             cache.topology().readUnlock();
