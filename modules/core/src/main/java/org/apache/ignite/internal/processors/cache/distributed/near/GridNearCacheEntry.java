--- conflicted
+++ resolved
@@ -333,11 +333,6 @@
      * @throws GridCacheEntryRemovedException If entry was removed.
      */
     @SuppressWarnings({"RedundantTypeArguments"})
-<<<<<<< HEAD
-    public boolean loadedValue(@Nullable IgniteInternalTx tx, UUID primaryNodeId, V val, byte[] valBytes,
-        GridCacheVersion ver, GridCacheVersion dhtVer, @Nullable GridCacheVersion expVer, long ttl, long expireTime,
-        boolean evt, AffinityTopologyVersion topVer, UUID subjId)
-=======
     public boolean loadedValue(@Nullable IgniteInternalTx tx,
         UUID primaryNodeId,
         CacheObject val,
@@ -347,9 +342,8 @@
         long ttl,
         long expireTime,
         boolean evt,
-        long topVer,
+        AffinityTopologyVersion topVer,
         UUID subjId)
->>>>>>> 6c4282a1
         throws IgniteCheckedException, GridCacheEntryRemovedException {
         boolean valid = valid(tx != null ? tx.topologyVersion() : cctx.affinity().affinityTopologyVersion());
 
