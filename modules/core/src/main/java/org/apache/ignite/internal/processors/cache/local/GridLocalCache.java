--- conflicted
+++ resolved
@@ -72,22 +72,17 @@
     @Override protected void init() {
         map.setEntryFactory(new GridCacheMapEntryFactory() {
             /** {@inheritDoc} */
-<<<<<<< HEAD
-            @Override public GridCacheMapEntry<K, V> create(GridCacheContext<K, V> ctx, AffinityTopologyVersion topVer,
-                K key, int hash, V val, GridCacheMapEntry<K, V> next, long ttl, int hdrId) {
-                return new GridLocalCacheEntry<>(ctx, key, hash, val, next, ttl, hdrId);
-=======
-            @Override public GridCacheMapEntry create(GridCacheContext ctx,
-                long topVer,
+            @Override public GridCacheMapEntry create(
+                GridCacheContext ctx,
+                AffinityTopologyVersion topVer,
                 KeyCacheObject key,
                 int hash,
                 CacheObject val,
                 GridCacheMapEntry next,
                 long ttl,
-                int hdrId)
-            {
+                int hdrId
+            ) {
                 return new GridLocalCacheEntry(ctx, key, hash, val, next, ttl, hdrId);
->>>>>>> 6c4282a1
             }
         });
     }
@@ -190,14 +185,11 @@
     }
 
     /** {@inheritDoc} */
-    @Override public void unlockAll(Collection<? extends K> keys,
-<<<<<<< HEAD
-        IgnitePredicate<Cache.Entry<K, V>>[] filter) throws IgniteCheckedException {
+    @Override public void unlockAll(
+        Collection<? extends K> keys,
+        CacheEntryPredicate[] filter
+    ) throws IgniteCheckedException {
         AffinityTopologyVersion topVer = ctx.affinity().affinityTopologyVersion();
-=======
-        CacheEntryPredicate[] filter) throws IgniteCheckedException {
-        long topVer = ctx.affinity().affinityTopologyVersion();
->>>>>>> 6c4282a1
 
         for (K key : keys) {
             GridLocalCacheEntry entry = peekExx(ctx.toCacheKeyObject(key));
