/*
 * Licensed to the Apache Software Foundation (ASF) under one or more
 * contributor license agreements.  See the NOTICE file distributed with
 * this work for additional information regarding copyright ownership.
 * The ASF licenses this file to You under the Apache License, Version 2.0
 * (the "License"); you may not use this file except in compliance with
 * the License.  You may obtain a copy of the License at
 *
 *      http://www.apache.org/licenses/LICENSE-2.0
 *
 * Unless required by applicable law or agreed to in writing, software
 * distributed under the License is distributed on an "AS IS" BASIS,
 * WITHOUT WARRANTIES OR CONDITIONS OF ANY KIND, either express or implied.
 * See the License for the specific language governing permissions and
 * limitations under the License.
 */

package org.apache.ignite.configuration;

import org.apache.ignite.*;
import org.apache.ignite.cache.store.*;
import org.apache.ignite.cluster.*;
import org.apache.ignite.compute.*;
import org.apache.ignite.events.*;
import org.apache.ignite.events.EventType;
import org.apache.ignite.internal.managers.eventstorage.*;
import org.apache.ignite.internal.util.typedef.internal.*;
import org.apache.ignite.lang.*;
import org.apache.ignite.lifecycle.*;
import org.apache.ignite.marshaller.*;
import org.apache.ignite.marshaller.jdk.*;
import org.apache.ignite.marshaller.optimized.*;
import org.apache.ignite.plugin.*;
import org.apache.ignite.plugin.segmentation.*;
import org.apache.ignite.services.*;
import org.apache.ignite.spi.checkpoint.*;
import org.apache.ignite.spi.checkpoint.noop.*;
import org.apache.ignite.spi.collision.*;
import org.apache.ignite.spi.collision.noop.*;
import org.apache.ignite.spi.communication.*;
import org.apache.ignite.spi.communication.tcp.*;
import org.apache.ignite.spi.deployment.*;
import org.apache.ignite.spi.deployment.local.*;
import org.apache.ignite.spi.discovery.*;
import org.apache.ignite.spi.discovery.tcp.*;
import org.apache.ignite.spi.eventstorage.*;
import org.apache.ignite.spi.eventstorage.memory.*;
import org.apache.ignite.spi.failover.*;
import org.apache.ignite.spi.failover.always.*;
import org.apache.ignite.spi.indexing.*;
import org.apache.ignite.spi.loadbalancing.*;
import org.apache.ignite.spi.loadbalancing.roundrobin.*;
import org.apache.ignite.spi.swapspace.*;
import org.apache.ignite.spi.swapspace.file.*;

import javax.cache.configuration.*;
import javax.cache.event.*;
import javax.cache.expiry.*;
import javax.cache.integration.*;
import javax.cache.processor.*;
import javax.management.*;
import java.lang.management.*;
import java.util.*;

import static org.apache.ignite.plugin.segmentation.SegmentationPolicy.*;

/**
 * This class defines grid runtime configuration. This configuration is passed to
 * {@link Ignition#start(IgniteConfiguration)} method. It defines all configuration
 * parameters required to start a grid instance. Usually, a special
 * class called "loader" will create an instance of this interface and apply
 * {@link Ignition#start(IgniteConfiguration)} method to initialize Ignite instance.
 * <p>
 * Note that you should only set values that differ from defaults, as grid
 * will automatically pick default values for all values that are not set.
 * <p>
 * For more information about grid configuration and startup refer to {@link Ignition}
 * documentation.
 */
public class IgniteConfiguration {
    /** Courtesy notice log category. */
    public static final String COURTESY_LOGGER_NAME = "org.apache.ignite.CourtesyConfigNotice";

    /**
     * Default flag for peer class loading. By default the value is {@code false}
     * which means that peer class loading is disabled.
     */
    public static final boolean DFLT_P2P_ENABLED = false;

    /** Default metrics history size (value is {@code 10000}). */
    public static final int DFLT_METRICS_HISTORY_SIZE = 10000;

    /** Default metrics update frequency. */
    public static final long DFLT_METRICS_UPDATE_FREQ = 2000;

    /**
     * Default metrics expire time. The value is {@link Long#MAX_VALUE} which
     * means that metrics never expire.
     */
    public static final long DFLT_METRICS_EXPIRE_TIME = Long.MAX_VALUE;

    /** Default maximum timeout to wait for network responses in milliseconds (value is {@code 5,000ms}). */
    public static final long DFLT_NETWORK_TIMEOUT = 5000;

    /** Default interval between message send retries. */
    public static final long DFLT_SEND_RETRY_DELAY = 1000;

    /** Default message send retries count. */
    public static final int DFLT_SEND_RETRY_CNT = 3;

    /** Default number of clock sync samples. */
    public static final int DFLT_CLOCK_SYNC_SAMPLES = 8;

    /** Default clock synchronization frequency. */
    public static final int DFLT_CLOCK_SYNC_FREQUENCY = 120000;

    /** Default discovery startup delay in milliseconds (value is {@code 60,000ms}). */
    public static final long DFLT_DISCOVERY_STARTUP_DELAY = 60000;

    /** Default deployment mode (value is {@link DeploymentMode#SHARED}). */
    public static final DeploymentMode DFLT_DEPLOYMENT_MODE = DeploymentMode.SHARED;

    /** Default cache size for missed resources. */
    public static final int DFLT_P2P_MISSED_RESOURCES_CACHE_SIZE = 100;

    /** Default time server port base. */
    public static final int DFLT_TIME_SERVER_PORT_BASE = 31100;

    /** Default time server port range. */
    public static final int DFLT_TIME_SERVER_PORT_RANGE = 100;

    /** Default core size of public thread pool. */
    public static final int AVAILABLE_PROC_CNT = Runtime.getRuntime().availableProcessors();

    /** Default core size of public thread pool. */
    public static final int DFLT_PUBLIC_THREAD_CNT = Math.max(8, AVAILABLE_PROC_CNT) * 2;

    /** Default keep alive time for public thread pool. */
    public static final long DFLT_PUBLIC_KEEP_ALIVE_TIME = 0;

    /** Default max queue capacity of public thread pool. */
    public static final int DFLT_PUBLIC_THREADPOOL_QUEUE_CAP = Integer.MAX_VALUE;

    /** Default size of system thread pool. */
    public static final int DFLT_SYSTEM_CORE_THREAD_CNT = DFLT_PUBLIC_THREAD_CNT;

    /** Default max size of system thread pool. */
    public static final int DFLT_SYSTEM_MAX_THREAD_CNT = DFLT_PUBLIC_THREAD_CNT;

    /** Default keep alive time for system thread pool. */
    public static final long DFLT_SYSTEM_KEEP_ALIVE_TIME = 0;

    /** Default keep alive time for utility thread pool. */
    public static final long DFLT_UTILITY_KEEP_ALIVE_TIME = 10_000;

    /** Default max queue capacity of system thread pool. */
    public static final int DFLT_SYSTEM_THREADPOOL_QUEUE_CAP = Integer.MAX_VALUE;

    /** Default max queue capacity of DR (Data Replication) thread pool. */
<<<<<<< HEAD
=======
    // TODO: Remove
>>>>>>> 9c7e1dc1
    public static final int DFLT_DR_THREADPOOL_QUEUE_CAP = 40;

    /** Default size of peer class loading thread pool. */
    public static final int DFLT_P2P_THREAD_CNT = 2;

    /** Default size of management thread pool. */
    public static final int DFLT_MGMT_THREAD_CNT = 4;

    /** Default size of DR (Data Replication) thread pool. */
    public static final int DFLT_DR_THREAD_CNT = 4;

    /** Default segmentation policy. */
    public static final SegmentationPolicy DFLT_SEG_PLC = STOP;

    /** Default value for wait for segment on startup flag. */
    public static final boolean DFLT_WAIT_FOR_SEG_ON_START = true;

    /** Default value for all segmentation resolvers pass required. */
    public static final boolean DFLT_ALL_SEG_RESOLVERS_PASS_REQ = true;

    /** Default value segmentation resolve attempts count. */
    public static final int DFLT_SEG_RESOLVE_ATTEMPTS = 2;

    /** Default segment check frequency in discovery manager. */
    public static final long DFLT_SEG_CHK_FREQ = 10000;

    /** Default frequency of metrics log print out. */
    public static final long DFLT_METRICS_LOG_FREQ = 60000;

    /** Default TCP server port. */
    public static final int DFLT_TCP_PORT = 11211;

    /** Default marshal local jobs flag. */
    public static final boolean DFLT_MARSHAL_LOCAL_JOBS = false;

    /** Default value for cache sanity check enabled flag. */
    public static final boolean DFLT_CACHE_SANITY_CHECK_ENABLED = true;

    /** Optional grid name. */
    private String gridName;

    /** User attributes. */
    private Map<String, ?> userAttrs;

    /** Logger. */
    private IgniteLogger log;

    /** Public pool size. */
    private int pubPoolSize = DFLT_PUBLIC_THREAD_CNT;

    /** System pool size. */
    private int sysPoolSize = DFLT_SYSTEM_CORE_THREAD_CNT;

    /** Management pool size. */
    private int mgmtPoolSize = DFLT_MGMT_THREAD_CNT;

    /** IGFS pool size. */
    private int igfsPoolSize = AVAILABLE_PROC_CNT;

    /** DR pool size. */
    private int drPoolSize = DFLT_DR_THREAD_CNT;

    /** Utility cache pool size. */
    private int utilityCachePoolSize = DFLT_SYSTEM_CORE_THREAD_CNT;

    /** Utility cache pool keep alive time. */
    private long utilityCacheKeepAliveTime = DFLT_UTILITY_KEEP_ALIVE_TIME;

    /** Marshaller pool size. */
    private int marshCachePoolSize = DFLT_SYSTEM_CORE_THREAD_CNT;

    /** Marshaller pool keep alive time. */
    private long marshCacheKeepAliveTime = DFLT_UTILITY_KEEP_ALIVE_TIME;

    /** P2P pool size. */
    private int p2pPoolSize = DFLT_P2P_THREAD_CNT;

    /** Ignite installation folder. */
    private String ggHome;

    /** Ignite work folder. */
    private String ggWork;

    /** MBean server. */
    private MBeanServer mbeanSrv;

    /** Local node ID. */
    private UUID nodeId;

    /** Marshaller. */
    private Marshaller marsh;

    /** Marshal local jobs. */
    private boolean marshLocJobs = DFLT_MARSHAL_LOCAL_JOBS;

    /** Daemon flag. */
    private boolean daemon;

    /** Whether or not peer class loading is enabled. */
    private boolean p2pEnabled = DFLT_P2P_ENABLED;

    /** List of package prefixes from the system class path that should be P2P loaded. */
    private String[] p2pLocClsPathExcl;

    /** Events of these types should be recorded. */
    private int[] inclEvtTypes;

    /** Maximum network requests timeout. */
    private long netTimeout = DFLT_NETWORK_TIMEOUT;

    /** Interval between message send retries. */
    private long sndRetryDelay = DFLT_SEND_RETRY_DELAY;

    /** Message send retries delay. */
    private int sndRetryCnt = DFLT_SEND_RETRY_CNT;

    /** Number of samples for clock synchronization. */
    private int clockSyncSamples = DFLT_CLOCK_SYNC_SAMPLES;

    /** Clock synchronization frequency. */
    private long clockSyncFreq = DFLT_CLOCK_SYNC_FREQUENCY;

    /** Metrics history time. */
    private int metricsHistSize = DFLT_METRICS_HISTORY_SIZE;

    /** Full metrics enabled flag. */
    private long metricsUpdateFreq = DFLT_METRICS_UPDATE_FREQ;

    /** Metrics expire time. */
    private long metricsExpTime = DFLT_METRICS_EXPIRE_TIME;

    /** Collection of life-cycle beans. */
    private LifecycleBean[] lifecycleBeans;

    /** Discovery SPI. */
    private DiscoverySpi discoSpi;

    /** Segmentation policy. */
    private SegmentationPolicy segPlc = DFLT_SEG_PLC;

    /** Segmentation resolvers. */
    private SegmentationResolver[] segResolvers;

    /** Segmentation resolve attempts count. */
    private int segResolveAttempts = DFLT_SEG_RESOLVE_ATTEMPTS;

    /** Wait for segment on startup flag. */
    private boolean waitForSegOnStart = DFLT_WAIT_FOR_SEG_ON_START;

    /** All segmentation resolvers pass required flag. */
    private boolean allResolversPassReq = DFLT_ALL_SEG_RESOLVERS_PASS_REQ;

    /** Segment check frequency. */
    private long segChkFreq = DFLT_SEG_CHK_FREQ;

    /** Communication SPI. */
    private CommunicationSpi commSpi;

    /** Event storage SPI. */
    private EventStorageSpi evtSpi;

    /** Collision SPI. */
    private CollisionSpi colSpi;

    /** Deployment SPI. */
    private DeploymentSpi deploySpi;

    /** Checkpoint SPI. */
    private CheckpointSpi[] cpSpi;

    /** Failover SPI. */
    private FailoverSpi[] failSpi;

    /** Load balancing SPI. */
    private LoadBalancingSpi[] loadBalancingSpi;

    /** Checkpoint SPI. */
    private SwapSpaceSpi swapSpaceSpi;

    /** Indexing SPI. */
    private IndexingSpi indexingSpi;

    /** Address resolver. */
    private AddressResolver addrRslvr;

    /** Cache configurations. */
    private CacheConfiguration[] cacheCfg;

    /** Client mode flag. */
    private Boolean clientMode;

    /** Transactions configuration. */
    private TransactionConfiguration txCfg = new TransactionConfiguration();

    /** */
    private PluginConfiguration[] pluginCfgs;

    /** Flag indicating whether cache sanity check is enabled. */
    private boolean cacheSanityCheckEnabled = DFLT_CACHE_SANITY_CHECK_ENABLED;

    /** Discovery startup delay. */
    private long discoStartupDelay = DFLT_DISCOVERY_STARTUP_DELAY;

    /** Tasks classes sharing mode. */
    private DeploymentMode deployMode = DFLT_DEPLOYMENT_MODE;

    /** Cache size of missed resources. */
    private int p2pMissedCacheSize = DFLT_P2P_MISSED_RESOURCES_CACHE_SIZE;

    /** Local host. */
    private String locHost;

    /** Base port number for time server. */
    private int timeSrvPortBase = DFLT_TIME_SERVER_PORT_BASE;

    /** Port number range for time server. */
    private int timeSrvPortRange = DFLT_TIME_SERVER_PORT_RANGE;

    /** Property names to include into node attributes. */
    private String[] includeProps;

    /** Frequency of metrics log print out. */
    @SuppressWarnings("RedundantFieldInitialization")
    private long metricsLogFreq = DFLT_METRICS_LOG_FREQ;

    /** Local event listeners. */
    private Map<IgnitePredicate<? extends Event>, int[]> lsnrs;

    /** IGFS configuration. */
    private FileSystemConfiguration[] igfsCfg;

    /** Service configuration. */
    private ServiceConfiguration[] svcCfgs;

    /** Hadoop configuration. */
    private HadoopConfiguration hadoopCfg;

    /** Client access configuration. */
    private ConnectorConfiguration connectorCfg = new ConnectorConfiguration();

    /** Warmup closure. Will be invoked before actual grid start. */
    private IgniteInClosure<IgniteConfiguration> warmupClos;

    /** */
    private AtomicConfiguration atomicCfg = new AtomicConfiguration();

    /** User's class loader. */
    private ClassLoader classLdr;

    /** Cache store session listeners. */
    private Factory<CacheStoreSessionListener>[] storeSesLsnrs;

    /**
     * Creates valid grid configuration with all default values.
     */
    public IgniteConfiguration() {
        // No-op.
    }

    /**
     * Creates grid configuration by coping all configuration properties from
     * given configuration.
     *
     * @param cfg Grid configuration to copy from.
     */
    public IgniteConfiguration(IgniteConfiguration cfg) {
        assert cfg != null;

        // SPIs.
        discoSpi = cfg.getDiscoverySpi();
        commSpi = cfg.getCommunicationSpi();
        deploySpi = cfg.getDeploymentSpi();
        evtSpi = cfg.getEventStorageSpi();
        cpSpi = cfg.getCheckpointSpi();
        colSpi = cfg.getCollisionSpi();
        failSpi = cfg.getFailoverSpi();
        loadBalancingSpi = cfg.getLoadBalancingSpi();
        indexingSpi = cfg.getIndexingSpi();
        swapSpaceSpi = cfg.getSwapSpaceSpi();

        /*
         * Order alphabetically for maintenance purposes.
         */
        addrRslvr = cfg.getAddressResolver();
        allResolversPassReq = cfg.isAllSegmentationResolversPassRequired();
        atomicCfg = cfg.getAtomicConfiguration();
        daemon = cfg.isDaemon();
        cacheCfg = cfg.getCacheConfiguration();
        cacheSanityCheckEnabled = cfg.isCacheSanityCheckEnabled();
        connectorCfg = cfg.getConnectorConfiguration();
        classLdr = cfg.getClassLoader();
        clientMode = cfg.isClientMode();
        clockSyncFreq = cfg.getClockSyncFrequency();
        clockSyncSamples = cfg.getClockSyncSamples();
        deployMode = cfg.getDeploymentMode();
        discoStartupDelay = cfg.getDiscoveryStartupDelay();
        pubPoolSize = cfg.getPublicThreadPoolSize();
        ggHome = cfg.getIgniteHome();
        ggWork = cfg.getWorkDirectory();
        gridName = cfg.getGridName();
        igfsCfg = cfg.getFileSystemConfiguration();
        igfsPoolSize = cfg.getIgfsThreadPoolSize();
        hadoopCfg = cfg.getHadoopConfiguration();
        inclEvtTypes = cfg.getIncludeEventTypes();
        includeProps = cfg.getIncludeProperties();
        lifecycleBeans = cfg.getLifecycleBeans();
        locHost = cfg.getLocalHost();
        log = cfg.getGridLogger();
        lsnrs = cfg.getLocalEventListeners();
        marsh = cfg.getMarshaller();
        marshLocJobs = cfg.isMarshalLocalJobs();
        marshCacheKeepAliveTime = cfg.getMarshallerCacheKeepAliveTime();
        marshCachePoolSize = cfg.getMarshallerCacheThreadPoolSize();
        mbeanSrv = cfg.getMBeanServer();
        metricsHistSize = cfg.getMetricsHistorySize();
        metricsExpTime = cfg.getMetricsExpireTime();
        metricsLogFreq = cfg.getMetricsLogFrequency();
        metricsUpdateFreq = cfg.getMetricsUpdateFrequency();
        mgmtPoolSize = cfg.getManagementThreadPoolSize();
        netTimeout = cfg.getNetworkTimeout();
        nodeId = cfg.getNodeId();
        p2pEnabled = cfg.isPeerClassLoadingEnabled();
        p2pLocClsPathExcl = cfg.getPeerClassLoadingLocalClassPathExclude();
        p2pMissedCacheSize = cfg.getPeerClassLoadingMissedResourcesCacheSize();
        p2pPoolSize = cfg.getPeerClassLoadingThreadPoolSize();
        pluginCfgs = cfg.getPluginConfigurations();
        segChkFreq = cfg.getSegmentCheckFrequency();
        segPlc = cfg.getSegmentationPolicy();
        segResolveAttempts = cfg.getSegmentationResolveAttempts();
        segResolvers = cfg.getSegmentationResolvers();
        sndRetryCnt = cfg.getNetworkSendRetryCount();
        sndRetryDelay = cfg.getNetworkSendRetryDelay();
        storeSesLsnrs = cfg.getCacheStoreSessionListenerFactories();
        svcCfgs = cfg.getServiceConfiguration();
        sysPoolSize = cfg.getSystemThreadPoolSize();
        timeSrvPortBase = cfg.getTimeServerPortBase();
        timeSrvPortRange = cfg.getTimeServerPortRange();
        txCfg = cfg.getTransactionConfiguration();
        userAttrs = cfg.getUserAttributes();
        utilityCacheKeepAliveTime = cfg.getUtilityCacheKeepAliveTime();
        utilityCachePoolSize = cfg.getUtilityCacheThreadPoolSize();
        waitForSegOnStart = cfg.isWaitForSegmentOnStart();
        warmupClos = cfg.getWarmupClosure();
    }

    /**
     * Gets optional grid name. Returns {@code null} if non-default grid name was not
     * provided.
     *
     * @return Optional grid name. Can be {@code null}, which is default grid name, if
     *      non-default grid name was not provided.
     */
    public String getGridName() {
        return gridName;
    }

    /**
     * Whether or not this node should be a daemon node.
     * <p>
     * Daemon nodes are the usual grid nodes that participate in topology but not
     * visible on the main APIs, i.e. they are not part of any cluster groups. The only
     * way to see daemon nodes is to use {@link ClusterGroup#forDaemons()} method.
     * <p>
     * Daemon nodes are used primarily for management and monitoring functionality that
     * is build on Ignite and needs to participate in the topology, but also needs to be
     * excluded from the "normal" topology, so that it won't participate in the task execution
     * or in-memory data grid storage.
     *
     * @return {@code True} if this node should be a daemon node, {@code false} otherwise.
     * @see ClusterGroup#forDaemons()
     */
    public boolean isDaemon() {
        return daemon;
    }

    /**
     * Sets daemon flag.
     * <p>
     * Daemon nodes are the usual grid nodes that participate in topology but not
     * visible on the main APIs, i.e. they are not part of any cluster group. The only
     * way to see daemon nodes is to use {@link ClusterGroup#forDaemons()} method.
     * <p>
     * Daemon nodes are used primarily for management and monitoring functionality that
     * is build on Ignite and needs to participate in the topology, but also needs to be
     * excluded from the "normal" topology, so that it won't participate in the task execution
     * or in-memory data grid storage.
     *
     * @param daemon Daemon flag.
     * @return {@code this} for chaining.
     */
    public IgniteConfiguration setDaemon(boolean daemon) {
        this.daemon = daemon;

        return this;
    }

    /**
     * Sets grid name. Note that {@code null} is a default grid name.
     *
     * @param gridName Grid name to set. Can be {@code null}, which is default
     *      grid name.
     * @return {@code this} for chaining.
     */
    public IgniteConfiguration setGridName(String gridName) {
        this.gridName = gridName;

        return this;
    }

    /**
     * Should return any user-defined attributes to be added to this node. These attributes can
     * then be accessed on nodes by calling {@link ClusterNode#attribute(String)} or
     * {@link ClusterNode#attributes()} methods.
     * <p>
     * Note that system adds the following (among others) attributes automatically:
     * <ul>
     * <li>{@code {@link System#getProperties()}} - All system properties.</li>
     * <li>{@code {@link System#getenv(String)}} - All environment properties.</li>
     * </ul>
     * <p>
     * Note that grid will add all System properties and environment properties
     * to grid node attributes also. SPIs may also add node attributes that are
     * used for SPI implementation.
     * <p>
     * <b>NOTE:</b> attributes names starting with {@code org.apache.ignite} are reserved
     * for internal use.
     *
     * @return User defined attributes for this node.
     */
    public Map<String, ?> getUserAttributes() {
        return userAttrs;
    }

    /**
     * Sets user attributes for this node.
     *
     * @param userAttrs User attributes for this node.
     * @see IgniteConfiguration#getUserAttributes()
     * @return {@code this} for chaining.
     */
    public IgniteConfiguration setUserAttributes(Map<String, ?> userAttrs) {
        this.userAttrs = userAttrs;

        return this;
    }

    /**
     * Should return an instance of logger to use in grid. If not provided,
     * {@ignitelink org.apache.ignite.logger.log4j.Log4JLogger}
     * will be used.
     *
     * @return Logger to use in grid.
     */
    public IgniteLogger getGridLogger() {
        return log;
    }

    /**
     * Sets logger to use within grid.
     *
     * @param log Logger to use within grid.
     * @see IgniteConfiguration#getGridLogger()
     * @return {@code this} for chaining.
     */
    public IgniteConfiguration setGridLogger(IgniteLogger log) {
        this.log = log;

        return this;
    }

    /**
     * Should return a thread pool size to be used in grid.
     * This executor service will be in charge of processing {@link ComputeJob GridJobs}
     * and user messages sent to node.
     * <p>
     * If not provided, executor service will have size {@link #DFLT_PUBLIC_THREAD_CNT}.
     *
     * @return Thread pool size to be used in grid to process job execution
     *      requests and user messages sent to the node.
     */
    public int getPublicThreadPoolSize() {
        return pubPoolSize;
    }

    /**
     * Size of thread pool that is in charge of processing internal system messages.
     * <p>
     * If not provided, executor service will have size {@link #DFLT_SYSTEM_CORE_THREAD_CNT}.
     *
     * @return Thread pool size to be used in grid for internal system messages.
     */
    public int getSystemThreadPoolSize() {
        return sysPoolSize;
    }

    /**
     * Size of thread pool that is in charge of processing internal and Visor
     * {@link ComputeJob GridJobs}.
     * <p>
     * If not provided, executor service will have size {@link #DFLT_MGMT_THREAD_CNT}
     *
     * @return Thread pool size to be used in grid for internal and Visor
     *      jobs processing.
     */
    public int getManagementThreadPoolSize() {
        return mgmtPoolSize;
    }

    /**
     * Size of thread pool which  is in charge of peer class loading requests/responses. If you don't use
     * peer class loading and use GAR deployment only we would recommend to decrease
     * the value of total threads to {@code 1}.
     * <p>
     * If not provided, executor service will have size {@link #DFLT_P2P_THREAD_CNT}.
     *
     * @return Thread pool size to be used for peer class loading
     *      requests handling.
     */
    public int getPeerClassLoadingThreadPoolSize() {
        return p2pPoolSize;
    }

    /**
     * Size of thread pool that is in charge of processing outgoing IGFS messages.
     * <p>
     * If not provided, executor service will have size equals number of processors available in system.
     *
     * @return Thread pool size to be used for IGFS outgoing message sending.
     */
    public int getIgfsThreadPoolSize() {
        return igfsPoolSize;
    }

    /**
     * Size of thread pool that is in charge of processing DR (Data Replication) messages.
     * <p>
     * If not provided, executor service will have size {@link #DFLT_DR_THREAD_CNT}.
     *
     * @return Thread pool size to be used for DR message processing.
     */
    public int getDrThreadPoolSize() {
        return drPoolSize;
    }

    /**
     * Default size of thread pool that is in charge of processing utility cache messages.
     * <p>
     * If not provided, executor service will have size {@link #DFLT_SYSTEM_CORE_THREAD_CNT}.
     *
     * @return Default thread pool size to be used in grid for utility cache messages.
     */
    public int getUtilityCacheThreadPoolSize() {
        return utilityCachePoolSize;
    }

    /**
     * Keep alive time of thread pool that is in charge of processing utility cache messages.
     * <p>
     * If not provided, executor service will have keep alive time {@link #DFLT_UTILITY_KEEP_ALIVE_TIME}.
     *
     * @return Thread pool keep alive time (in milliseconds) to be used in grid for utility cache messages.
     */
    public long getUtilityCacheKeepAliveTime() {
        return utilityCacheKeepAliveTime;
    }

    /**
     * Default size of thread pool that is in charge of processing marshaller messages.
     * <p>
     * If not provided, executor service will have size {@link #DFLT_SYSTEM_CORE_THREAD_CNT}.
     *
     * @return Default thread pool size to be used in grid for marshaller messages.
     */
    public int getMarshallerCacheThreadPoolSize() {
        return marshCachePoolSize;
    }

    /**
     * Keep alive time of thread pool that is in charge of processing marshaller messages.
     * <p>
     * If not provided, executor service will have keep alive time {@link #DFLT_UTILITY_KEEP_ALIVE_TIME}.
     *
     * @return Thread pool keep alive time (in milliseconds) to be used in grid for marshaller messages.
     */
    public long getMarshallerCacheKeepAliveTime() {
        return marshCacheKeepAliveTime;
    }

    /**
     * Sets thread pool size to use within grid.
     *
     * @param poolSize Thread pool size to use within grid.
     * @see IgniteConfiguration#getPublicThreadPoolSize()
     * @return {@code this} for chaining.
     */
    public IgniteConfiguration setPublicThreadPoolSize(int poolSize) {
        pubPoolSize = poolSize;

        return this;
    }

    /**
     * Sets system thread pool size to use within grid.
     *
     * @param poolSize Thread pool size to use within grid.
     * @see IgniteConfiguration#getSystemThreadPoolSize()
     * @return {@code this} for chaining.
     */
    public IgniteConfiguration setSystemThreadPoolSize(int poolSize) {
        sysPoolSize = poolSize;

        return this;
    }

    /**
     * Sets management thread pool size to use within grid.
     *
     * @param poolSize Thread pool size to use within grid.
     * @see IgniteConfiguration#getManagementThreadPoolSize()
     * @return {@code this} for chaining.
     */
    public IgniteConfiguration setManagementThreadPoolSize(int poolSize) {
        mgmtPoolSize = poolSize;

        return this;
    }

    /**
     * Sets thread pool size to use for peer class loading.
     *
     * @param poolSize Thread pool size to use within grid.
     * @see IgniteConfiguration#getPeerClassLoadingThreadPoolSize()
     * @return {@code this} for chaining.
     */
    public IgniteConfiguration setPeerClassLoadingThreadPoolSize(int poolSize) {
        p2pPoolSize = poolSize;

        return this;
    }

    /**
     * Set thread pool size that will be used to process outgoing IGFS messages.
     *
     * @param poolSize Executor service to use for outgoing IGFS messages.
     * @see IgniteConfiguration#getIgfsThreadPoolSize()
     * @return {@code this} for chaining.
     */
    public IgniteConfiguration setIgfsThreadPoolSize(int poolSize) {
        igfsPoolSize = poolSize;

        return this;
    }

    /**
     * Set thread pool size that will be used to send and receive DR (Data Replication) messages.
     *
     * @param poolSize Set thread pool size.
     * @return {@code this} for chaining.
     */
    public IgniteConfiguration setDrThreadPoolSize(int poolSize) {
        drPoolSize = poolSize;

        return this;
    }

    /**
     * Sets default thread pool size that will be used to process utility cache messages.
     *
     * @param poolSize Default executor service size to use for utility cache messages.
     * @see IgniteConfiguration#getUtilityCacheThreadPoolSize()
     * @see IgniteConfiguration#getUtilityCacheKeepAliveTime()
     * @return {@code this} for chaining.
     */
    public IgniteConfiguration setUtilityCachePoolSize(int poolSize) {
        utilityCachePoolSize = poolSize;

        return this;
    }

    /**
     * Sets keep alive time of thread pool size that will be used to process utility cache messages.
     *
     * @param keepAliveTime Keep alive time of executor service to use for utility cache messages.
     * @see IgniteConfiguration#getUtilityCacheThreadPoolSize()
     * @see IgniteConfiguration#getUtilityCacheKeepAliveTime()
     * @return {@code this} for chaining.
     */
    public IgniteConfiguration setUtilityCacheKeepAliveTime(long keepAliveTime) {
        utilityCacheKeepAliveTime = keepAliveTime;

        return this;
    }

    /**
     * Sets default thread pool size that will be used to process marshaller messages.
     *
     * @param poolSize Default executor service size to use for marshaller messages.
     * @see IgniteConfiguration#getMarshallerCacheThreadPoolSize()
     * @see IgniteConfiguration#getMarshallerCacheKeepAliveTime()
     * @return {@code this} for chaining.
     */
    public IgniteConfiguration setMarshallerCachePoolSize(int poolSize) {
        marshCachePoolSize = poolSize;

        return this;
    }

    /**
     * Sets maximum thread pool size that will be used to process marshaller messages.
     *
     * @param keepAliveTime Keep alive time of executor service to use for marshaller messages.
     * @see IgniteConfiguration#getMarshallerCacheThreadPoolSize()
     * @see IgniteConfiguration#getMarshallerCacheKeepAliveTime()
     * @return {@code this} for chaining.
     */
    public IgniteConfiguration setMarshallerCacheKeepAliveTime(long keepAliveTime) {
        marshCacheKeepAliveTime = keepAliveTime;

        return this;
    }

    /**
     * Should return Ignite installation home folder. If not provided, the system will check
     * {@code IGNITE_HOME} system property and environment variable in that order. If
     * {@code IGNITE_HOME} still could not be obtained, then grid will not start and exception
     * will be thrown.
     *
     * @return Ignite installation home or {@code null} to make the system attempt to
     *      infer it automatically.
     * @see IgniteSystemProperties#IGNITE_HOME
     */
    public String getIgniteHome() {
        return ggHome;
    }

    /**
     * Sets Ignite installation folder.
     *
     * @param ggHome {@code Ignition} installation folder.
     * @see IgniteConfiguration#getIgniteHome()
     * @see IgniteSystemProperties#IGNITE_HOME
     * @return {@code this} for chaining.
     */
    public IgniteConfiguration setIgniteHome(String ggHome) {
        this.ggHome = ggHome;

        return this;
    }

    /**
     * Gets Ignite work folder. If not provided, the method will use work folder under
     * {@code IGNITE_HOME} specified by {@link IgniteConfiguration#setIgniteHome(String)} or
     * {@code IGNITE_HOME} environment variable or system property.
     * <p>
     * If {@code IGNITE_HOME} is not provided, then system temp folder is used.
     *
     * @return Ignite work folder or {@code null} to make the system attempt to infer it automatically.
     * @see IgniteConfiguration#getIgniteHome()
     * @see IgniteSystemProperties#IGNITE_HOME
     */
    public String getWorkDirectory() {
        return ggWork;
    }

    /**
     * Sets Ignite work folder.
     *
     * @param ggWork {@code Ignite} work folder.
     * @see IgniteConfiguration#getWorkDirectory()
     * @return {@code this} for chaining.
     */
    public IgniteConfiguration setWorkDirectory(String ggWork) {
        this.ggWork = ggWork;

        return this;
    }

    /**
     * Should return MBean server instance. If not provided, the system will use default
     * platform MBean server.
     *
     * @return MBean server instance or {@code null} to make the system create a default one.
     * @see ManagementFactory#getPlatformMBeanServer()
     */
    public MBeanServer getMBeanServer() {
        return mbeanSrv;
    }

    /**
     * Sets initialized and started MBean server.
     *
     * @param mbeanSrv Initialized and started MBean server.
     * @return {@code this} for chaining.
     */
    public IgniteConfiguration setMBeanServer(MBeanServer mbeanSrv) {
        this.mbeanSrv = mbeanSrv;

        return this;
    }

    /**
     * Unique identifier for this node within grid.
     *
     * @return Unique identifier for this node within grid.
     */
    public UUID getNodeId() {
        return nodeId;
    }

    /**
     * Sets unique identifier for local node.
     *
     * @param nodeId Unique identifier for local node.
     * @see IgniteConfiguration#getNodeId()
     * @return {@code this} for chaining.
     */
    public IgniteConfiguration setNodeId(UUID nodeId) {
        this.nodeId = nodeId;

        return this;
    }

    /**
     * Should return an instance of marshaller to use in grid. If not provided,
     * {@link OptimizedMarshaller} will be used on Java HotSpot VM, and
     * {@link JdkMarshaller} will be used on other VMs.
     *
     * @return Marshaller to use in grid.
     */
    public Marshaller getMarshaller() {
        return marsh;
    }

    /**
     * Sets marshaller to use within grid.
     *
     * @param marsh Marshaller to use within grid.
     * @see IgniteConfiguration#getMarshaller()
     * @return {@code this} for chaining.
     */
    public IgniteConfiguration setMarshaller(Marshaller marsh) {
        this.marsh = marsh;

        return this;
    }


    /**
     * Returns {@code true} if peer class loading is enabled, {@code false}
     * otherwise. Default value is {@code false} specified by {@link #DFLT_P2P_ENABLED}.
     * <p>
     * When peer class loading is enabled and task is not deployed on local node,
     * local node will try to load classes from the node that initiated task
     * execution. This way, a task can be physically deployed only on one node
     * and then internally penetrate to all other nodes.
     * <p>
     * See {@link ComputeTask} documentation for more information about task deployment.
     *
     * @return {@code true} if peer class loading is enabled, {@code false}
     *      otherwise.
     */
    public boolean isPeerClassLoadingEnabled() {
        return p2pEnabled;
    }

    /**
     * If this flag is set to {@code true}, jobs mapped to local node will be
     * marshalled as if it was remote node.
     * <p>
     * If not provided, default value is defined by {@link #DFLT_MARSHAL_LOCAL_JOBS}.
     *
     * @return {@code True} if local jobs should be marshalled.
     */
    public boolean isMarshalLocalJobs() {
        return marshLocJobs;
    }

    /**
     * Sets marshal local jobs flag.
     *
     * @param marshLocJobs {@code True} if local jobs should be marshalled.
     * @return {@code this} for chaining.
     */
    public IgniteConfiguration setMarshalLocalJobs(boolean marshLocJobs) {
        this.marshLocJobs = marshLocJobs;

        return this;
    }

    /**
     * Enables/disables peer class loading.
     *
     * @param p2pEnabled {@code true} if peer class loading is
     *      enabled, {@code false} otherwise.
     * @return {@code this} for chaining.
     */
    public IgniteConfiguration setPeerClassLoadingEnabled(boolean p2pEnabled) {
        this.p2pEnabled = p2pEnabled;

        return this;
    }

    /**
     * Should return list of packages from the system classpath that need to
     * be peer-to-peer loaded from task originating node.
     * '*' is supported at the end of the package name which means
     * that all sub-packages and their classes are included like in Java
     * package import clause.
     *
     * @return List of peer-to-peer loaded package names.
     */
    public String[] getPeerClassLoadingLocalClassPathExclude() {
        return p2pLocClsPathExcl;
    }

    /**
     * Sets list of packages in a system class path that should be P2P
     * loaded even if they exist locally.
     *
     * @param p2pLocClsPathExcl List of P2P loaded packages. Package
     *      name supports '*' at the end like in package import clause.
     * @return {@code this} for chaining.
     */
    public IgniteConfiguration setPeerClassLoadingLocalClassPathExclude(String... p2pLocClsPathExcl) {
        this.p2pLocClsPathExcl = p2pLocClsPathExcl;

        return this;
    }

    /**
     * Number of node metrics to keep in memory to calculate totals and averages.
     * If not provided (value is {@code 0}), then default value
     * {@link #DFLT_METRICS_HISTORY_SIZE} is used.
     *
     * @return Metrics history size.
     * @see #DFLT_METRICS_HISTORY_SIZE
     */
    public int getMetricsHistorySize() {
        return metricsHistSize;
    }

    /**
     * Sets number of metrics kept in history to compute totals and averages.
     * If not explicitly set, then default value is {@code 10,000}.
     *
     * @param metricsHistSize Number of metrics kept in history to use for
     *      metric totals and averages calculations.
     * @see #DFLT_METRICS_HISTORY_SIZE
     * @return {@code this} for chaining.
     */
    public IgniteConfiguration setMetricsHistorySize(int metricsHistSize) {
        this.metricsHistSize = metricsHistSize;

        return this;
    }

    /**
     * Gets job metrics update frequency in milliseconds.
     * <p>
     * Updating metrics too frequently may have negative performance impact.
     * <p>
     * The following values are accepted:
     * <ul>
     *     <li>{@code -1} job metrics are never updated.</li>
     *     <li>{@code 0} job metrics are updated on each job start and finish.</li>
     *     <li>Positive value defines the actual update frequency. If not provided, then default value
     *     {@link #DFLT_METRICS_UPDATE_FREQ} is used.</li>
     * </ul>
     * If not provided, then default value {@link #DFLT_METRICS_UPDATE_FREQ} is used.
     *
     * @return Job metrics update frequency in milliseconds.
     * @see #DFLT_METRICS_UPDATE_FREQ
     */
    public long getMetricsUpdateFrequency() {
        return metricsUpdateFreq;
    }

    /**
     * Sets job metrics update frequency in milliseconds.
     * <p>
     * If set to {@code -1} job metrics are never updated.
     * If set to {@code 0} job metrics are updated on each job start and finish.
     * Positive value defines the actual update frequency.
     * If not provided, then default value
     * {@link #DFLT_METRICS_UPDATE_FREQ} is used.
     *
     * @param metricsUpdateFreq Job metrics update frequency in milliseconds.
     * @return {@code this} for chaining.
     */
    public IgniteConfiguration setMetricsUpdateFrequency(long metricsUpdateFreq) {
        this.metricsUpdateFreq = metricsUpdateFreq;

        return this;
    }

    /**
     * Elapsed time in milliseconds after which node metrics are considered expired.
     * If not provided, then default value
     * {@link #DFLT_METRICS_EXPIRE_TIME} is used.
     *
     * @return Metrics expire time.
     * @see #DFLT_METRICS_EXPIRE_TIME
     */
    public long getMetricsExpireTime() {
        return metricsExpTime;
    }

    /**
     * Sets time in milliseconds after which a certain metric value is considered expired.
     * If not set explicitly, then default value is {@code 600,000} milliseconds (10 minutes).
     *
     * @param metricsExpTime The metricsExpTime to set.
     * @see #DFLT_METRICS_EXPIRE_TIME
     * @return {@code this} for chaining.
     */
    public IgniteConfiguration setMetricsExpireTime(long metricsExpTime) {
        this.metricsExpTime = metricsExpTime;

        return this;
    }

    /**
     * Maximum timeout in milliseconds for network requests.
     * <p>
     * If not provided, then default value
     * {@link #DFLT_NETWORK_TIMEOUT} is used.
     *
     * @return Maximum timeout for network requests.
     * @see #DFLT_NETWORK_TIMEOUT
     */
    public long getNetworkTimeout() {
        return netTimeout;
    }

    /**
     * Maximum timeout in milliseconds for network requests.
     * <p>
     * If not provided (value is {@code 0}), then default value
     * {@link #DFLT_NETWORK_TIMEOUT} is used.
     *
     * @param netTimeout Maximum timeout for network requests.
     * @see #DFLT_NETWORK_TIMEOUT
     * @return {@code this} for chaining.
     */
    public IgniteConfiguration setNetworkTimeout(long netTimeout) {
        this.netTimeout = netTimeout;

        return this;
    }

    /**
     * Interval in milliseconds between message send retries.
     * <p>
     * If not provided, then default value
     * {@link #DFLT_SEND_RETRY_DELAY} is used.
     *
     * @return Interval between message send retries.
     * @see #getNetworkSendRetryCount()
     * @see #DFLT_SEND_RETRY_DELAY
     */
    public long getNetworkSendRetryDelay() {
        return sndRetryDelay;
    }

    /**
     * Sets interval in milliseconds between message send retries.
     * <p>
     * If not provided, then default value
     * {@link #DFLT_SEND_RETRY_DELAY} is used.
     *
     * @param sndRetryDelay Interval between message send retries.
     * @return {@code this} for chaining.
     */
    public IgniteConfiguration setNetworkSendRetryDelay(long sndRetryDelay) {
        this.sndRetryDelay = sndRetryDelay;

        return this;
    }

    /**
     * Message send retries count.
     * <p>
     * If not provided, then default value
     * {@link #DFLT_SEND_RETRY_CNT} is used.
     *
     * @return Message send retries count.
     * @see #getNetworkSendRetryDelay()
     * @see #DFLT_SEND_RETRY_CNT
     */
    public int getNetworkSendRetryCount() {
        return sndRetryCnt;
    }

    /**
     * Sets message send retries count.
     * <p>
     * If not provided, then default value
     * {@link #DFLT_SEND_RETRY_CNT} is used.
     *
     * @param sndRetryCnt Message send retries count.
     * @return {@code this} for chaining.
     */
    public IgniteConfiguration setNetworkSendRetryCount(int sndRetryCnt) {
        this.sndRetryCnt = sndRetryCnt;

        return this;
    }

    /**
     * Gets number of samples used to synchronize clocks between different nodes.
     * <p>
     * Clock synchronization is used for cache version assignment in {@code CLOCK} order mode.
     *
     * @return Number of samples for one synchronization round.
     */
    public int getClockSyncSamples() {
        return clockSyncSamples;
    }

    /**
     * Sets number of samples used for clock synchronization.
     *
     * @param clockSyncSamples Number of samples.
     * @return {@code this} for chaining.
     */
    public IgniteConfiguration setClockSyncSamples(int clockSyncSamples) {
        this.clockSyncSamples = clockSyncSamples;

        return this;
    }

    /**
     * Gets frequency at which clock is synchronized between nodes, in milliseconds.
     * <p>
     * Clock synchronization is used for cache version assignment in {@code CLOCK} order mode.
     *
     * @return Clock synchronization frequency, in milliseconds.
     */
    public long getClockSyncFrequency() {
        return clockSyncFreq;
    }

    /**
     * Sets clock synchronization frequency in milliseconds.
     *
     * @param clockSyncFreq Clock synchronization frequency.
     * @return {@code this} for chaining.
     */
    public IgniteConfiguration setClockSyncFrequency(long clockSyncFreq) {
        this.clockSyncFreq = clockSyncFreq;

        return this;
    }

    /**
     * Returns a collection of life-cycle beans. These beans will be automatically
     * notified of grid life-cycle events. Use life-cycle beans whenever you
     * want to perform certain logic before and after grid startup and stopping
     * routines.
     *
     * @return Collection of life-cycle beans.
     * @see LifecycleBean
     * @see LifecycleEventType
     */
    public LifecycleBean[] getLifecycleBeans() {
        return lifecycleBeans;
    }

    /**
     * Sets a collection of lifecycle beans. These beans will be automatically
     * notified of grid lifecycle events. Use lifecycle beans whenever you
     * want to perform certain logic before and after grid startup and stopping
     * routines.
     *
     * @param lifecycleBeans Collection of lifecycle beans.
     * @see LifecycleEventType
     * @return {@code this} for chaining.
     */
    public IgniteConfiguration setLifecycleBeans(LifecycleBean... lifecycleBeans) {
        this.lifecycleBeans = lifecycleBeans;

        return this;
    }

    /**
     * Should return fully configured event SPI implementation. If not provided,
     * {@link MemoryEventStorageSpi} will be used.
     *
     * @return Grid event SPI implementation or {@code null} to use default implementation.
     */
    public EventStorageSpi getEventStorageSpi() {
        return evtSpi;
    }

    /**
     * Sets fully configured instance of {@link EventStorageSpi}.
     *
     * @param evtSpi Fully configured instance of {@link EventStorageSpi}.
     * @see IgniteConfiguration#getEventStorageSpi()
     * @return {@code this} for chaining.
     */
    public IgniteConfiguration setEventStorageSpi(EventStorageSpi evtSpi) {
        this.evtSpi = evtSpi;

        return this;
    }

    /**
     * Should return fully configured discovery SPI implementation. If not provided,
     * {@link TcpDiscoverySpi} will be used by default.
     *
     * @return Grid discovery SPI implementation or {@code null} to use default implementation.
     */
    public DiscoverySpi getDiscoverySpi() {
        return discoSpi;
    }

    /**
     * Sets fully configured instance of {@link DiscoverySpi}.
     *
     * @param discoSpi Fully configured instance of {@link DiscoverySpi}.
     * @see IgniteConfiguration#getDiscoverySpi()
     * @return {@code this} for chaining.
     */
    public IgniteConfiguration setDiscoverySpi(DiscoverySpi discoSpi) {
        this.discoSpi = discoSpi;

        return this;
    }

    /**
     * Returns segmentation policy. Default is {@link #DFLT_SEG_PLC}.
     *
     * @return Segmentation policy.
     */
    public SegmentationPolicy getSegmentationPolicy() {
        return segPlc;
    }

    /**
     * Sets segmentation policy.
     *
     * @param segPlc Segmentation policy.
     * @return {@code this} for chaining.
     */
    public IgniteConfiguration setSegmentationPolicy(SegmentationPolicy segPlc) {
        this.segPlc = segPlc;

        return this;
    }

    /**
     * Gets wait for segment on startup flag. Default is {@link #DFLT_WAIT_FOR_SEG_ON_START}.
     * <p>
     * Returns {@code true} if node should wait for correct segment on start.
     * If node detects that segment is incorrect on startup and this method
     * returns {@code true}, node waits until segment becomes correct.
     * If segment is incorrect on startup and this method returns {@code false},
     * exception is thrown.
     *
     * @return {@code True} to wait for segment on startup, {@code false} otherwise.
     */
    public boolean isWaitForSegmentOnStart() {
        return waitForSegOnStart;
    }

    /**
     * Sets wait for segment on start flag.
     *
     * @param waitForSegOnStart {@code True} to wait for segment on start.
     * @return {@code this} for chaining.
     */
    public IgniteConfiguration setWaitForSegmentOnStart(boolean waitForSegOnStart) {
        this.waitForSegOnStart = waitForSegOnStart;

        return this;
    }

    /**
     * Gets all segmentation resolvers pass required flag.
     * <p>
     * Returns {@code true} if all segmentation resolvers should succeed
     * for node to be in correct segment.
     * Returns {@code false} if at least one segmentation resolver should succeed
     * for node to be in correct segment.
     * <p>
     * Default is {@link #DFLT_ALL_SEG_RESOLVERS_PASS_REQ}.
     *
     * @return {@code True} if all segmentation resolvers should succeed,
     *      {@code false} if only one is enough.
     */
    public boolean isAllSegmentationResolversPassRequired() {
        return allResolversPassReq;
    }

    /**
     * Sets all segmentation resolvers pass required flag.
     *
     * @param allResolversPassReq {@code True} if all segmentation resolvers should
     *      succeed for node to be in the correct segment.
     * @return {@code this} for chaining.
     */
    public IgniteConfiguration setAllSegmentationResolversPassRequired(boolean allResolversPassReq) {
        this.allResolversPassReq = allResolversPassReq;

        return this;
    }

    /**
     * Gets segmentation resolve attempts. Each configured resolver will have
     * this attempts number to pass segmentation check prior to check failure.
     *
     * Default is {@link #DFLT_SEG_RESOLVE_ATTEMPTS}.
     *
     * @return Segmentation resolve attempts.
     */
    public int getSegmentationResolveAttempts() {
        return segResolveAttempts;
    }

    /**
     * Sets segmentation resolve attempts count.
     *
     * @param segResolveAttempts Segmentation resolve attempts.
     * @return {@code this} for chaining.
     */
    public IgniteConfiguration setSegmentationResolveAttempts(int segResolveAttempts) {
        this.segResolveAttempts = segResolveAttempts;

        return this;
    }

    /**
     * Returns a collection of segmentation resolvers.
     * <p>
     * If array is {@code null} or empty, periodical and on-start network
     * segment checks do not happen.
     *
     * @return Segmentation resolvers.
     */
    public SegmentationResolver[] getSegmentationResolvers() {
        return segResolvers;
    }

    /**
     * Sets segmentation resolvers.
     *
     * @param segResolvers Segmentation resolvers.
     * @return {@code this} for chaining.
     */
    public IgniteConfiguration setSegmentationResolvers(SegmentationResolver... segResolvers) {
        this.segResolvers = segResolvers;

        return this;
    }

    /**
     * Returns frequency of network segment check by discovery manager.
     * <p>
     * if 0, periodic segment check is disabled and segment is checked only
     * on topology changes (if segmentation resolvers are configured).
     * <p>
     * Default is {@link #DFLT_SEG_CHK_FREQ}.
     *
     * @return Segment check frequency.
     */
    public long getSegmentCheckFrequency() {
        return segChkFreq;
    }

    /**
     * Sets network segment check frequency.
     *
     * @param segChkFreq Segment check frequency.
     * @return {@code this} for chaining.
     */
    public IgniteConfiguration setSegmentCheckFrequency(long segChkFreq) {
        this.segChkFreq = segChkFreq;

        return this;
    }

    /**
     * Should return fully configured SPI communication  implementation. If not provided,
     * {@link TcpCommunicationSpi} will be used by default.
     *
     * @return Grid communication SPI implementation or {@code null} to use default implementation.
     */
    public CommunicationSpi getCommunicationSpi() {
        return commSpi;
    }

    /**
     * Sets fully configured instance of {@link CommunicationSpi}.
     *
     * @param commSpi Fully configured instance of {@link CommunicationSpi}.
     * @see IgniteConfiguration#getCommunicationSpi()
     * @return {@code this} for chaining.
     */
    public IgniteConfiguration setCommunicationSpi(CommunicationSpi commSpi) {
        this.commSpi = commSpi;

        return this;
    }

    /**
     * Should return fully configured collision SPI implementation. If not provided,
     * {@link NoopCollisionSpi} is used and jobs get activated immediately
     * on arrive to mapped node. This approach suits well for large amount of small
     * jobs (which is a wide-spread use case). User still can control the number
     * of concurrent jobs by setting maximum thread pool size defined by
     * IgniteConfiguration.getPublicThreadPoolSize() configuration property.
     *
     * @return Grid collision SPI implementation or {@code null} to use default implementation.
     */
    public CollisionSpi getCollisionSpi() {
        return colSpi;
    }

    /**
     * Sets fully configured instance of {@link CollisionSpi}.
     *
     * @param colSpi Fully configured instance of {@link CollisionSpi} or
     *      {@code null} if no SPI provided.
     * @see IgniteConfiguration#getCollisionSpi()
     * @return {@code this} for chaining.
     */
    public IgniteConfiguration setCollisionSpi(CollisionSpi colSpi) {
        this.colSpi = colSpi;

        return this;
    }

    /**
     * Should return fully configured deployment SPI implementation. If not provided,
     * {@link LocalDeploymentSpi} will be used.
     *
     * @return Grid deployment SPI implementation or {@code null} to use default implementation.
     */
    public DeploymentSpi getDeploymentSpi() {
        return deploySpi;
    }

    /**
     * Sets fully configured instance of {@link DeploymentSpi}.
     *
     * @param deploySpi Fully configured instance of {@link DeploymentSpi}.
     * @see IgniteConfiguration#getDeploymentSpi()
     * @return {@code this} for chaining.
     */
    public IgniteConfiguration setDeploymentSpi(DeploymentSpi deploySpi) {
        this.deploySpi = deploySpi;

        return this;
    }

    /**
     * Should return fully configured checkpoint SPI implementation. If not provided,
     * {@link NoopCheckpointSpi} will be used.
     *
     * @return Grid checkpoint SPI implementation or {@code null} to use default implementation.
     */
    public CheckpointSpi[] getCheckpointSpi() {
        return cpSpi;
    }

    /**
     * Sets fully configured instance of {@link CheckpointSpi}.
     *
     * @param cpSpi Fully configured instance of {@link CheckpointSpi}.
     * @see IgniteConfiguration#getCheckpointSpi()
     * @return {@code this} for chaining.
     */
    public IgniteConfiguration setCheckpointSpi(CheckpointSpi... cpSpi) {
        this.cpSpi = cpSpi;

        return this;
    }

    /**
     * Should return fully configured failover SPI implementation. If not provided,
     * {@link AlwaysFailoverSpi} will be used.
     *
     * @return Grid failover SPI implementation or {@code null} to use default implementation.
     */
    public FailoverSpi[] getFailoverSpi() {
        return failSpi;
    }

    /**
     * Sets fully configured instance of {@link FailoverSpi}.
     *
     * @param failSpi Fully configured instance of {@link FailoverSpi} or
     *      {@code null} if no SPI provided.
     * @see IgniteConfiguration#getFailoverSpi()
     * @return {@code this} for chaining.
     */
    public IgniteConfiguration setFailoverSpi(FailoverSpi... failSpi) {
        this.failSpi = failSpi;

        return this;
    }

    /**
     * Should return fully configured load balancing SPI implementation. If not provided,
     * {@link RoundRobinLoadBalancingSpi} will be used.
     *
     * @return Grid load balancing SPI implementation or {@code null} to use default implementation.
     */
    public LoadBalancingSpi[] getLoadBalancingSpi() {
        return loadBalancingSpi;
    }

    /**
     * This value is used to expire messages from waiting list whenever node
     * discovery discrepancies happen.
     * <p>
     * During startup, it is possible for some SPIs to have a small time window when
     * <tt>Node A</tt> has discovered <tt>Node B</tt>, but <tt>Node B</tt>
     * has not discovered <tt>Node A</tt> yet. Such time window is usually very small,
     * a matter of milliseconds, but certain JMS providers, for example, may be very slow
     * and hence have larger discovery delay window.
     * <p>
     * The default value of this property is {@code 60,000} specified by
     * {@link #DFLT_DISCOVERY_STARTUP_DELAY}. This should be good enough for vast
     * majority of configurations. However, if you do anticipate an even larger
     * delay, you should increase this value.
     *
     * @return Time in milliseconds for when nodes can be out-of-sync.
     */
    public long getDiscoveryStartupDelay() {
        return discoStartupDelay;
    }

    /**
     * Sets time in milliseconds after which a certain metric value is considered expired.
     * If not set explicitly, then default value is {@code 600,000} milliseconds (10 minutes).
     *
     * @param discoStartupDelay Time in milliseconds for when nodes
     *      can be out-of-sync during startup.
     * @return {@code this} for chaining.
     */
    public IgniteConfiguration setDiscoveryStartupDelay(long discoStartupDelay) {
        this.discoStartupDelay = discoStartupDelay;

        return this;
    }

    /**
     * Sets fully configured instance of {@link LoadBalancingSpi}.
     *
     * @param loadBalancingSpi Fully configured instance of {@link LoadBalancingSpi} or
     *      {@code null} if no SPI provided.
     * @see IgniteConfiguration#getLoadBalancingSpi()
     * @return {@code this} for chaining.
     */
    public IgniteConfiguration setLoadBalancingSpi(LoadBalancingSpi... loadBalancingSpi) {
        this.loadBalancingSpi = loadBalancingSpi;

        return this;
    }

    /**
     * Sets fully configured instances of {@link SwapSpaceSpi}.
     *
     * @param swapSpaceSpi Fully configured instances of {@link SwapSpaceSpi} or
     *      <tt>null</tt> if no SPI provided.
     * @see IgniteConfiguration#getSwapSpaceSpi()
     * @return {@code this} for chaining.
     */
    public IgniteConfiguration setSwapSpaceSpi(SwapSpaceSpi swapSpaceSpi) {
        this.swapSpaceSpi = swapSpaceSpi;

        return this;
    }

    /**
     * Should return fully configured swap space SPI implementation. If not provided,
     * {@link FileSwapSpaceSpi} will be used.
     * <p>
     * Note that user can provide one or multiple instances of this SPI (and select later which one
     * is used in a particular context).
     *
     * @return Grid swap space SPI implementation or <tt>null</tt> to use default implementation.
     */
    public SwapSpaceSpi getSwapSpaceSpi() {
        return swapSpaceSpi;
    }

    /**
     * Sets fully configured instances of {@link IndexingSpi}.
     *
     * @param indexingSpi Fully configured instance of {@link IndexingSpi}.
     * @see IgniteConfiguration#getIndexingSpi()
     * @return {@code this} for chaining.
     */
    public IgniteConfiguration setIndexingSpi(IndexingSpi indexingSpi) {
        this.indexingSpi = indexingSpi;

        return this;
    }

    /**
     * Should return fully configured indexing SPI implementations.
     *
     * @return Indexing SPI implementation.
     */
    public IndexingSpi getIndexingSpi() {
        return indexingSpi;
    }

    /**
     * Gets address resolver for addresses mapping determination.
     *
     * @return Address resolver.
     */
    public AddressResolver getAddressResolver() {
        return addrRslvr;
    }

    /**
     * Sets address resolver for addresses mapping determination.
     *
     * @param addrRslvr Address resolver.
     * @return {@code this} for chaining.
     */
    public IgniteConfiguration setAddressResolver(AddressResolver addrRslvr) {
        this.addrRslvr = addrRslvr;

        return this;
    }

    /**
     * Sets task classes and resources sharing mode.
     *
     * @param deployMode Task classes and resources sharing mode.
     * @return {@code this} for chaining.
     */
    public IgniteConfiguration setDeploymentMode(DeploymentMode deployMode) {
        this.deployMode = deployMode;

        return this;
    }

    /**
     * Gets deployment mode for deploying tasks and other classes on this node.
     * Refer to {@link DeploymentMode} documentation for more information.
     *
     * @return Deployment mode.
     */
    public DeploymentMode getDeploymentMode() {
        return deployMode;
    }

    /**
     * Sets size of missed resources cache. Set 0 to avoid
     * missed resources caching.
     *
     * @param p2pMissedCacheSize Size of missed resources cache.
     * @return {@code this} for chaining.
     */
    public IgniteConfiguration setPeerClassLoadingMissedResourcesCacheSize(int p2pMissedCacheSize) {
        this.p2pMissedCacheSize = p2pMissedCacheSize;

        return this;
    }

    /**
     * Returns missed resources cache size. If size greater than {@code 0}, missed
     * resources will be cached and next resource request ignored. If size is {@code 0},
     * then request for the resource will be sent to the remote node every time this
     * resource is requested.
     *
     * @return Missed resources cache size.
     */
    public int getPeerClassLoadingMissedResourcesCacheSize() {
        return p2pMissedCacheSize;
    }

    /**
     * Gets configuration (descriptors) for all caches.
     *
     * @return Array of fully initialized cache descriptors.
     */
    public CacheConfiguration[] getCacheConfiguration() {
        return cacheCfg;
    }

    /**
     * Sets cache configurations.
     *
     * @param cacheCfg Cache configurations.
     */
    @SuppressWarnings({"ZeroLengthArrayAllocation"})
    public IgniteConfiguration setCacheConfiguration(CacheConfiguration... cacheCfg) {
        this.cacheCfg = cacheCfg == null ? new CacheConfiguration[0] : cacheCfg;

        return this;
    }

    /**
     * Gets client mode flag. Client node cannot hold data in the caches. It's recommended to use
     * {@link DiscoverySpi} in client mode if this property is {@code true}.
     *
     * @return Client mode flag.
     * @see TcpDiscoverySpi#setForceServerMode(boolean)
     */
    public Boolean isClientMode() {
        return clientMode;
    }

    /**
     * Sets client mode flag.
     *
     * @param clientMode Client mode flag.
     * @return {@code this} for chaining.
     */
    public IgniteConfiguration setClientMode(boolean clientMode) {
        this.clientMode = clientMode;

        return this;
    }

    /**
     * Gets flag indicating whether cache sanity check is enabled. If enabled, then Ignite
     * will perform the following checks and throw an exception if check fails:
     * <ul>
     *     <li>Cache entry is not externally locked with {@code lock(...)} or {@code lockAsync(...)}
     *     methods when entry is enlisted to transaction.</li>
     *     <li>Each entry in affinity group-lock transaction has the same affinity key as was specified on
     *     affinity transaction start.</li>
     *     <li>Each entry in partition group-lock transaction belongs to the same partition as was specified
     *     on partition transaction start.</li>
     * </ul>
     * <p>
     * These checks are not required for cache operation, but help to find subtle bugs. Disabling of this checks
     * usually yields a noticeable performance gain.
     * <p>
     * If not provided, default value is {@link #DFLT_CACHE_SANITY_CHECK_ENABLED}.
     *
     * @return {@code True} if group lock sanity check is enabled.
     */
    public boolean isCacheSanityCheckEnabled() {
        return cacheSanityCheckEnabled;
    }

    /**
     * Sets cache sanity check flag.
     *
     * @param cacheSanityCheckEnabled {@code True} if cache sanity check is enabled.
     * @see #isCacheSanityCheckEnabled()
     * @return {@code this} for chaining.
     */
    public IgniteConfiguration setCacheSanityCheckEnabled(boolean cacheSanityCheckEnabled) {
        this.cacheSanityCheckEnabled = cacheSanityCheckEnabled;

        return this;
    }

    /**
     * Gets array of event types, which will be recorded.
     * <p>
     * Note that by default all events in Ignite are disabled. Ignite can and often does generate thousands
     * events per seconds under the load and therefore it creates a significant additional load on the system.
     * If these events are not needed by the application this load is unnecessary and leads to significant
     * performance degradation. So it is <b>highly recommended</b> to enable only those events that your
     * application logic requires. Note that certain events are required for Ignite's internal operations
     * and such events will still be generated but not stored by event storage SPI if they are disabled
     * in Ignite configuration.
     *
     * @return Include event types.
     */
    public int[] getIncludeEventTypes() {
        return inclEvtTypes;
    }

    /**
     * Sets array of event types, which will be recorded by {@link GridEventStorageManager#record(Event)}.
     * Note, that either the include event types or the exclude event types can be established.
     *
     * @param inclEvtTypes Include event types.
     * @return {@code this} for chaining.
     */
    public IgniteConfiguration setIncludeEventTypes(int... inclEvtTypes) {
        this.inclEvtTypes = inclEvtTypes;

        return this;
    }

    /**
     * Sets system-wide local address or host for all Ignite components to bind to. If provided it will
     * override all default local bind settings within Ignite or any of its SPIs.
     *
     * @param locHost Local IP address or host to bind to.
     * @return {@code this} for chaining.
     */
    public IgniteConfiguration setLocalHost(String locHost) {
        this.locHost = locHost;

        return this;
    }

    /**
     * Gets system-wide local address or host for all Ignite components to bind to. If provided it will
     * override all default local bind settings within Ignite or any of its SPIs.
     * <p>
     * If {@code null} then Ignite tries to use local wildcard address. That means that
     * all services will be available on all network interfaces of the host machine.
     * <p>
     * It is strongly recommended to set this parameter for all production environments.
     * <p>
     * If not provided, default is {@code null}.
     *
     * @return Local address or host to bind to.
     */
    public String getLocalHost() {
        return locHost;
    }

    /**
     * Gets base UPD port number for grid time server. Time server will be started on one of free ports in range
     * {@code [timeServerPortBase, timeServerPortBase + timeServerPortRange - 1]}.
     * <p>
     * Time server provides clock synchronization between nodes.
     *
     * @return Time
     */
    public int getTimeServerPortBase() {
        return timeSrvPortBase;
    }

    /**
     * Sets time server port base.
     *
     * @param timeSrvPortBase Time server port base.
     * @return {@code this} for chaining.
     */
    public IgniteConfiguration setTimeServerPortBase(int timeSrvPortBase) {
        this.timeSrvPortBase = timeSrvPortBase;

        return this;
    }

    /**
     * Defines port range to try for time server start.
     *
     * @return Number of ports to try before server initialization fails.
     */
    public int getTimeServerPortRange() {
        return timeSrvPortRange;
    }

    /**
     * Sets time server port range.
     *
     * @param timeSrvPortRange Time server port range.
     * @return {@code this} for chaining.
     */
    public IgniteConfiguration setTimeServerPortRange(int timeSrvPortRange) {
        this.timeSrvPortRange = timeSrvPortRange;

        return this;
    }

    /**
     * Gets array of system or environment properties to include into node attributes.
     * If this array is {@code null}, which is default, then all system and environment
     * properties will be included. If this array is empty, then none will be included.
     * Otherwise, for every name provided, first a system property will be looked up,
     * and then, if it is not found, environment property will be looked up.
     *
     * @return Array of system or environment properties to include into node attributes.
     */
    public String[] getIncludeProperties() {
        return includeProps;
    }

    /**
     * Sets array of system or environment property names to include into node attributes.
     * See {@link #getIncludeProperties()} for more info.
     *
     * @param includeProps Array of system or environment property names to include into node attributes.
     * @return {@code this} for chaining.
     */
    public IgniteConfiguration setIncludeProperties(String... includeProps) {
        this.includeProps = includeProps;

        return this;
    }

    /**
     * Gets frequency of metrics log print out.
     * <p>
     * If {@code 0}, metrics print out is disabled.
     * <p>
     * If not provided, then default value {@link #DFLT_METRICS_LOG_FREQ} is used.
     *
     * @return Frequency of metrics log print out.
     */
    public long getMetricsLogFrequency() {
        return metricsLogFreq;
    }

    /**
     * Sets frequency of metrics log print out.
     * <p>
     * If {@code 0}, metrics print out is disabled.
     * <p>
     * If not provided, then default value {@link #DFLT_METRICS_LOG_FREQ} is used.
     *
     * @param metricsLogFreq Frequency of metrics log print out.
     * @return {@code this} for chaining.
     */
    public IgniteConfiguration setMetricsLogFrequency(long metricsLogFreq) {
        this.metricsLogFreq = metricsLogFreq;

        return this;
    }

    /**
     * Gets IGFS (Ignite In-Memory File System) configurations.
     *
     * @return IGFS configurations.
     */
    public FileSystemConfiguration[] getFileSystemConfiguration() {
        return igfsCfg;
    }

    /**
     * Sets IGFS (Ignite In-Memory File System) configurations.
     *
     * @param igfsCfg IGFS configurations.
     * @return {@code this} for chaining.
     */
    public IgniteConfiguration setFileSystemConfiguration(FileSystemConfiguration... igfsCfg) {
        this.igfsCfg = igfsCfg;

        return this;
    }

    /**
     * Gets hadoop configuration.
     *
     * @return Hadoop configuration.
     */
    public HadoopConfiguration getHadoopConfiguration() {
        return hadoopCfg;
    }

    /**
     * Sets hadoop configuration.
     *
     * @param hadoopCfg Hadoop configuration.
     * @return {@code this} for chaining.
     */
    public IgniteConfiguration setHadoopConfiguration(HadoopConfiguration hadoopCfg) {
        this.hadoopCfg = hadoopCfg;

        return this;
    }

    /**
     * @return Connector configuration.
     */
    public ConnectorConfiguration getConnectorConfiguration() {
        return connectorCfg;
    }

    /**
     * @param connectorCfg Connector configuration.
     * @return {@code this} for chaining.
     */
    public IgniteConfiguration setConnectorConfiguration(ConnectorConfiguration connectorCfg) {
        this.connectorCfg = connectorCfg;

        return this;
    }

    /**
     * Gets configurations for services to be deployed on the grid.
     *
     * @return Configurations for services to be deployed on the grid.
     */
    public ServiceConfiguration[] getServiceConfiguration() {
        return svcCfgs;
    }

    /**
     * Sets configurations for services to be deployed on the grid.
     *
     * @param svcCfgs Configurations for services to be deployed on the grid.
     * @return {@code this} for chaining.
     */
    public IgniteConfiguration setServiceConfiguration(ServiceConfiguration... svcCfgs) {
        this.svcCfgs = svcCfgs;

        return this;
    }

    /**
     * Gets map of pre-configured local event listeners.
     * Each listener is mapped to array of event types.
     *
     * @return Pre-configured event listeners map.
     * @see EventType
     */
    public Map<IgnitePredicate<? extends Event>, int[]> getLocalEventListeners() {
        return lsnrs;
    }

    /**
     * Sets map of pre-configured local event listeners.
     * Each listener is mapped to array of event types.
     *
     * @param lsnrs Pre-configured event listeners map.
     * @return {@code this} for chaining.
     */
    public IgniteConfiguration setLocalEventListeners(Map<IgnitePredicate<? extends Event>, int[]> lsnrs) {
        this.lsnrs = lsnrs;

        return this;
    }

    /**
     * Gets grid warmup closure. This closure will be executed before actual grid instance start. Configuration of
     * a starting instance will be passed to the closure so it can decide what operations to warm up.
     *
     * @return Warmup closure to execute.
     */
    public IgniteInClosure<IgniteConfiguration> getWarmupClosure() {
        return warmupClos;
    }

    /**
     * Sets warmup closure to execute before grid startup.
     *
     * @param warmupClos Warmup closure to execute.
     * @see #getWarmupClosure()
     * @return {@code this} for chaining.
     */
    public IgniteConfiguration setWarmupClosure(IgniteInClosure<IgniteConfiguration> warmupClos) {
        this.warmupClos = warmupClos;

        return this;
    }

    /**
     * Gets transactions configuration.
     *
     * @return Transactions configuration.
     */
    public TransactionConfiguration getTransactionConfiguration() {
        return txCfg;
    }

    /**
     * Sets transactions configuration.
     *
     * @param txCfg Transactions configuration.
     * @return {@code this} for chaining.
     */
    public IgniteConfiguration setTransactionConfiguration(TransactionConfiguration txCfg) {
        this.txCfg = txCfg;

        return this;
    }

    /**
     * Gets plugin configurations.
     *
     * @return Plugin configurations.
     * @see PluginProvider
     */
    public PluginConfiguration[] getPluginConfigurations() {
        return pluginCfgs;
    }

    /**
     * Sets plugin configurations.
     *
     * @param pluginCfgs Plugin configurations.
     * @return {@code this} for chaining.
     * @see PluginProvider
     */
    public IgniteConfiguration setPluginConfigurations(PluginConfiguration... pluginCfgs) {
        this.pluginCfgs = pluginCfgs;

        return this;
    }

    /**
     * @return Atomic data structures configuration.
     */
    public AtomicConfiguration getAtomicConfiguration() {
        return atomicCfg;
    }

    /**
     * @param atomicCfg Atomic data structures configuration.
     * @return {@code this} for chaining.
     */
    public IgniteConfiguration setAtomicConfiguration(AtomicConfiguration atomicCfg) {
        this.atomicCfg = atomicCfg;

        return this;
    }

    /**
     * Sets loader which will be used for instantiating execution context ({@link EntryProcessor EntryProcessors},
     * {@link CacheEntryListener CacheEntryListeners}, {@link CacheLoader CacheLoaders} and
     * {@link ExpiryPolicy ExpiryPolicys}).
     *
     * @param classLdr Class loader.
     * @return {@code this} for chaining.
     */
    public IgniteConfiguration setClassLoader(ClassLoader classLdr) {
        this.classLdr = classLdr;

        return this;
    }

    /**
     * @return User's class loader.
     */
    public ClassLoader getClassLoader() {
        return classLdr;
    }

    /**
     * Gets cache store session listener factories.
     *
     * @return Cache store session listener factories.
     * @see CacheStoreSessionListener
     */
    public Factory<CacheStoreSessionListener>[] getCacheStoreSessionListenerFactories() {
        return storeSesLsnrs;
    }

    /**
     * Cache store session listener factories.
     * <p>
     * These are global store session listeners, so they are applied to
     * all caches. If you need to override listeners for a
     * particular cache, use {@link CacheConfiguration#setCacheStoreSessionListenerFactories(Factory[])}
     * configuration property.
     *
     * @param storeSesLsnrs Cache store session listener factories.
     * @return {@code this} for chaining.
     * @see CacheStoreSessionListener
     */
    public IgniteConfiguration setCacheStoreSessionListenerFactories(
        Factory<CacheStoreSessionListener>... storeSesLsnrs) {
        this.storeSesLsnrs = storeSesLsnrs;

        return this;
    }

    /** {@inheritDoc} */
    @Override public String toString() {
        return S.toString(IgniteConfiguration.class, this);
    }
}<|MERGE_RESOLUTION|>--- conflicted
+++ resolved
@@ -157,10 +157,7 @@
     public static final int DFLT_SYSTEM_THREADPOOL_QUEUE_CAP = Integer.MAX_VALUE;
 
     /** Default max queue capacity of DR (Data Replication) thread pool. */
-<<<<<<< HEAD
-=======
     // TODO: Remove
->>>>>>> 9c7e1dc1
     public static final int DFLT_DR_THREADPOOL_QUEUE_CAP = 40;
 
     /** Default size of peer class loading thread pool. */
