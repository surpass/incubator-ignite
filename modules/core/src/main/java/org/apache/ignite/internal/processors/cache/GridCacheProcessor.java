/*
 * Licensed to the Apache Software Foundation (ASF) under one or more
 * contributor license agreements.  See the NOTICE file distributed with
 * this work for additional information regarding copyright ownership.
 * The ASF licenses this file to You under the Apache License, Version 2.0
 * (the "License"); you may not use this file except in compliance with
 * the License.  You may obtain a copy of the License at
 *
 *      http://www.apache.org/licenses/LICENSE-2.0
 *
 * Unless required by applicable law or agreed to in writing, software
 * distributed under the License is distributed on an "AS IS" BASIS,
 * WITHOUT WARRANTIES OR CONDITIONS OF ANY KIND, either express or implied.
 * See the License for the specific language governing permissions and
 * limitations under the License.
 */

package org.apache.ignite.internal.processors.cache;

import org.apache.ignite.*;
import org.apache.ignite.cache.*;
import org.apache.ignite.cache.affinity.*;
import org.apache.ignite.cache.affinity.fair.*;
import org.apache.ignite.cache.affinity.rendezvous.*;
import org.apache.ignite.cache.store.*;
import org.apache.ignite.cluster.*;
import org.apache.ignite.configuration.*;
import org.apache.ignite.events.*;
import org.apache.ignite.internal.*;
import org.apache.ignite.internal.processors.*;
import org.apache.ignite.internal.processors.affinity.*;
import org.apache.ignite.internal.processors.cache.datastructures.*;
import org.apache.ignite.internal.processors.cache.distributed.dht.*;
import org.apache.ignite.internal.processors.cache.distributed.dht.atomic.*;
import org.apache.ignite.internal.processors.cache.distributed.dht.colocated.*;
import org.apache.ignite.internal.processors.cache.distributed.near.*;
import org.apache.ignite.internal.processors.cache.dr.*;
import org.apache.ignite.internal.processors.cache.jta.*;
import org.apache.ignite.internal.processors.cache.local.*;
import org.apache.ignite.internal.processors.cache.local.atomic.*;
import org.apache.ignite.internal.processors.cache.query.*;
import org.apache.ignite.internal.processors.cache.query.continuous.*;
import org.apache.ignite.internal.processors.cache.store.*;
import org.apache.ignite.internal.processors.cache.transactions.*;
import org.apache.ignite.internal.processors.cache.version.*;
import org.apache.ignite.internal.processors.plugin.*;
import org.apache.ignite.internal.processors.query.*;
import org.apache.ignite.internal.util.*;
import org.apache.ignite.internal.util.future.*;
import org.apache.ignite.internal.util.lang.*;
import org.apache.ignite.internal.util.tostring.*;
import org.apache.ignite.internal.util.typedef.*;
import org.apache.ignite.internal.util.typedef.internal.*;
import org.apache.ignite.lang.*;
import org.apache.ignite.lifecycle.*;
import org.apache.ignite.marshaller.*;
import org.apache.ignite.marshaller.jdk.*;
import org.apache.ignite.spi.*;
import org.jetbrains.annotations.*;

import javax.cache.configuration.*;
import javax.cache.integration.*;
import javax.management.*;
import java.io.*;
import java.util.*;
import java.util.concurrent.*;

import static org.apache.ignite.IgniteSystemProperties.*;
import static org.apache.ignite.cache.CacheAtomicityMode.*;
import static org.apache.ignite.cache.CacheMode.*;
import static org.apache.ignite.cache.CacheRebalanceMode.*;
import static org.apache.ignite.cache.CacheWriteSynchronizationMode.*;
import static org.apache.ignite.configuration.CacheConfiguration.*;
import static org.apache.ignite.configuration.DeploymentMode.*;
import static org.apache.ignite.internal.IgniteComponentType.*;
import static org.apache.ignite.internal.IgniteNodeAttributes.*;
import static org.apache.ignite.internal.processors.cache.GridCacheUtils.*;
import static org.apache.ignite.transactions.TransactionIsolation.*;

/**
 * Cache processor.
 */
@SuppressWarnings("unchecked")
public class GridCacheProcessor extends GridProcessorAdapter {
    /** Null cache name. */
    private static final String NULL_NAME = U.id8(UUID.randomUUID());

    /** Shared cache context. */
    private GridCacheSharedContext<?, ?> sharedCtx;

    /** */
    private final Map<String, GridCacheAdapter<?, ?>> caches;

    /** Map of proxies. */
    private final Map<String, IgniteCacheProxy<?, ?>> jCacheProxies;

    /** Map of preload finish futures grouped by preload order. */
    private final NavigableMap<Integer, IgniteInternalFuture<?>> preloadFuts;

    /** Maximum detected rebalance order. */
    private int maxRebalanceOrder;

<<<<<<< HEAD
    /** System cache names. */
    private final Set<String> sysCaches;

    /** System cache names. */
    private final Set<Integer> sysCacheIds;

=======
>>>>>>> 8242c151
    /** Caches stop sequence. */
    private final Deque<String> stopSeq;

    /** Transaction interface implementation. */
    private IgniteTransactionsImpl transactions;

    /** Pending cache starts. */
    private ConcurrentMap<String, IgniteInternalFuture> pendingFuts = new ConcurrentHashMap<>();

    /** Dynamic caches. */
    private ConcurrentMap<String, DynamicCacheDescriptor> registeredCaches = new ConcurrentHashMap<>();

    /** */
    private IdentityHashMap<CacheStore, ThreadLocal> sesHolders = new IdentityHashMap<>();

    /** Must use JDK marshaller since it is used by discovery to fire custom events. */
    private Marshaller marshaller = new JdkMarshaller();

    /**
     * @param ctx Kernal context.
     */
    public GridCacheProcessor(GridKernalContext ctx) {
        super(ctx);

        caches = new ConcurrentHashMap<>();
        jCacheProxies = new ConcurrentHashMap<>();
        preloadFuts = new TreeMap<>();

<<<<<<< HEAD
        sysCaches = new HashSet<>();
        sysCacheIds = new HashSet<>();
=======
>>>>>>> 8242c151
        stopSeq = new LinkedList<>();
    }

    /**
     * @param cfg Initializes cache configuration with proper defaults.
     * @param cacheObjCtx Cache object context.
     * @throws IgniteCheckedException If configuration is not valid.
     */
    private void initialize(CacheConfiguration cfg, CacheObjectContext cacheObjCtx) throws IgniteCheckedException {
        if (cfg.getCacheMode() == null)
            cfg.setCacheMode(DFLT_CACHE_MODE);

        if (cfg.getMemoryMode() == null)
            cfg.setMemoryMode(DFLT_MEMORY_MODE);

        if (cfg.getNodeFilter() == null)
            cfg.setNodeFilter(CacheConfiguration.SERVER_NODES);

        if (cfg.getAffinity() == null) {
            if (cfg.getCacheMode() == PARTITIONED) {
                RendezvousAffinityFunction aff = new RendezvousAffinityFunction();

                aff.setHashIdResolver(new AffinityNodeAddressHashResolver());

                cfg.setAffinity(aff);
            }
            else if (cfg.getCacheMode() == REPLICATED) {
                RendezvousAffinityFunction aff = new RendezvousAffinityFunction(false, 512);

                aff.setHashIdResolver(new AffinityNodeAddressHashResolver());

                cfg.setAffinity(aff);

                cfg.setBackups(Integer.MAX_VALUE);
            }
            else
                cfg.setAffinity(new LocalAffinityFunction());
        }
        else {
            if (cfg.getCacheMode() == PARTITIONED) {
                if (cfg.getAffinity() instanceof RendezvousAffinityFunction) {
                    RendezvousAffinityFunction aff = (RendezvousAffinityFunction)cfg.getAffinity();

                    if (aff.getHashIdResolver() == null)
                        aff.setHashIdResolver(new AffinityNodeAddressHashResolver());
                }
            }
        }

        if (cfg.getCacheMode() == REPLICATED)
            cfg.setBackups(Integer.MAX_VALUE);

        if (cfg.getAffinityMapper() == null)
            cfg.setAffinityMapper(cacheObjCtx.defaultAffMapper());

        ctx.igfsHelper().preProcessCacheConfiguration(cfg);

        if (cfg.getRebalanceMode() == null)
            cfg.setRebalanceMode(ASYNC);

        if (cfg.getAtomicityMode() == null)
            cfg.setAtomicityMode(ATOMIC);

        if (cfg.getWriteSynchronizationMode() == null)
            cfg.setWriteSynchronizationMode(PRIMARY_SYNC);

        assert cfg.getWriteSynchronizationMode() != null;

        if (cfg.getAtomicityMode() == ATOMIC) {
            if (cfg.getAtomicWriteOrderMode() == null) {
                cfg.setAtomicWriteOrderMode(cfg.getWriteSynchronizationMode() == FULL_SYNC ?
                    CacheAtomicWriteOrderMode.CLOCK :
                    CacheAtomicWriteOrderMode.PRIMARY);
            }
            else if (cfg.getWriteSynchronizationMode() != FULL_SYNC &&
                cfg.getAtomicWriteOrderMode() == CacheAtomicWriteOrderMode.CLOCK) {
                cfg.setAtomicWriteOrderMode(CacheAtomicWriteOrderMode.PRIMARY);

                U.warn(log, "Automatically set write order mode to PRIMARY for better performance " +
                    "[writeSynchronizationMode=" + cfg.getWriteSynchronizationMode() + ", " +
                    "cacheName=" + U.maskName(cfg.getName()) + ']');
            }
        }

        if (cfg.getCacheStoreFactory() == null) {
            Factory<CacheLoader> ldrFactory = cfg.getCacheLoaderFactory();
            Factory<CacheWriter> writerFactory = cfg.isWriteThrough() ? cfg.getCacheWriterFactory() : null;

            if (ldrFactory != null || writerFactory != null)
                cfg.setCacheStoreFactory(new GridCacheLoaderWriterStoreFactory(ldrFactory, writerFactory));
        }
        else {
            if (cfg.getCacheLoaderFactory() != null)
                throw new IgniteCheckedException("Cannot set both cache loaded factory and cache store factory " +
                    "for cache: " + U.maskName(cfg.getName()));

            if (cfg.getCacheWriterFactory() != null)
                throw new IgniteCheckedException("Cannot set both cache writer factory and cache store factory " +
                    "for cache: " + U.maskName(cfg.getName()));
        }
    }

    /**
     * @param cfg Configuration to check for possible performance issues.
     * @param hasStore {@code True} if store is configured.
     */
    private void suggestOptimizations(CacheConfiguration cfg, boolean hasStore) {
        GridPerformanceSuggestions perf = ctx.performance();

        String msg = "Disable eviction policy (remove from configuration)";

        if (cfg.getEvictionPolicy() != null) {
            perf.add(msg, false);

            perf.add("Disable synchronized evictions (set 'evictSynchronized' to false)", !cfg.isEvictSynchronized());
        }
        else
            perf.add(msg, true);

        if (cfg.getCacheMode() == PARTITIONED) {
            perf.add("Disable near cache (set 'nearConfiguration' to null)", cfg.getNearConfiguration() == null);

            if (cfg.getAffinity() != null)
                perf.add("Decrease number of backups (set 'keyBackups' to 0)", cfg.getBackups() == 0);
        }

        // Suppress warning if at least one ATOMIC cache found.
        perf.add("Enable ATOMIC mode if not using transactions (set 'atomicityMode' to ATOMIC)",
            cfg.getAtomicityMode() == ATOMIC);

        // Suppress warning if at least one non-FULL_SYNC mode found.
        perf.add("Disable fully synchronous writes (set 'writeSynchronizationMode' to PRIMARY_SYNC or FULL_ASYNC)",
            cfg.getWriteSynchronizationMode() != FULL_SYNC);

        // Suppress warning if at least one swap is disabled.
        perf.add("Disable swap store (set 'swapEnabled' to false)", !cfg.isSwapEnabled());

        if (hasStore && cfg.isWriteThrough())
            perf.add("Enable write-behind to persistent store (set 'writeBehindEnabled' to true)",
                cfg.isWriteBehindEnabled());
    }

    /**
     * @param c Ignite configuration.
     * @param cc Configuration to validate.
     * @param cacheType Cache type.
     * @param cfgStore Cache store.
     * @throws IgniteCheckedException If failed.
     */
    private void validate(IgniteConfiguration c,
        CacheConfiguration cc,
        CacheType cacheType,
        @Nullable CacheStore cfgStore) throws IgniteCheckedException {
        if (cc.getCacheMode() == REPLICATED) {
            if (cc.getAffinity() instanceof FairAffinityFunction)
                throw new IgniteCheckedException("REPLICATED cache can not be started with FairAffinityFunction" +
                    " [cacheName=" + U.maskName(cc.getName()) + ']');

            if (cc.getAffinity() instanceof RendezvousAffinityFunction) {
                RendezvousAffinityFunction aff = (RendezvousAffinityFunction)cc.getAffinity();

                if (aff.isExcludeNeighbors())
                    throw new IgniteCheckedException("For REPLICATED cache flag 'excludeNeighbors' in " +
                        "RendezvousAffinityFunction cannot be set [cacheName=" + U.maskName(cc.getName()) + ']');
            }

            if (cc.getNearConfiguration() != null &&
                ctx.discovery().cacheAffinityNode(ctx.discovery().localNode(), cc.getName())) {
                U.warn(log, "Near cache cannot be used with REPLICATED cache, " +
                    "will be ignored [cacheName=" + U.maskName(cc.getName()) + ']');

                cc.setNearConfiguration(null);
            }
        }

        if (cc.getCacheMode() == LOCAL && !cc.getAffinity().getClass().equals(LocalAffinityFunction.class))
            U.warn(log, "AffinityFunction configuration parameter will be ignored for local cache [cacheName=" +
                U.maskName(cc.getName()) + ']');

        if (cc.getRebalanceMode() != CacheRebalanceMode.NONE) {
            assertParameter(cc.getRebalanceThreadPoolSize() > 0, "rebalanceThreadPoolSize > 0");
            assertParameter(cc.getRebalanceBatchSize() > 0, "rebalanceBatchSize > 0");
        }

        if (cc.getCacheMode() == PARTITIONED || cc.getCacheMode() == REPLICATED) {
            if (cc.getAtomicityMode() == ATOMIC && cc.getWriteSynchronizationMode() == FULL_ASYNC)
                U.warn(log, "Cache write synchronization mode is set to FULL_ASYNC. All single-key 'put' and " +
                    "'remove' operations will return 'null', all 'putx' and 'removex' operations will return" +
                    " 'true' [cacheName=" + U.maskName(cc.getName()) + ']');
        }

        DeploymentMode depMode = c.getDeploymentMode();

        if (c.isPeerClassLoadingEnabled() && (depMode == PRIVATE || depMode == ISOLATED) &&
            !CU.isSystemCache(cc.getName()))
            throw new IgniteCheckedException("Cannot start cache in PRIVATE or ISOLATED deployment mode: " +
                ctx.config().getDeploymentMode());

        if (!c.getTransactionConfiguration().isTxSerializableEnabled() &&
            c.getTransactionConfiguration().getDefaultTxIsolation() == SERIALIZABLE)
            U.warn(log,
                "Serializable transactions are disabled while default transaction isolation is SERIALIZABLE " +
                    "(most likely misconfiguration - either update 'isTxSerializableEnabled' or " +
                    "'defaultTxIsolationLevel' properties) for cache: " + U.maskName(cc.getName()),
                    "Serializable transactions are disabled while default transaction isolation is SERIALIZABLE " +
                        "for cache: " + U.maskName(cc.getName()));

        if (cc.isWriteBehindEnabled()) {
            if (cfgStore == null)
                throw new IgniteCheckedException("Cannot enable write-behind (writer or store is not provided) " +
                    "for cache: " + U.maskName(cc.getName()));

            assertParameter(cc.getWriteBehindBatchSize() > 0, "writeBehindBatchSize > 0");
            assertParameter(cc.getWriteBehindFlushSize() >= 0, "writeBehindFlushSize >= 0");
            assertParameter(cc.getWriteBehindFlushFrequency() >= 0, "writeBehindFlushFrequency >= 0");
            assertParameter(cc.getWriteBehindFlushThreadCount() > 0, "writeBehindFlushThreadCount > 0");

            if (cc.getWriteBehindFlushSize() == 0 && cc.getWriteBehindFlushFrequency() == 0)
                throw new IgniteCheckedException("Cannot set both 'writeBehindFlushFrequency' and " +
                    "'writeBehindFlushSize' parameters to 0 for cache: " + U.maskName(cc.getName()));
        }

        if (cc.isReadThrough() && cfgStore == null)
            throw new IgniteCheckedException("Cannot enable read-through (loader or store is not provided) " +
                "for cache: " + U.maskName(cc.getName()));

        if (cc.isWriteThrough() && cfgStore == null)
            throw new IgniteCheckedException("Cannot enable write-through (writer or store is not provided) " +
                "for cache: " + U.maskName(cc.getName()));

        long delay = cc.getRebalanceDelay();

        if (delay != 0) {
            if (cc.getCacheMode() != PARTITIONED)
                U.warn(log, "Rebalance delay is supported only for partitioned caches (will ignore): " + (cc.getName()),
                    "Will ignore rebalance delay for cache: " + U.maskName(cc.getName()));
            else if (cc.getRebalanceMode() == SYNC) {
                if (delay < 0) {
                    U.warn(log, "Ignoring SYNC rebalance mode with manual rebalance start (node will not wait for " +
                        "rebalancing to be finished): " + U.maskName(cc.getName()),
                        "Node will not wait for rebalance in SYNC mode: " + U.maskName(cc.getName()));
                }
                else {
                    U.warn(log,
                        "Using SYNC rebalance mode with rebalance delay (node will wait until rebalancing is " +
                            "initiated for " + delay + "ms) for cache: " + U.maskName(cc.getName()),
                            "Node will wait until rebalancing is initiated for " + delay + "ms for cache: " + U.maskName(cc.getName()));
                }
            }
        }

        ctx.igfsHelper().validateCacheConfiguration(cc);

        switch (cc.getMemoryMode()) {
            case OFFHEAP_VALUES: {
                if (cc.getOffHeapMaxMemory() < 0)
                    cc.setOffHeapMaxMemory(0); // Set to unlimited.

                break;
            }

            case OFFHEAP_TIERED: {
                if (cc.getOffHeapMaxMemory() < 0)
                    cc.setOffHeapMaxMemory(0); // Set to unlimited.

                break;
            }

            case ONHEAP_TIERED:
                if (cacheType.userCache() && cc.getEvictionPolicy() == null && cc.getOffHeapMaxMemory() >= 0)
                    U.quietAndWarn(log, "Eviction policy not enabled with ONHEAP_TIERED mode for cache " +
                        "(entries will not be moved to off-heap store): " + U.maskName(cc.getName()));

                break;

            default:
                throw new IllegalStateException("Unknown memory mode: " + cc.getMemoryMode());
        }

        if (cc.getMemoryMode() == CacheMemoryMode.OFFHEAP_VALUES) {
            if (GridQueryProcessor.isEnabled(cc))
                throw new IgniteCheckedException("Cannot have query indexing enabled while values are stored off-heap. " +
                    "You must either disable query indexing or disable off-heap values only flag for cache: " +
                    U.maskName(cc.getName()));
        }

        if (cc.getAtomicityMode() == ATOMIC)
            assertParameter(cc.getTransactionManagerLookupClassName() == null,
                "transaction manager can not be used with ATOMIC cache");
    }

    /**
     * @param ctx Context.
     * @return DHT managers.
     */
    private List<GridCacheManager> dhtManagers(GridCacheContext ctx) {
        return F.asList(ctx.store(), ctx.events(), ctx.swap(), ctx.evicts(), ctx.queries(), ctx.continuousQueries(),
            ctx.dr());
    }

    /**
     * @param ctx Context.
     * @return Managers present in both, DHT and Near caches.
     */
    @SuppressWarnings("IfMayBeConditional")
    private Collection<GridCacheManager> dhtExcludes(GridCacheContext ctx) {
        if (ctx.config().getCacheMode() == LOCAL || !isNearEnabled(ctx))
            return Collections.emptyList();
        else
            return F.asList((GridCacheManager)ctx.queries(), ctx.continuousQueries(), ctx.store());
    }

    /**
     * @param cfg Configuration.
     * @param objs Extra components.
     * @throws IgniteCheckedException If failed to inject.
     */
    private void prepare(CacheConfiguration cfg, Collection<Object> objs) throws IgniteCheckedException {
        prepare(cfg, cfg.getEvictionPolicy(), false);
        prepare(cfg, cfg.getAffinity(), false);
        prepare(cfg, cfg.getAffinityMapper(), false);
        prepare(cfg, cfg.getEvictionFilter(), false);
        prepare(cfg, cfg.getInterceptor(), false);

        NearCacheConfiguration nearCfg = cfg.getNearConfiguration();

        if (nearCfg != null)
            prepare(cfg, nearCfg.getNearEvictionPolicy(), true);

        for (Object obj : objs)
            prepare(cfg, obj, false);
    }

    /**
     * @param cfg Cache configuration.
     * @param rsrc Resource.
     * @param near Near flag.
     * @throws IgniteCheckedException If failed.
     */
    private void prepare(CacheConfiguration cfg, @Nullable Object rsrc, boolean near) throws IgniteCheckedException {
        if (rsrc != null) {
            ctx.resource().injectGeneric(rsrc);

            ctx.resource().injectCacheName(rsrc, cfg.getName());

            registerMbean(rsrc, cfg.getName(), near);
        }
    }

    /**
     * @param cctx Cache context.
     */
    private void cleanup(GridCacheContext cctx) {
        CacheConfiguration cfg = cctx.config();

        cleanup(cfg, cfg.getEvictionPolicy(), false);
        cleanup(cfg, cfg.getAffinity(), false);
        cleanup(cfg, cfg.getAffinityMapper(), false);
        cleanup(cfg, cctx.jta().tmLookup(), false);
        cleanup(cfg, cctx.store().configuredStore(), false);

        NearCacheConfiguration nearCfg = cfg.getNearConfiguration();

        if (nearCfg != null)
            cleanup(cfg, nearCfg.getNearEvictionPolicy(), true);

        cctx.cleanup();
    }

    /**
     * @param cfg Cache configuration.
     * @param rsrc Resource.
     * @param near Near flag.
     */
    private void cleanup(CacheConfiguration cfg, @Nullable Object rsrc, boolean near) {
        if (rsrc != null) {
            unregisterMbean(rsrc, cfg.getName(), near);

            try {
                ctx.resource().cleanupGeneric(rsrc);
            }
            catch (IgniteCheckedException e) {
                U.error(log, "Failed to cleanup resource: " + rsrc, e);
            }
        }
    }

    /** {@inheritDoc} */
    @SuppressWarnings( {"unchecked"})
    @Override public void start() throws IgniteCheckedException {
        if (ctx.config().isDaemon())
            return;

        DeploymentMode depMode = ctx.config().getDeploymentMode();

        if (!F.isEmpty(ctx.config().getCacheConfiguration())) {
            if (depMode != CONTINUOUS && depMode != SHARED)
                U.warn(log, "Deployment mode for cache is not CONTINUOUS or SHARED " +
                    "(it is recommended that you change deployment mode and restart): " + depMode,
                    "Deployment mode for cache is not CONTINUOUS or SHARED.");
        }

        maxRebalanceOrder = validatePreloadOrder(ctx.config().getCacheConfiguration());

        ctx.discovery().setCustomEventListener(new GridPlainInClosure<Serializable>() {
            @Override public void apply(Serializable evt) {
                if (evt instanceof DynamicCacheChangeBatch)
                    onCacheChangeRequested((DynamicCacheChangeBatch)evt);
            }
        });

        // Internal caches which should not be returned to user.
        Set<String> internalCaches = new HashSet<>();

        FileSystemConfiguration[] igfsCfgs = ctx.grid().configuration().getFileSystemConfiguration();

        if (igfsCfgs != null) {
            for (FileSystemConfiguration igfsCfg : igfsCfgs) {
<<<<<<< HEAD
                sysCaches.add(maskNull(igfsCfg.getMetaCacheName()));
                sysCaches.add(maskNull(igfsCfg.getDataCacheName()));

                sysCacheIds.add(CU.cacheId(igfsCfg.getMetaCacheName()));
                sysCacheIds.add(CU.cacheId(igfsCfg.getDataCacheName()));
            }
        }

        if (IgniteComponentType.HADOOP.inClassPath()) {
            sysCaches.add(CU.SYS_CACHE_HADOOP_MR);
            sysCacheIds.add(CU.cacheId(CU.SYS_CACHE_HADOOP_MR));
        }
=======
                internalCaches.add(maskNull(igfsCfg.getMetaCacheName()));
                internalCaches.add(maskNull(igfsCfg.getDataCacheName()));
            }
        }

        if (IgniteComponentType.HADOOP.inClassPath())
            internalCaches.add(CU.SYS_CACHE_HADOOP_MR);
>>>>>>> 8242c151

        internalCaches.add(CU.ATOMICS_CACHE_NAME);

        sysCacheIds.add(CU.cacheId(CU.MARSH_CACHE_NAME));
        sysCacheIds.add(CU.cacheId(CU.UTILITY_CACHE_NAME));
        sysCacheIds.add(CU.cacheId(CU.ATOMICS_CACHE_NAME));

        CacheConfiguration[] cfgs = ctx.config().getCacheConfiguration();

        sharedCtx = createSharedContext(ctx);

        ctx.performance().add("Disable serializable transactions (set 'txSerializableEnabled' to false)",
            !ctx.config().getTransactionConfiguration().isTxSerializableEnabled());

        for (int i = 0; i < cfgs.length; i++) {
            checkSerializable(cfgs[i]);

            CacheConfiguration<?, ?> cfg = new CacheConfiguration(cfgs[i]);

            CacheObjectContext cacheObjCtx = ctx.cacheObjects().contextForCache(null, cfg.getName(), cfg);

            // Initialize defaults.
            initialize(cfg, cacheObjCtx);

            cfgs[i] = cfg; // Replace original configuration value.

            String masked = maskNull(cfg.getName());

            if (registeredCaches.containsKey(masked)) {
                String cacheName = cfg.getName();

                if (cacheName != null)
                    throw new IgniteCheckedException("Duplicate cache name found (check configuration and " +
                        "assign unique name to each cache): " + U.maskName(cacheName));
                else
                    throw new IgniteCheckedException("Default cache has already been configured (check configuration and " +
                        "assign unique name to each cache).");
            }

            CacheType cacheType;

            if (CU.isUtilityCache(cfg.getName()))
                cacheType = CacheType.UTILITY;
            else if (CU.isMarshallerCache(cfg.getName()))
                cacheType = CacheType.MARSHALLER;
            else if (internalCaches.contains(maskNull(cfg.getName())))
                cacheType = CacheType.INTERNAL;
            else
                cacheType = CacheType.USER;

            DynamicCacheDescriptor desc = new DynamicCacheDescriptor(cfg, cacheType, IgniteUuid.randomUuid());

            desc.locallyConfigured(true);
            desc.staticallyConfigured(true);

            registeredCaches.put(masked, desc);

            ctx.discovery().setCacheFilter(
                cfg.getName(),
                cfg.getNodeFilter(),
                cfg.getNearConfiguration() != null,
                cfg.getCacheMode() == LOCAL);

            if (!cacheType.userCache())
                stopSeq.addLast(cfg.getName());
            else
                stopSeq.addFirst(cfg.getName());
        }

        // Start shared managers.
        for (GridCacheSharedManager mgr : sharedCtx.managers())
            mgr.start(sharedCtx);

        transactions = new IgniteTransactionsImpl(sharedCtx);

        if (log.isDebugEnabled())
            log.debug("Started cache processor.");
    }

    /** {@inheritDoc} */
    @SuppressWarnings("unchecked")
    @Override public void onKernalStart() throws IgniteCheckedException {
        if (ctx.config().isDaemon())
            return;

        ClusterNode locNode = ctx.discovery().localNode();

        // Init cache plugin managers.
        final Map<String, CachePluginManager> cache2PluginMgr = new HashMap<>();

        for (DynamicCacheDescriptor desc : registeredCaches.values()) {
            CacheConfiguration locCcfg = desc.cacheConfiguration();
            
            CachePluginManager pluginMgr = new CachePluginManager(ctx, locCcfg);

            cache2PluginMgr.put(locCcfg.getName(), pluginMgr);
        }
        
        if (!getBoolean(IGNITE_SKIP_CONFIGURATION_CONSISTENCY_CHECK)) {
            for (ClusterNode n : ctx.discovery().remoteNodes()) {
                checkTransactionConfiguration(n);

                DeploymentMode locDepMode = ctx.config().getDeploymentMode();
                DeploymentMode rmtDepMode = n.attribute(IgniteNodeAttributes.ATTR_DEPLOYMENT_MODE);

                CU.checkAttributeMismatch(log, null, n.id(), "deploymentMode", "Deployment mode",
                    locDepMode, rmtDepMode, true);

                for (DynamicCacheDescriptor desc : registeredCaches.values()) {
                    CacheConfiguration rmtCfg = desc.remoteConfiguration(n.id());

                    if (rmtCfg != null) {
                        CacheConfiguration locCfg = desc.cacheConfiguration();
                        
                        checkCache(locCfg, rmtCfg, n);

                        // Check plugin cache configurations.
                        CachePluginManager pluginMgr = cache2PluginMgr.get(locCfg.getName());

                        assert pluginMgr != null : " Map=" + cache2PluginMgr;

                        pluginMgr.validateRemotes(rmtCfg, n);
                    }
                }
            }
        }

        // Start dynamic caches received from collect discovery data.
        for (DynamicCacheDescriptor desc : registeredCaches.values()) {
            boolean started = desc.onStart();

            assert started : "Failed to change started flag for locally configured cache: " + desc;

            desc.clearRemoteConfigurations();

            CacheConfiguration ccfg = desc.cacheConfiguration();

            IgnitePredicate filter = ccfg.getNodeFilter();

            if (filter.apply(locNode)) {
                CacheObjectContext cacheObjCtx = ctx.cacheObjects().contextForCache(null, ccfg.getName(), ccfg);

                CachePluginManager pluginMgr = cache2PluginMgr.get(ccfg.getName());
                
                assert pluginMgr != null : " Map=" + cache2PluginMgr;
                
                GridCacheContext ctx = createCache(ccfg, pluginMgr, desc.cacheType(), cacheObjCtx);

                ctx.dynamicDeploymentId(desc.deploymentId());

                sharedCtx.addCacheContext(ctx);

                GridCacheAdapter cache = ctx.cache();

                String name = ccfg.getName();

                caches.put(maskNull(name), cache);

                startCache(cache);

                jCacheProxies.put(maskNull(name), new IgniteCacheProxy(ctx, cache, null, false));
            }
        }

        ctx.marshallerContext().onMarshallerCacheStarted(ctx);

        marshallerCache().context().preloader().syncFuture().listen(new CIX1<IgniteInternalFuture<?>>() {
            @Override public void applyx(IgniteInternalFuture<?> f) throws IgniteCheckedException {
                ctx.marshallerContext().onMarshallerCachePreloaded(ctx);
            }
        });

        // Must call onKernalStart on shared managers after creation of fetched caches.
        for (GridCacheSharedManager<?, ?> mgr : sharedCtx.managers())
            mgr.onKernalStart();

        for (Map.Entry<String, GridCacheAdapter<?, ?>> e : caches.entrySet()) {
            GridCacheAdapter cache = e.getValue();

            if (maxRebalanceOrder > 0) {
                CacheConfiguration cfg = cache.configuration();

                int order = cfg.getRebalanceOrder();

                if (order > 0 && order != maxRebalanceOrder && cfg.getCacheMode() != LOCAL) {
                    GridCompoundFuture<Object, Object> fut = (GridCompoundFuture<Object, Object>)preloadFuts
                        .get(order);

                    if (fut == null) {
                        fut = new GridCompoundFuture<>();

                        preloadFuts.put(order, fut);
                    }

                    fut.add(cache.preloader().syncFuture());
                }
            }
        }

        for (IgniteInternalFuture<?> fut : preloadFuts.values())
            ((GridCompoundFuture<Object, Object>)fut).markInitialized();

        for (GridCacheAdapter<?, ?> cache : caches.values())
            onKernalStart(cache);

        // Wait for caches in SYNC preload mode.
        for (GridCacheAdapter<?, ?> cache : caches.values()) {
            CacheConfiguration cfg = cache.configuration();

            if (cfg.getRebalanceMode() == SYNC) {
                if (cfg.getCacheMode() == REPLICATED ||
                    (cfg.getCacheMode() == PARTITIONED && cfg.getRebalanceDelay() >= 0))
                    cache.preloader().syncFuture().get();
            }
        }

        ctx.cacheObjects().onCacheProcessorStarted();
    }

    /** {@inheritDoc} */
    @SuppressWarnings("unchecked")
    @Override public void stop(boolean cancel) throws IgniteCheckedException {
        if (ctx.config().isDaemon())
            return;

        for (String cacheName : stopSeq) {
            GridCacheAdapter<?, ?> cache = caches.remove(maskNull(cacheName));

            if (cache != null)
                stopCache(cache, cancel);
        }

        for (GridCacheAdapter<?, ?> cache : caches.values())
            stopCache(cache, cancel);

        List<? extends GridCacheSharedManager<?, ?>> mgrs = sharedCtx.managers();

        for (ListIterator<? extends GridCacheSharedManager<?, ?>> it = mgrs.listIterator(mgrs.size()); it.hasPrevious();) {
            GridCacheSharedManager<?, ?> mgr = it.previous();

            mgr.stop(cancel);
        }

        sharedCtx.cleanup();

        if (log.isDebugEnabled())
            log.debug("Stopped cache processor.");
    }

    /**
     * Blocks all available gateways
     */
    public void blockGateways() {
        for (IgniteCacheProxy<?, ?> proxy : jCacheProxies.values())
            proxy.gate().onStopped();
    }

    /** {@inheritDoc} */
    @SuppressWarnings("unchecked")
    @Override public void onKernalStop(boolean cancel) {
        if (ctx.config().isDaemon())
            return;

        for (String cacheName : stopSeq) {
            GridCacheAdapter<?, ?> cache = caches.get(maskNull(cacheName));

            if (cache != null)
                onKernalStop(cache, cancel);
        }

        for (Map.Entry<String, GridCacheAdapter<?, ?>> entry : caches.entrySet()) {
            if (!stopSeq.contains(entry.getKey()))
                onKernalStop(entry.getValue(), cancel);
        }

        List<? extends GridCacheSharedManager<?, ?>> sharedMgrs = sharedCtx.managers();

        for (ListIterator<? extends GridCacheSharedManager<?, ?>> it = sharedMgrs.listIterator(sharedMgrs.size());
            it.hasPrevious();) {
            GridCacheSharedManager<?, ?> mgr = it.previous();

            mgr.onKernalStop(cancel);
        }
    }

    /**
     * @param cache Cache to start.
     * @throws IgniteCheckedException If failed to start cache.
     */
    @SuppressWarnings({"TypeMayBeWeakened", "unchecked"})
    private void startCache(GridCacheAdapter<?, ?> cache) throws IgniteCheckedException {
        GridCacheContext<?, ?> cacheCtx = cache.context();

        ctx.query().onCacheStart(cacheCtx);
        ctx.continuous().onCacheStart(cacheCtx);

        CacheConfiguration cfg = cacheCtx.config();

        // Start managers.
        for (GridCacheManager mgr : F.view(cacheCtx.managers(), F.notContains(dhtExcludes(cacheCtx))))
            mgr.start(cacheCtx);

        cacheCtx.initConflictResolver();

        if (cfg.getCacheMode() != LOCAL && GridCacheUtils.isNearEnabled(cfg)) {
            GridCacheContext<?, ?> dhtCtx = cacheCtx.near().dht().context();

            // Start DHT managers.
            for (GridCacheManager mgr : dhtManagers(dhtCtx))
                mgr.start(dhtCtx);

            dhtCtx.initConflictResolver();

            // Start DHT cache.
            dhtCtx.cache().start();

            if (log.isDebugEnabled())
                log.debug("Started DHT cache: " + dhtCtx.cache().name());
        }

        cacheCtx.cache().start();

        cacheCtx.onStarted();

        if (log.isInfoEnabled())
            log.info("Started cache [name=" + U.maskName(cfg.getName()) + ", mode=" + cfg.getCacheMode() + ']');
    }

    /**
     * @param cache Cache to stop.
     * @param cancel Cancel flag.
     */
    @SuppressWarnings({"TypeMayBeWeakened", "unchecked"})
    private void stopCache(GridCacheAdapter<?, ?> cache, boolean cancel) {
        GridCacheContext ctx = cache.context();

        sharedCtx.removeCacheContext(ctx);

        cache.stop();

        if (isNearEnabled(ctx)) {
            GridDhtCacheAdapter dht = ctx.near().dht();

            // Check whether dht cache has been started.
            if (dht != null) {
                dht.stop();

                GridCacheContext<?, ?> dhtCtx = dht.context();

                List<GridCacheManager> dhtMgrs = dhtManagers(dhtCtx);

                for (ListIterator<GridCacheManager> it = dhtMgrs.listIterator(dhtMgrs.size()); it.hasPrevious();) {
                    GridCacheManager mgr = it.previous();

                    mgr.stop(cancel);
                }
            }
        }

        List<GridCacheManager> mgrs = ctx.managers();

        Collection<GridCacheManager> excludes = dhtExcludes(ctx);

        // Reverse order.
        for (ListIterator<GridCacheManager> it = mgrs.listIterator(mgrs.size()); it.hasPrevious();) {
            GridCacheManager mgr = it.previous();

            if (!excludes.contains(mgr))
                mgr.stop(cancel);
        }

        ctx.kernalContext().query().onCacheStop(ctx);
        ctx.kernalContext().continuous().onCacheStop(ctx);

        U.stopLifecycleAware(log, lifecycleAwares(cache.configuration(), ctx.jta().tmLookup(),
            ctx.store().configuredStore()));

        if (log.isInfoEnabled())
            log.info("Stopped cache: " + cache.name());

        cleanup(ctx);
    }

    /**
     * @param cache Cache.
     * @throws IgniteCheckedException If failed.
     */
    @SuppressWarnings("unchecked")
    private void onKernalStart(GridCacheAdapter<?, ?> cache) throws IgniteCheckedException {
        GridCacheContext<?, ?> ctx = cache.context();

        // Start DHT cache as well.
        if (isNearEnabled(ctx)) {
            GridDhtCacheAdapter dht = ctx.near().dht();

            GridCacheContext<?, ?> dhtCtx = dht.context();

            for (GridCacheManager mgr : dhtManagers(dhtCtx))
                mgr.onKernalStart();

            dht.onKernalStart();

            if (log.isDebugEnabled())
                log.debug("Executed onKernalStart() callback for DHT cache: " + dht.name());
        }

        for (GridCacheManager mgr : F.view(ctx.managers(), F0.notContains(dhtExcludes(ctx))))
            mgr.onKernalStart();

        cache.onKernalStart();

        if (ctx.events().isRecordable(EventType.EVT_CACHE_STARTED))
            ctx.events().addEvent(EventType.EVT_CACHE_STARTED);

        if (log.isDebugEnabled())
            log.debug("Executed onKernalStart() callback for cache [name=" + cache.name() + ", mode=" +
                cache.configuration().getCacheMode() + ']');
    }

    /**
     * @param cache Cache to stop.
     * @param cancel Cancel flag.
     */
    @SuppressWarnings("unchecked")
    private void onKernalStop(GridCacheAdapter<?, ?> cache, boolean cancel) {
        GridCacheContext ctx = cache.context();

        if (isNearEnabled(ctx)) {
            GridDhtCacheAdapter dht = ctx.near().dht();

            if (dht != null) {
                GridCacheContext<?, ?> dhtCtx = dht.context();

                for (GridCacheManager mgr : dhtManagers(dhtCtx))
                    mgr.onKernalStop(cancel);

                dht.onKernalStop();
            }
        }

        List<GridCacheManager> mgrs = ctx.managers();

        Collection<GridCacheManager> excludes = dhtExcludes(ctx);

        // Reverse order.
        for (ListIterator<GridCacheManager> it = mgrs.listIterator(mgrs.size()); it.hasPrevious(); ) {
            GridCacheManager mgr = it.previous();

            if (!excludes.contains(mgr))
                mgr.onKernalStop(cancel);
        }

        cache.onKernalStop();

        if (ctx.events().isRecordable(EventType.EVT_CACHE_STOPPED))
            ctx.events().addEvent(EventType.EVT_CACHE_STOPPED);
    }

    /**
     * @param cfg Cache configuration to use to create cache.
     * @param pluginMgr Cache plugin manager.
     * @param cacheType Cache type.
     * @param cacheObjCtx Cache object context.
     * @return Cache context.
     * @throws IgniteCheckedException If failed to create cache.
     */
    private GridCacheContext createCache(CacheConfiguration<?, ?> cfg,
        @Nullable CachePluginManager pluginMgr,
        CacheType cacheType,
        CacheObjectContext cacheObjCtx)
        throws IgniteCheckedException
    {
        assert cfg != null;

        CacheStore cfgStore = cfg.getCacheStoreFactory() != null ? cfg.getCacheStoreFactory().create() : null;

        validate(ctx.config(), cfg, cacheType, cfgStore);

        if (pluginMgr == null)
            pluginMgr = new CachePluginManager(ctx, cfg);

        pluginMgr.validate();

        CacheJtaManagerAdapter jta = JTA.create(cfg.getTransactionManagerLookupClassName() == null);

        jta.createTmLookup(cfg);

        // Skip suggestions for internal caches.
        if (cacheType.userCache())
            suggestOptimizations(cfg, cfgStore != null);

        Collection<Object> toPrepare = new ArrayList<>();

        toPrepare.add(jta.tmLookup());

        if (cfgStore instanceof GridCacheLoaderWriterStore) {
            toPrepare.add(((GridCacheLoaderWriterStore)cfgStore).loader());
            toPrepare.add(((GridCacheLoaderWriterStore)cfgStore).writer());
        }
        else
            toPrepare.add(cfgStore);

        prepare(cfg, toPrepare);

        U.startLifecycleAware(lifecycleAwares(cfg, jta.tmLookup(), cfgStore));

        GridCacheAffinityManager affMgr = new GridCacheAffinityManager();
        GridCacheEventManager evtMgr = new GridCacheEventManager();
        GridCacheSwapManager swapMgr = new GridCacheSwapManager(cfg.getCacheMode() == LOCAL || !GridCacheUtils.isNearEnabled(cfg));
        GridCacheEvictionManager evictMgr = new GridCacheEvictionManager();
        GridCacheQueryManager qryMgr = queryManager(cfg);
        CacheContinuousQueryManager contQryMgr = new CacheContinuousQueryManager();
        CacheDataStructuresManager dataStructuresMgr = new CacheDataStructuresManager();
        GridCacheTtlManager ttlMgr = new GridCacheTtlManager();
        
        CacheConflictResolutionManager rslvrMgr = pluginMgr.createComponent(CacheConflictResolutionManager.class);
        GridCacheDrManager drMgr = pluginMgr.createComponent(GridCacheDrManager.class);
        CacheStoreManager storeMgr = pluginMgr.createComponent(CacheStoreManager.class);

        storeMgr.initialize(cfgStore, sesHolders);

        GridCacheContext<?, ?> cacheCtx = new GridCacheContext(
            ctx,
            sharedCtx,
            cfg,
            cacheType,
            ctx.discovery().cacheAffinityNode(ctx.discovery().localNode(), cfg.getName()),

            /*
             * Managers in starting order!
             * ===========================
             */
            evtMgr,
            swapMgr,
            storeMgr,
            evictMgr,
            qryMgr,
            contQryMgr,
            affMgr,
            dataStructuresMgr,
            ttlMgr,
            drMgr,
            jta,
            rslvrMgr,
            pluginMgr
        );

        cacheCtx.cacheObjectContext(cacheObjCtx);

        GridCacheAdapter cache = null;

        switch (cfg.getCacheMode()) {
            case LOCAL: {
                switch (cfg.getAtomicityMode()) {
                    case TRANSACTIONAL: {
                        cache = new GridLocalCache(cacheCtx);

                        break;
                    }
                    case ATOMIC: {
                        cache = new GridLocalAtomicCache(cacheCtx);

                        break;
                    }

                    default: {
                        assert false : "Invalid cache atomicity mode: " + cfg.getAtomicityMode();
                    }
                }

                break;
            }
            case PARTITIONED:
            case REPLICATED: {
                if (GridCacheUtils.isNearEnabled(cfg)) {
                    switch (cfg.getAtomicityMode()) {
                        case TRANSACTIONAL: {
                            cache = new GridNearTransactionalCache(cacheCtx);

                            break;
                        }
                        case ATOMIC: {
                            cache = new GridNearAtomicCache(cacheCtx);

                            break;
                        }

                        default: {
                            assert false : "Invalid cache atomicity mode: " + cfg.getAtomicityMode();
                        }
                    }
                }
                else {
                    switch (cfg.getAtomicityMode()) {
                        case TRANSACTIONAL: {
                            cache = cacheCtx.affinityNode() ?
                                new GridDhtColocatedCache(cacheCtx) :
                                new GridDhtColocatedCache(cacheCtx, new GridNoStorageCacheMap(cacheCtx));

                            break;
                        }
                        case ATOMIC: {
                            cache = cacheCtx.affinityNode() ?
                                new GridDhtAtomicCache(cacheCtx) :
                                new GridDhtAtomicCache(cacheCtx, new GridNoStorageCacheMap(cacheCtx));

                            break;
                        }

                        default: {
                            assert false : "Invalid cache atomicity mode: " + cfg.getAtomicityMode();
                        }
                    }
                }

                break;
            }

            default: {
                assert false : "Invalid cache mode: " + cfg.getCacheMode();
            }
        }

        cacheCtx.cache(cache);

        GridCacheContext<?, ?> ret = cacheCtx;

        /*
         * Create DHT cache.
         * ================
         */
        if (cfg.getCacheMode() != LOCAL && GridCacheUtils.isNearEnabled(cfg)) {
            /*
             * Specifically don't create the following managers
             * here and reuse the one from Near cache:
             * 1. GridCacheVersionManager
             * 2. GridCacheIoManager
             * 3. GridCacheDeploymentManager
             * 4. GridCacheQueryManager (note, that we start it for DHT cache though).
             * 5. CacheContinuousQueryManager (note, that we start it for DHT cache though).
             * 6. GridCacheDgcManager
             * 7. GridCacheTtlManager.
             * ===============================================
             */
            swapMgr = new GridCacheSwapManager(true);
            evictMgr = new GridCacheEvictionManager();
            evtMgr = new GridCacheEventManager();
            pluginMgr = new CachePluginManager(ctx, cfg);
            drMgr = pluginMgr.createComponent(GridCacheDrManager.class);

            cacheCtx = new GridCacheContext(
                ctx,
                sharedCtx,
                cfg,
                cacheType,
                ctx.discovery().cacheAffinityNode(ctx.discovery().localNode(), cfg.getName()),

                /*
                 * Managers in starting order!
                 * ===========================
                 */
                evtMgr,
                swapMgr,
                storeMgr,
                evictMgr,
                qryMgr,
                contQryMgr,
                affMgr,
                dataStructuresMgr,
                ttlMgr,
                drMgr,
                jta,
                rslvrMgr,
                pluginMgr
            );

            cacheCtx.cacheObjectContext(cacheObjCtx);

            GridDhtCacheAdapter dht = null;

            switch (cfg.getAtomicityMode()) {
                case TRANSACTIONAL: {
                    assert cache instanceof GridNearTransactionalCache;

                    GridNearTransactionalCache near = (GridNearTransactionalCache)cache;

                    GridDhtCache dhtCache = cacheCtx.affinityNode() ?
                        new GridDhtCache(cacheCtx) :
                        new GridDhtCache(cacheCtx, new GridNoStorageCacheMap(cacheCtx));

                    dhtCache.near(near);

                    near.dht(dhtCache);

                    dht = dhtCache;

                    break;
                }
                case ATOMIC: {
                    assert cache instanceof GridNearAtomicCache;

                    GridNearAtomicCache near = (GridNearAtomicCache)cache;

                    GridDhtAtomicCache dhtCache = cacheCtx.affinityNode() ?
                        new GridDhtAtomicCache(cacheCtx) :
                        new GridDhtAtomicCache(cacheCtx, new GridNoStorageCacheMap(cacheCtx));

                    dhtCache.near(near);

                    near.dht(dhtCache);

                    dht = dhtCache;

                    break;
                }

                default: {
                    assert false : "Invalid cache atomicity mode: " + cfg.getAtomicityMode();
                }
            }

            cacheCtx.cache(dht);
        }

        return ret;
    }

    /**
     * Gets a collection of currentlty started caches.
     *
     * @return Collection of started cache names.
     */
    public Collection<String> cacheNames() {
        return F.viewReadOnly(registeredCaches.keySet(),
            new IgniteClosure<String, String>() {
                @Override public String apply(String s) {
                    return unmaskNull(s);
                }
            });
    }

    /**
     * Gets cache mode.
     *
     * @param cacheName Cache name to check.
     * @return Cache mode.
     */
    public CacheMode cacheMode(String cacheName) {
        DynamicCacheDescriptor desc = registeredCaches.get(maskNull(cacheName));

        return desc != null ? desc.cacheConfiguration().getCacheMode() : null;
    }

    /**
     * @param req Request to check.
     * @return {@code True} if change request was registered to apply.
     */
    @SuppressWarnings("IfMayBeConditional")
    public boolean dynamicCacheRegistered(DynamicCacheChangeRequest req) {
        DynamicCacheDescriptor desc = registeredCaches.get(maskNull(req.cacheName()));

        if (desc != null) {
            if (desc.deploymentId().equals(req.deploymentId())) {
                if (req.start())
                    return !desc.cancelled();
                else
                    return desc.cancelled();
            }

            // If client requested cache start
            if (req.initiatingNodeId() != null)
                return true;
        }

        return false;
    }

    /**
     * @param reqs Requests to start.
     * @param topVer Topology version.
     * @throws IgniteCheckedException If failed to start cache.
     */
    @SuppressWarnings("TypeMayBeWeakened")
    public void prepareCachesStart(
        Collection<DynamicCacheChangeRequest> reqs,
        AffinityTopologyVersion topVer
    ) throws IgniteCheckedException {
        for (DynamicCacheChangeRequest req : reqs) {
            assert req.start() : req;
            assert req.cacheType() != null : req.cacheType();

            prepareCacheStart(
                req.startCacheConfiguration(),
                req.nearCacheConfiguration(),
                req.cacheType(),
                req.clientStartOnly(),
                req.initiatingNodeId(),
                req.deploymentId(),
                topVer
            );
        }

        // Start statically configured caches received from remote nodes during exchange.
        for (DynamicCacheDescriptor desc : registeredCaches.values()) {
            if (desc.staticallyConfigured() && !desc.locallyConfigured()) {
                if (desc.onStart()) {
                    prepareCacheStart(
                        desc.cacheConfiguration(),
                        null,
                        desc.cacheType(),
                        false,
                        null,
                        desc.deploymentId(),
                        topVer
                    );
                }
            }
        }
    }

    /**
     * @param cfg Start configuration.
     * @param nearCfg Near configuration.
     * @param cacheType Cache type.
     * @param clientStartOnly Client only start request.
     * @param initiatingNodeId Initiating node ID.
     * @param deploymentId Deployment ID.
     * @param topVer Topology version.
     * @throws IgniteCheckedException If failed.
     */
    private void prepareCacheStart(
        CacheConfiguration cfg,
        NearCacheConfiguration nearCfg,
        CacheType cacheType,
        boolean clientStartOnly,
        UUID initiatingNodeId,
        IgniteUuid deploymentId,
        AffinityTopologyVersion topVer
    ) throws IgniteCheckedException {
        CacheConfiguration ccfg = new CacheConfiguration(cfg);

        IgnitePredicate nodeFilter = ccfg.getNodeFilter();

        ClusterNode locNode = ctx.discovery().localNode();

        boolean affNodeStart = !clientStartOnly && nodeFilter.apply(locNode);
        boolean clientNodeStart = locNode.id().equals(initiatingNodeId);

        if (sharedCtx.cacheContext(CU.cacheId(cfg.getName())) != null)
            return;

        if (affNodeStart || clientNodeStart) {
            if (clientNodeStart && !affNodeStart) {
                if (nearCfg != null)
                    ccfg.setNearConfiguration(nearCfg);
            }

            CacheObjectContext cacheObjCtx = ctx.cacheObjects().contextForCache(null, ccfg.getName(), ccfg);

            GridCacheContext cacheCtx = createCache(ccfg, null, cacheType, cacheObjCtx);

            cacheCtx.startTopologyVersion(topVer);

            cacheCtx.dynamicDeploymentId(deploymentId);

            sharedCtx.addCacheContext(cacheCtx);

            caches.put(maskNull(cacheCtx.name()), cacheCtx.cache());

            startCache(cacheCtx.cache());
            onKernalStart(cacheCtx.cache());
        }
    }

    /**
     * @param req Stop request.
     */
    public void blockGateway(DynamicCacheChangeRequest req) {
        assert req.stop();

        // Break the proxy before exchange future is done.
        IgniteCacheProxy<?, ?> proxy = jCacheProxies.get(maskNull(req.cacheName()));

        if (proxy != null)
            proxy.gate().block();
    }

    /**
     * @param req Request.
     */
    private void stopGateway(DynamicCacheChangeRequest req) {
        assert req.stop();

        // Break the proxy before exchange future is done.
        IgniteCacheProxy<?, ?> proxy = jCacheProxies.remove(maskNull(req.cacheName()));

        if (proxy != null)
            proxy.gate().onStopped();
    }

    /**
     * @param req Stop request.
     */
    public void prepareCacheStop(DynamicCacheChangeRequest req) {
        assert req.stop();

        GridCacheAdapter<?, ?> cache = caches.remove(maskNull(req.cacheName()));

        if (cache != null) {
            GridCacheContext<?, ?> ctx = cache.context();

            sharedCtx.removeCacheContext(ctx);

            assert req.deploymentId().equals(ctx.dynamicDeploymentId()) : "Different deployment IDs [req=" + req +
                ", ctxDepId=" + ctx.dynamicDeploymentId() + ']';

            onKernalStop(cache, true);
            stopCache(cache, true);
        }
    }

    /**
     * Callback invoked when first exchange future for dynamic cache is completed.
     *
     * @param topVer Completed topology version.
     * @param reqs Change requests.
     */
    @SuppressWarnings("unchecked")
    public void onExchangeDone(
        AffinityTopologyVersion topVer,
        Collection<DynamicCacheChangeRequest> reqs,
        Throwable err
    ) {
        for (GridCacheAdapter<?, ?> cache : caches.values()) {
            GridCacheContext<?, ?> cacheCtx = cache.context();

            if (F.eq(cacheCtx.startTopologyVersion(), topVer)) {
                cacheCtx.preloader().onInitialExchangeComplete(err);

                String masked = maskNull(cacheCtx.name());

                jCacheProxies.put(masked, new IgniteCacheProxy(cache.context(), cache, null, false));
            }
        }

        if (!F.isEmpty(reqs) && err == null) {
            for (DynamicCacheChangeRequest req : reqs) {
                String masked = maskNull(req.cacheName());

                if (req.stop()) {
                    stopGateway(req);

                    prepareCacheStop(req);

                    DynamicCacheDescriptor desc = registeredCaches.get(masked);

                    if (desc != null && desc.cancelled() && desc.deploymentId().equals(req.deploymentId()))
                        registeredCaches.remove(masked, desc);
                }

                completeStartFuture(req);
            }
        }
    }

    /**
     * @param req Request to complete future for.
     */
    public void completeStartFuture(DynamicCacheChangeRequest req) {
        DynamicCacheStartFuture fut = (DynamicCacheStartFuture)pendingFuts.get(maskNull(req.cacheName()));

        assert req.deploymentId() != null;
        assert fut == null || fut.deploymentId != null;

        if (fut != null && fut.deploymentId().equals(req.deploymentId()) &&
            F.eq(req.initiatingNodeId(), ctx.localNodeId()))
            fut.onDone();
    }

    /**
     * Creates shared context.
     *
     * @param kernalCtx Kernal context.
     * @return Shared context.
     */
    @SuppressWarnings("unchecked")
    private GridCacheSharedContext createSharedContext(GridKernalContext kernalCtx) {
        IgniteTxManager tm = new IgniteTxManager();
        GridCacheMvccManager mvccMgr = new GridCacheMvccManager();
        GridCacheVersionManager verMgr = new GridCacheVersionManager();
        GridCacheDeploymentManager depMgr = new GridCacheDeploymentManager();
        GridCachePartitionExchangeManager exchMgr = new GridCachePartitionExchangeManager();
        GridCacheIoManager ioMgr = new GridCacheIoManager();

        return new GridCacheSharedContext(
            kernalCtx,
            tm,
            verMgr,
            mvccMgr,
            depMgr,
            exchMgr,
            ioMgr
        );
    }

    /** {@inheritDoc} */
    @Nullable @Override public DiscoveryDataExchangeType discoveryDataType() {
        return DiscoveryDataExchangeType.CACHE_PROC;
    }

    /** {@inheritDoc} */
    @Nullable @Override public Object collectDiscoveryData(UUID nodeId) {
        // Collect dynamically started caches to a single object.
        Collection<DynamicCacheChangeRequest> reqs = new ArrayList<>(registeredCaches.size());

        for (DynamicCacheDescriptor desc : registeredCaches.values()) {
            if (!desc.cancelled()) {
                DynamicCacheChangeRequest req = new DynamicCacheChangeRequest(desc.cacheConfiguration().getName(), null);

                req.startCacheConfiguration(desc.cacheConfiguration());

                req.cacheType(desc.cacheType());

                req.deploymentId(desc.deploymentId());

                reqs.add(req);
            }
        }

        DynamicCacheChangeBatch req = new DynamicCacheChangeBatch(reqs);

        req.clientNodes(ctx.discovery().clientNodesMap());

        return req;
    }

    /** {@inheritDoc} */
    @Override public void onDiscoveryDataReceived(UUID joiningNodeId, UUID rmtNodeId, Object data) {
        if (data instanceof DynamicCacheChangeBatch) {
            DynamicCacheChangeBatch batch = (DynamicCacheChangeBatch)data;

            for (DynamicCacheChangeRequest req : batch.requests()) {
                DynamicCacheDescriptor existing = registeredCaches.get(maskNull(req.cacheName()));

                if (req.start() && !req.clientStartOnly()) {
                    CacheConfiguration ccfg = req.startCacheConfiguration();

                    if (existing != null) {
                        if (existing.locallyConfigured()) {
                            existing.deploymentId(req.deploymentId());

                            existing.addRemoteConfiguration(rmtNodeId, req.startCacheConfiguration());

                            ctx.discovery().setCacheFilter(
                                req.cacheName(),
                                ccfg.getNodeFilter(),
                                ccfg.getNearConfiguration() != null,
                                ccfg.getCacheMode() == LOCAL);
                        }
                    }
                    else {
                        assert req.cacheType() != null : req;

                        DynamicCacheDescriptor desc = new DynamicCacheDescriptor(
                            ccfg,
                            req.cacheType(),
                            req.deploymentId());

                        // Received statically configured cache.
                        if (req.initiatingNodeId() == null)
                            desc.staticallyConfigured(true);

                        registeredCaches.put(maskNull(req.cacheName()), desc);

                        ctx.discovery().setCacheFilter(
                            req.cacheName(),
                            ccfg.getNodeFilter(),
                            ccfg.getNearConfiguration() != null,
                            ccfg.getCacheMode() == LOCAL);
                    }
                }
            }

            if (!F.isEmpty(batch.clientNodes())) {
                for (Map.Entry<String, Map<UUID, Boolean>> entry : batch.clientNodes().entrySet()) {
                    String cacheName = entry.getKey();

                    for (Map.Entry<UUID, Boolean> tup : entry.getValue().entrySet())
                        ctx.discovery().addClientNode(cacheName, tup.getKey(), tup.getValue());
                }
            }
        }
    }

    /**
     * Dynamically starts cache.
     *
     * @param ccfg Cache configuration.
     * @param cacheName Cache name.
     * @param nearCfg Near cache configuration.
     * @param failIfExists Fail if exists flag.
     * @return Future that will be completed when cache is deployed.
     */
    @SuppressWarnings("IfMayBeConditional")
    public IgniteInternalFuture<?> dynamicStartCache(
        @Nullable CacheConfiguration ccfg,
        String cacheName,
        @Nullable NearCacheConfiguration nearCfg,
        boolean failIfExists
    ) {
        assert ccfg != null || nearCfg != null;

        DynamicCacheDescriptor desc = registeredCaches.get(maskNull(cacheName));

        DynamicCacheChangeRequest req = new DynamicCacheChangeRequest(cacheName, ctx.localNodeId());

        req.failIfExists(failIfExists);

        if (ccfg != null) {
            if (desc != null && !desc.cancelled()) {
                if (failIfExists)
                    return new GridFinishedFuture<>(new CacheExistsException("Failed to start cache " +
                            "(a cache with the same name is already started): " + cacheName));
                else {
                    CacheConfiguration descCfg = desc.cacheConfiguration();

                    // Check if we were asked to start a near cache.
                    if (nearCfg != null) {
                        if (descCfg.getNodeFilter().apply(ctx.discovery().localNode())) {
                            // If we are on a data node and near cache was enabled, return success, else - fail.
                            if (descCfg.getNearConfiguration() != null)
                                return new GridFinishedFuture<>();
                            else
                                return new GridFinishedFuture<>(new IgniteCheckedException("Failed to start near " +
                                        "cache (local node is an affinity node for cache): " + cacheName));
                        }
                        else
                            // If local node has near cache, return success.
                            req.clientStartOnly(true);
                    }
                    else
                        return new GridFinishedFuture<>();

                    req.deploymentId(desc.deploymentId());

                    req.startCacheConfiguration(descCfg);
                }
            }
            else {
                req.deploymentId(IgniteUuid.randomUuid());

                try {
                    CacheConfiguration cfg = new CacheConfiguration(ccfg);

                    CacheObjectContext cacheObjCtx = ctx.cacheObjects().contextForCache(null, cfg.getName(), cfg);

                    initialize(cfg, cacheObjCtx);

                    req.startCacheConfiguration(cfg);
                }
                catch (IgniteCheckedException e) {
                    return new GridFinishedFuture(e);
                }
            }
        }
        else {
            req.clientStartOnly(true);

            if (desc != null && !desc.cancelled())
                ccfg = desc.cacheConfiguration();

            if (ccfg == null)
                return new GridFinishedFuture<>(new CacheExistsException("Failed to start near cache " +
                    "(a cache with the given name is not started): " + cacheName));

            if (ccfg.getNodeFilter().apply(ctx.discovery().localNode())) {
                if (ccfg.getNearConfiguration() != null)
                    return new GridFinishedFuture<>();
                else
                    return new GridFinishedFuture<>(new IgniteCheckedException("Failed to start near cache " +
                        "(local node is an affinity node for cache): " + cacheName));
            }

            req.deploymentId(desc.deploymentId());
            req.startCacheConfiguration(ccfg);
        }

        if (nearCfg != null)
            req.nearCacheConfiguration(nearCfg);

        req.cacheType(CacheType.USER);

        return F.first(initiateCacheChanges(F.asList(req)));
    }

    /**
     * @param cacheName Cache name to stop.
     * @return Future that will be completed when cache is stopped.
     */
    public IgniteInternalFuture<?> dynamicStopCache(String cacheName) {
        DynamicCacheChangeRequest t = new DynamicCacheChangeRequest(cacheName, ctx.localNodeId(), true);

        return F.first(initiateCacheChanges(F.asList(t)));
    }

    /**
     * @param reqs Requests.
     * @return Collection of futures.
     */
    public Collection<DynamicCacheStartFuture> initiateCacheChanges(Collection<DynamicCacheChangeRequest> reqs) {
        Collection<DynamicCacheStartFuture> res = new ArrayList<>(reqs.size());

        Collection<DynamicCacheChangeRequest> sndReqs = new ArrayList<>(reqs.size());

        for (DynamicCacheChangeRequest req : reqs) {
            DynamicCacheStartFuture fut = new DynamicCacheStartFuture(req.cacheName(), req.deploymentId(), req);

            try {
                if (req.stop()) {
                    DynamicCacheDescriptor desc = registeredCaches.get(maskNull(req.cacheName()));

                    if (desc == null)
                        // No-op.
                        fut.onDone();
                    else {
                        IgniteUuid dynamicDeploymentId = desc.deploymentId();

                        assert dynamicDeploymentId != null;

                        // Save deployment ID to avoid concurrent stops.
                        req.deploymentId(dynamicDeploymentId);
                        fut.deploymentId = dynamicDeploymentId;
                    }
                }

                if (fut.isDone())
                    continue;

                DynamicCacheStartFuture old = (DynamicCacheStartFuture)pendingFuts.putIfAbsent(
                    maskNull(req.cacheName()), fut);

                if (old != null) {
                    if (req.start() && !req.clientStartOnly()) {
                        fut.onDone(new CacheExistsException("Failed to start cache " +
                            "(a cache with the same name is already being started or stopped): " + req.cacheName()));
                    }
                    else {
                        fut = old;

                        continue;
                    }
                }

                if (fut.isDone())
                    continue;

                sndReqs.add(req);
            }
            catch (Exception e) {
                fut.onDone(e);
            }
            finally {
                res.add(fut);
            }
        }

        if (!sndReqs.isEmpty())
            ctx.discovery().sendCustomEvent(new DynamicCacheChangeBatch(sndReqs));

        return res;
    }

    /**
     * Callback invoked from discovery thread when cache deployment request is received.
     *
     * @param batch Change request batch.
     */
    private void onCacheChangeRequested(DynamicCacheChangeBatch batch) {
        for (DynamicCacheChangeRequest req : batch.requests()) {
            DynamicCacheDescriptor desc = registeredCaches.get(maskNull(req.cacheName()));

            if (req.start()) {
                CacheConfiguration ccfg = req.startCacheConfiguration();

                DynamicCacheStartFuture startFut = (DynamicCacheStartFuture)pendingFuts.get(
                    maskNull(ccfg.getName()));

                // Check if cache with the same name was concurrently started form different node.
                if (desc != null) {
                    if (!req.clientStartOnly() && req.failIfExists()) {
                        // If local node initiated start, fail the start future.
                        if (startFut != null && startFut.deploymentId().equals(req.deploymentId())) {
                            startFut.onDone(new CacheExistsException("Failed to start cache " +
                                "(a cache with the same name is already started): " + U.maskName(ccfg.getName())));
                        }

                        return;
                    }

                    req.clientStartOnly(true);
                }
                else {
                    if (req.clientStartOnly()) {
                        if (startFut != null && startFut.deploymentId().equals(req.deploymentId())) {
                            startFut.onDone(new IgniteCheckedException("Failed to start client cache " +
                                "(a cache with the given name is not started): " + U.maskName(ccfg.getName())));
                        }

                        return;
                    }
                }

                if (!req.clientStartOnly() && desc == null) {
                    assert req.cacheType() != null : req;

                    DynamicCacheDescriptor startDesc =
                        new DynamicCacheDescriptor(ccfg, req.cacheType(), req.deploymentId());

                    DynamicCacheDescriptor old = registeredCaches.put(maskNull(ccfg.getName()), startDesc);

                    assert old == null :
                        "Dynamic cache map was concurrently modified [new=" + startDesc + ", old=" + old + ']';

                    ctx.discovery().setCacheFilter(
                        ccfg.getName(),
                        ccfg.getNodeFilter(),
                        ccfg.getNearConfiguration() != null,
                        ccfg.getCacheMode() == LOCAL);
                }

                ctx.discovery().addClientNode(req.cacheName(),
                    req.initiatingNodeId(),
                    req.nearCacheConfiguration() != null);
            }
            else {
                if (desc == null) {
                    // If local node initiated start, fail the start future.
                    DynamicCacheStartFuture changeFut = (DynamicCacheStartFuture)pendingFuts.get(maskNull(req.cacheName()));

                    if (changeFut != null && changeFut.deploymentId().equals(req.deploymentId())) {
                        // No-op.
                        changeFut.onDone();
                    }

                    return;
                }

                desc.onCancelled();

                ctx.discovery().removeCacheFilter(req.cacheName());
            }
        }
    }

    /**
     * Checks that preload-order-dependant caches has SYNC or ASYNC preloading mode.
     *
     * @param cfgs Caches.
     * @return Maximum detected preload order.
     * @throws IgniteCheckedException If validation failed.
     */
    private int validatePreloadOrder(CacheConfiguration[] cfgs) throws IgniteCheckedException {
        int maxOrder = 0;

        for (CacheConfiguration cfg : cfgs) {
            int rebalanceOrder = cfg.getRebalanceOrder();

            if (rebalanceOrder > 0) {
                if (cfg.getCacheMode() == LOCAL)
                    throw new IgniteCheckedException("Rebalance order set for local cache (fix configuration and restart the " +
                        "node): " + U.maskName(cfg.getName()));

                if (cfg.getRebalanceMode() == CacheRebalanceMode.NONE)
                    throw new IgniteCheckedException("Only caches with SYNC or ASYNC rebalance mode can be set as rebalance " +
                        "dependency for other caches [cacheName=" + U.maskName(cfg.getName()) +
                        ", rebalanceMode=" + cfg.getRebalanceMode() + ", rebalanceOrder=" + cfg.getRebalanceOrder() + ']');

                maxOrder = Math.max(maxOrder, rebalanceOrder);
            }
            else if (rebalanceOrder < 0)
                throw new IgniteCheckedException("Rebalance order cannot be negative for cache (fix configuration and restart " +
                    "the node) [cacheName=" + U.maskName(cfg.getName()) + ", rebalanceOrder=" + rebalanceOrder + ']');
        }

        return maxOrder;
    }

    /** {@inheritDoc} */
    @Nullable @Override public IgniteNodeValidationResult validateNode(ClusterNode node) {
        return validateHashIdResolvers(node);
    }

    /**
     * @param node Joining node.
     * @return Validation result or {@code null} in case of success.
     */
    @Nullable private IgniteNodeValidationResult validateHashIdResolvers(ClusterNode node) {
        for (DynamicCacheDescriptor desc : registeredCaches.values()) {
            CacheConfiguration cfg = desc.cacheConfiguration();

            if (cfg.getAffinity() instanceof RendezvousAffinityFunction) {
                RendezvousAffinityFunction aff = (RendezvousAffinityFunction)cfg.getAffinity();

                AffinityNodeHashResolver hashIdRslvr = aff.getHashIdResolver();

                assert hashIdRslvr != null;

                Object nodeHashObj = hashIdRslvr.resolve(node);

                for (ClusterNode topNode : ctx.discovery().allNodes()) {
                    Object topNodeHashObj = hashIdRslvr.resolve(topNode);

                    if (nodeHashObj.hashCode() == topNodeHashObj.hashCode()) {
                        String errMsg = "Failed to add node to topology because it has the same hash code for " +
                            "partitioned affinity as one of existing nodes [cacheName=" + U.maskName(cfg.getName()) +
                            ", hashIdResolverClass=" + hashIdRslvr.getClass().getName() +
                            ", existingNodeId=" + topNode.id() + ']';

                        String sndMsg = "Failed to add node to topology because it has the same hash code for " +
                            "partitioned affinity as one of existing nodes [cacheName=" + U.maskName(cfg.getName()) +
                            ", hashIdResolverClass=" + hashIdRslvr.getClass().getName() + ", existingNodeId=" +
                            topNode.id() + ']';

                        return new IgniteNodeValidationResult(topNode.id(), errMsg, sndMsg);
                    }
                }
            }
        }

        return null;
    }

    /**
     * Checks that remote caches has configuration compatible with the local.
     *
     * @param rmtNode Remote node.
     * @throws IgniteCheckedException If check failed.
     */
    private void checkCache(CacheConfiguration locCfg, CacheConfiguration rmtCfg, ClusterNode rmtNode)
        throws IgniteCheckedException {
        ClusterNode locNode = ctx.discovery().localNode();

        UUID rmt = rmtNode.id();

        GridCacheAttributes rmtAttr = new GridCacheAttributes(rmtCfg);
        GridCacheAttributes locAttr = new GridCacheAttributes(locCfg);

        CU.checkAttributeMismatch(log, rmtAttr.cacheName(), rmt, "cacheMode", "Cache mode",
            locAttr.cacheMode(), rmtAttr.cacheMode(), true);

        if (rmtAttr.cacheMode() != LOCAL) {
            CU.checkAttributeMismatch(log, rmtAttr.cacheName(), rmt, "interceptor", "Cache Interceptor",
                locAttr.interceptorClassName(), rmtAttr.interceptorClassName(), true);

            CU.checkAttributeMismatch(log, rmtAttr.cacheName(), rmt, "atomicityMode",
                "Cache atomicity mode", locAttr.atomicityMode(), rmtAttr.atomicityMode(), true);

            CU.checkAttributeMismatch(log, rmtAttr.cacheName(), rmt, "cachePreloadMode",
                "Cache preload mode", locAttr.cacheRebalanceMode(), rmtAttr.cacheRebalanceMode(), true);

            if (locCfg.getAtomicityMode() == TRANSACTIONAL ||
                (rmtCfg.getNodeFilter().apply(rmtNode) && locCfg.getNodeFilter().apply(locNode)))
                CU.checkAttributeMismatch(log, rmtAttr.cacheName(), rmt, "storeFactory", "Store factory",
                    locAttr.storeFactoryClassName(), rmtAttr.storeFactoryClassName(), true);

            CU.checkAttributeMismatch(log, rmtAttr.cacheName(), rmt, "cacheAffinity", "Cache affinity",
                locAttr.cacheAffinityClassName(), rmtAttr.cacheAffinityClassName(), true);

            CU.checkAttributeMismatch(log, rmtAttr.cacheName(), rmt, "cacheAffinityMapper",
                "Cache affinity mapper", locAttr.cacheAffinityMapperClassName(),
                rmtAttr.cacheAffinityMapperClassName(), true);

            CU.checkAttributeMismatch(log, rmtAttr.cacheName(), rmt, "affinityPartitionsCount",
                "Affinity partitions count", locAttr.affinityPartitionsCount(),
                rmtAttr.affinityPartitionsCount(), true);

            CU.checkAttributeMismatch(log, rmtAttr.cacheName(), rmt, "evictionFilter", "Eviction filter",
                locAttr.evictionFilterClassName(), rmtAttr.evictionFilterClassName(), true);

            CU.checkAttributeMismatch(log, rmtAttr.cacheName(), rmt, "evictionPolicy", "Eviction policy",
                locAttr.evictionPolicyClassName(), rmtAttr.evictionPolicyClassName(), true);

            CU.checkAttributeMismatch(log, rmtAttr.cacheName(), rmt, "transactionManagerLookup",
                "Transaction manager lookup", locAttr.transactionManagerLookupClassName(),
                rmtAttr.transactionManagerLookupClassName(), false);

            CU.checkAttributeMismatch(log, rmtAttr.cacheName(), rmt, "defaultLockTimeout",
                "Default lock timeout", locAttr.defaultLockTimeout(), rmtAttr.defaultLockTimeout(), false);

            CU.checkAttributeMismatch(log, rmtAttr.cacheName(), rmt, "preloadBatchSize",
                "Preload batch size", locAttr.rebalanceBatchSize(), rmtAttr.rebalanceBatchSize(), false);

            CU.checkAttributeMismatch(log, rmtAttr.cacheName(), rmt, "swapEnabled",
                "Swap enabled", locAttr.swapEnabled(), rmtAttr.swapEnabled(), false);

            CU.checkAttributeMismatch(log, rmtAttr.cacheName(), rmt, "writeSynchronizationMode",
                "Write synchronization mode", locAttr.writeSynchronization(), rmtAttr.writeSynchronization(),
                true);

            CU.checkAttributeMismatch(log, rmtAttr.cacheName(), rmt, "writeBehindBatchSize",
                "Write behind batch size", locAttr.writeBehindBatchSize(), rmtAttr.writeBehindBatchSize(),
                false);

            CU.checkAttributeMismatch(log, rmtAttr.cacheName(), rmt, "writeBehindEnabled",
                "Write behind enabled", locAttr.writeBehindEnabled(), rmtAttr.writeBehindEnabled(), false);

            CU.checkAttributeMismatch(log, rmtAttr.cacheName(), rmt, "writeBehindFlushFrequency",
                "Write behind flush frequency", locAttr.writeBehindFlushFrequency(),
                rmtAttr.writeBehindFlushFrequency(), false);

            CU.checkAttributeMismatch(log, rmtAttr.cacheName(), rmt, "writeBehindFlushSize",
                "Write behind flush size", locAttr.writeBehindFlushSize(), rmtAttr.writeBehindFlushSize(),
                false);

            CU.checkAttributeMismatch(log, rmtAttr.cacheName(), rmt, "writeBehindFlushThreadCount",
                "Write behind flush thread count", locAttr.writeBehindFlushThreadCount(),
                rmtAttr.writeBehindFlushThreadCount(), false);

            CU.checkAttributeMismatch(log, rmtAttr.cacheName(), rmt, "evictMaxOverflowRatio",
                "Eviction max overflow ratio", locAttr.evictMaxOverflowRatio(),
                rmtAttr.evictMaxOverflowRatio(), true);

            if (locAttr.cacheMode() == PARTITIONED) {
                CU.checkAttributeMismatch(log, rmtAttr.cacheName(), rmt, "evictSynchronized",
                    "Eviction synchronized", locAttr.evictSynchronized(), rmtAttr.evictSynchronized(),
                    true);

                CU.checkAttributeMismatch(log, rmtAttr.cacheName(), rmt, "nearEvictionPolicy",
                    "Near eviction policy", locAttr.nearEvictionPolicyClassName(),
                    rmtAttr.nearEvictionPolicyClassName(), false);

                CU.checkAttributeMismatch(log, rmtAttr.cacheName(), rmt, "affinityIncludeNeighbors",
                    "Affinity include neighbors", locAttr.affinityIncludeNeighbors(),
                    rmtAttr.affinityIncludeNeighbors(), true);

                CU.checkAttributeMismatch(log, rmtAttr.cacheName(), rmt, "affinityKeyBackups",
                    "Affinity key backups", locAttr.affinityKeyBackups(),
                    rmtAttr.affinityKeyBackups(), true);

                CU.checkAttributeMismatch(log, rmtAttr.cacheName(), rmt, "cacheAffinity.hashIdResolver",
                    "Partitioned cache affinity hash ID resolver class",
                    locAttr.affinityHashIdResolverClassName(), rmtAttr.affinityHashIdResolverClassName(),
                    true);
            }
        }
    }

    /**
     * @param rmt Remote node to check.
     * @throws IgniteCheckedException If check failed.
     */
    private void checkTransactionConfiguration(ClusterNode rmt) throws IgniteCheckedException {
        TransactionConfiguration txCfg = rmt.attribute(ATTR_TX_CONFIG);

        if (txCfg != null) {
            TransactionConfiguration locTxCfg = ctx.config().getTransactionConfiguration();

            if (locTxCfg.isTxSerializableEnabled() != txCfg.isTxSerializableEnabled())
                throw new IgniteCheckedException("Serializable transactions enabled mismatch " +
                    "(fix txSerializableEnabled property or set -D" + IGNITE_SKIP_CONFIGURATION_CONSISTENCY_CHECK + "=true " +
                    "system property) [rmtNodeId=" + rmt.id() +
                    ", locTxSerializableEnabled=" + locTxCfg.isTxSerializableEnabled() +
                    ", rmtTxSerializableEnabled=" + txCfg.isTxSerializableEnabled() + ']');
        }
    }

    /**
     * Gets preload finish future for preload-ordered cache with given order. I.e. will get compound preload future
     * with maximum order less than {@code order}.
     *
     * @param order Cache order.
     * @return Compound preload future or {@code null} if order is minimal order found.
     */
    @Nullable public IgniteInternalFuture<?> orderedPreloadFuture(int order) {
        Map.Entry<Integer, IgniteInternalFuture<?>> entry = preloadFuts.lowerEntry(order);

        return entry == null ? null : entry.getValue();
    }

    /**
     * @param spaceName Space name.
     * @param keyBytes Key bytes.
     * @param valBytes Value bytes.
     */
    @SuppressWarnings( {"unchecked"})
    public void onEvictFromSwap(String spaceName, byte[] keyBytes, byte[] valBytes) {
        assert spaceName != null;
        assert keyBytes != null;
        assert valBytes != null;

        /*
         * NOTE: this method should not have any synchronization because
         * it is called from synchronization block within Swap SPI.
         */

        GridCacheAdapter cache = caches.get(maskNull(CU.cacheNameForSwapSpaceName(spaceName)));

        assert cache != null : "Failed to resolve cache name for swap space name: " + spaceName;

        GridCacheContext cctx = cache.configuration().getCacheMode() == PARTITIONED ?
            ((GridNearCacheAdapter<?, ?>)cache).dht().context() : cache.context();

        if (spaceName.equals(CU.swapSpaceName(cctx))) {
            GridCacheQueryManager qryMgr = cctx.queries();

            if (qryMgr != null) {
                try {
                    KeyCacheObject key = cctx.toCacheKeyObject(keyBytes);

                    GridCacheSwapEntry swapEntry = GridCacheSwapEntryImpl.unmarshal(valBytes);

                    CacheObject val = swapEntry.value();

                    if (val == null)
                        val = cctx.cacheObjects().toCacheObject(cctx.cacheObjectContext(), swapEntry.type(),
                            swapEntry.valueBytes());

                    assert val != null;

                    qryMgr.remove(key.value(cctx.cacheObjectContext(), false),
                        val.value(cctx.cacheObjectContext(), false));
                }
                catch (IgniteCheckedException e) {
                    U.error(log, "Failed to unmarshal key evicted from swap [swapSpaceName=" + spaceName + ']', e);
                }
            }
        }
    }

    /**
     * @param cfg Cache configuration.
     * @return Query manager.
     */
    private GridCacheQueryManager queryManager(CacheConfiguration cfg) {
        return cfg.getCacheMode() == LOCAL ? new GridCacheLocalQueryManager() : new GridCacheDistributedQueryManager();
    }

    /**
     * @return Last data version.
     */
    public long lastDataVersion() {
        long max = 0;

        for (GridCacheAdapter<?, ?> cache : caches.values()) {
            GridCacheContext<?, ?> ctx = cache.context();

            if (ctx.versions().last().order() > max)
                max = ctx.versions().last().order();

            if (ctx.isNear()) {
                ctx = ctx.near().dht().context();

                if (ctx.versions().last().order() > max)
                    max = ctx.versions().last().order();
            }
        }

        return max;
    }

    /**
     * @param <K> type of keys.
     * @param <V> type of values.
     * @return Default cache.
     */
    public <K, V> GridCache<K, V> cache() {
        return cache(null);
    }

    /**
     * @param name Cache name.
     * @param <K> type of keys.
     * @param <V> type of values.
     * @return Cache instance for given name.
     */
    @SuppressWarnings("unchecked")
    public <K, V> GridCache<K, V> cache(@Nullable String name) {
        if (log.isDebugEnabled())
            log.debug("Getting cache for name: " + name);

        IgniteCacheProxy<K, V> jcache = (IgniteCacheProxy<K, V>)jCacheProxies.get(maskNull(name));

        return jcache == null ? null : jcache.legacyProxy();
    }

    /**
     * @return All configured cache instances.
     */
    public Collection<GridCache<?, ?>> caches() {
        return F.viewReadOnly(jCacheProxies.values(), new IgniteClosure<IgniteCacheProxy<?, ?>, GridCache<?, ?>>() {
            @Override public GridCache<?, ?> apply(IgniteCacheProxy<?, ?> entries) {
                return entries.legacyProxy();
            }
        });
    }

    /**
     * @return All configured cache instances.
     */
    public Collection<IgniteCacheProxy<?, ?>> jcaches() {
        return jCacheProxies.values();
    }

    /**
     * @return Marshaller system cache.
     */
    public GridCacheAdapter<Integer, String> marshallerCache() {
        return internalCache(CU.MARSH_CACHE_NAME);
    }

    /**
     * Gets utility cache.
     *
     * @return Utility cache.
     */
    public <K, V> GridCacheAdapter<K, V> utilityCache() {
        return internalCache(CU.UTILITY_CACHE_NAME);
    }

    /**
     * Gets utility cache for atomic data structures.
     *
     * @return Utility cache for atomic data structures.
     */
    public <K, V> GridCache<K, V> atomicsCache() {
        return cache(CU.ATOMICS_CACHE_NAME);
    }

    /**
     * @return Collection of all system cache IDs.
     */
    public Collection<Integer> systemCacheIds() {
        return sysCacheIds;
    }

    /**
     * @param name Cache name.
     * @param <K> type of keys.
     * @param <V> type of values.
     * @return Cache instance for given name.
     */
    @SuppressWarnings("unchecked")
    public <K, V> GridCache<K, V> publicCache(@Nullable String name) {
        if (log.isDebugEnabled())
            log.debug("Getting public cache for name: " + name);

        DynamicCacheDescriptor desc = registeredCaches.get(maskNull(name));

        if (desc == null || desc.cancelled())
            throw new IllegalArgumentException("Cache is not started: " + name);

        if (!desc.cacheType().userCache())
            throw new IllegalStateException("Failed to get cache because it is a system cache: " + name);

        IgniteCacheProxy<K, V> jcache = (IgniteCacheProxy<K, V>)jCacheProxies.get(maskNull(name));

        if (jcache == null)
            throw new IllegalArgumentException("Cache is not started: " + name);

        return jcache.legacyProxy();
    }

    /**
     * @param cacheName Cache name.
     * @param <K> type of keys.
     * @param <V> type of values.
     * @return Cache instance for given name.
     */
    @SuppressWarnings("unchecked")
    public <K, V> IgniteCache<K, V> publicJCache(@Nullable String cacheName) {
        if (log.isDebugEnabled())
            log.debug("Getting public cache for name: " + cacheName);

        try {
            String masked = maskNull(cacheName);

            IgniteCache<K,V> cache = (IgniteCache<K, V>)jCacheProxies.get(masked);

            DynamicCacheDescriptor desc = registeredCaches.get(masked);

            if (desc != null && !desc.cacheType().userCache())
                throw new IllegalStateException("Failed to get cache because it is a system cache: " + cacheName);

            if (cache == null) {
                if (desc == null || desc.cancelled())
                    throw new IllegalArgumentException("Cache is not started: " + cacheName);

                DynamicCacheChangeRequest req = new DynamicCacheChangeRequest(cacheName, ctx.localNodeId());

                req.cacheName(cacheName);

                req.deploymentId(desc.deploymentId());

                CacheConfiguration cfg = new CacheConfiguration(desc.cacheConfiguration());

                cfg.setNearConfiguration(null);

                req.startCacheConfiguration(cfg);

                req.cacheType(desc.cacheType());

                req.clientStartOnly(true);

                F.first(initiateCacheChanges(F.asList(req))).get();

                cache = (IgniteCache<K, V>)jCacheProxies.get(masked);

                if (cache == null)
                    throw new IllegalArgumentException("Cache is not started: " + cacheName);
            }

            return cache;
        }
        catch (IgniteCheckedException e) {
            throw CU.convertToCacheException(e);
        }
    }

    /**
     * @param name Cache name.
     * @return Cache instance for given name.
     */
    @SuppressWarnings("unchecked")
    public <K, V> IgniteCacheProxy<K, V> jcache(@Nullable String name) {
        IgniteCacheProxy<K, V> cache = (IgniteCacheProxy<K, V>)jCacheProxies.get(maskNull(name));

        if (cache == null)
            throw new IllegalArgumentException("Cache is not configured: " + name);

        return cache;
    }

    /**
     * @return All configured public cache instances.
     */
    public Collection<IgniteCacheProxy<?, ?>> publicCaches() {
        Collection<IgniteCacheProxy<?, ?>> res = new ArrayList<>(jCacheProxies.size());

        for (Map.Entry<String, IgniteCacheProxy<?, ?>> entry : jCacheProxies.entrySet()) {
            if (entry.getValue().context().userCache())
                res.add(entry.getValue());
        }

        return res;
    }

    /**
     * @param <K> type of keys.
     * @param <V> type of values.
     * @return Default cache.
     */
    public <K, V> GridCacheAdapter<K, V> internalCache() {
        return internalCache(null);
    }

    /**
     * @param name Cache name.
     * @param <K> type of keys.
     * @param <V> type of values.
     * @return Cache instance for given name.
     */
    @SuppressWarnings("unchecked")
    public <K, V> GridCacheAdapter<K, V> internalCache(@Nullable String name) {
        if (log.isDebugEnabled())
            log.debug("Getting internal cache adapter: " + name);

        return (GridCacheAdapter<K, V>)caches.get(maskNull(name));
    }

    /**
     * Cancel all user operations.
     */
    public void cancelUserOperations() {
        for (GridCacheAdapter<?, ?> cache : caches.values())
            cache.ctx.mvcc().cancelClientFutures();
    }

    /**
     * @return All internal cache instances.
     */
    public Collection<GridCacheAdapter<?, ?>> internalCaches() {
        return caches.values();
    }

    /**
     * @param name Cache name.
     * @return {@code True} if specified cache is system, {@code false} otherwise.
     */
    public boolean systemCache(@Nullable String name) {
        DynamicCacheDescriptor desc = registeredCaches.get(maskNull(name));

        return desc != null && !desc.cacheType().userCache();
    }

    /** {@inheritDoc} */
    @Override public void printMemoryStats() {
        X.println(">>> ");

        for (GridCacheAdapter c : caches.values()) {
            X.println(">>> Cache memory stats [grid=" + ctx.gridName() + ", cache=" + c.name() + ']');

            c.context().printMemoryStats();
        }
    }

    /**
     * Callback invoked by deployment manager for whenever a class loader
     * gets undeployed.
     *
     * @param ldr Class loader.
     */
    public void onUndeployed(ClassLoader ldr) {
        if (!ctx.isStopping()) {
            for (GridCacheAdapter<?, ?> cache : caches.values()) {
                // Do not notify system caches.
                if (cache.context().userCache())
                    cache.onUndeploy(ldr);
            }
        }
    }

    /**
     * @return Shared context.
     */
    public <K, V> GridCacheSharedContext<K, V> context() {
        return (GridCacheSharedContext<K, V>)sharedCtx;
    }

    /**
     * @return Transactions interface implementation.
     */
    public IgniteTransactionsEx transactions() {
        return transactions;
    }

    /**
     * Registers MBean for cache components.
     *
     * @param o Cache component.
     * @param cacheName Cache name.
     * @param near Near flag.
     * @throws IgniteCheckedException If registration failed.
     */
    @SuppressWarnings("unchecked")
    private void registerMbean(Object o, @Nullable String cacheName, boolean near)
        throws IgniteCheckedException {
        assert o != null;

        MBeanServer srvr = ctx.config().getMBeanServer();

        assert srvr != null;

        cacheName = U.maskName(cacheName);

        cacheName = near ? cacheName + "-near" : cacheName;

        for (Class<?> itf : o.getClass().getInterfaces()) {
            if (itf.getName().endsWith("MBean")) {
                try {
                    U.registerCacheMBean(srvr, ctx.gridName(), cacheName, o.getClass().getName(), o,
                        (Class<Object>)itf);
                }
                catch (JMException e) {
                    throw new IgniteCheckedException("Failed to register MBean for component: " + o, e);
                }

                break;
            }
        }
    }

    /**
     * Unregisters MBean for cache components.
     *
     * @param o Cache component.
     * @param cacheName Cache name.
     * @param near Near flag.
     */
    private void unregisterMbean(Object o, @Nullable String cacheName, boolean near) {
        assert o != null;

        MBeanServer srvr = ctx.config().getMBeanServer();

        assert srvr != null;

        cacheName = U.maskName(cacheName);

        cacheName = near ? cacheName + "-near" : cacheName;

        for (Class<?> itf : o.getClass().getInterfaces()) {
            if (itf.getName().endsWith("MBean")) {
                try {
                    srvr.unregisterMBean(U.makeCacheMBeanName(ctx.gridName(), cacheName, o.getClass().getName()));
                }
                catch (JMException e) {
                    U.error(log, "Failed to unregister MBean for component: " + o, e);
                }

                break;
            }
        }
    }

    /**
     * @param ccfg Cache configuration.
     * @param objs Extra components.
     * @return Components provided in cache configuration which can implement {@link LifecycleAware} interface.
     */
    private Iterable<Object> lifecycleAwares(CacheConfiguration ccfg, Object...objs) {
        Collection<Object> ret = new ArrayList<>(7 + objs.length);

        ret.add(ccfg.getAffinity());
        ret.add(ccfg.getAffinityMapper());
        ret.add(ccfg.getEvictionFilter());
        ret.add(ccfg.getEvictionPolicy());
        ret.add(ccfg.getInterceptor());

        NearCacheConfiguration nearCfg = ccfg.getNearConfiguration();

        if (nearCfg != null)
            ret.add(nearCfg.getNearEvictionPolicy());

        Collections.addAll(ret, objs);

        return ret;
    }

    /**
     * @param val Object to check.
     */
    private void checkSerializable(CacheConfiguration val) throws IgniteCheckedException {
        if (val == null)
            return;

        try {
            marshaller.unmarshal(marshaller.marshal(val), val.getClass().getClassLoader());
        }
        catch (IgniteCheckedException e) {
            throw new IgniteCheckedException("Failed to validate cache configuration " +
                "(make sure all objects in cache configuration are serializable): " + U.maskName(val.getName()), e);
        }
    }

    /**
     * @param name Name to mask.
     * @return Masked name.
     */
    private static String maskNull(String name) {
        return name == null ? NULL_NAME : name;
    }

    /**
     * @param name Name to unmask.
     * @return Unmasked name.
     */
    @SuppressWarnings("StringEquality")
    private static String unmaskNull(String name) {
        // Intentional identity equality.
        return name == NULL_NAME ? null : name;
    }

    /**
     *
     */
    @SuppressWarnings("ExternalizableWithoutPublicNoArgConstructor")
    private class DynamicCacheStartFuture extends GridFutureAdapter<Object> {
        /** Start ID. */
        @GridToStringInclude
        private IgniteUuid deploymentId;

        /** Cache name. */
        private String cacheName;

        /** Change request. */
        @GridToStringInclude
        private DynamicCacheChangeRequest req;

        /**
         */
        private DynamicCacheStartFuture(String cacheName, IgniteUuid deploymentId, DynamicCacheChangeRequest req) {
            this.deploymentId = deploymentId;
            this.cacheName = cacheName;
            this.req = req;
        }

        /**
         * @return Start ID.
         */
        public IgniteUuid deploymentId() {
            return deploymentId;
        }

        /**
         * @return Request.
         */
        public DynamicCacheChangeRequest request() {
            return req;
        }

        /** {@inheritDoc} */
        @Override public boolean onDone(@Nullable Object res, @Nullable Throwable err) {
            // Make sure to remove future before completion.
            pendingFuts.remove(maskNull(cacheName), this);

            return super.onDone(res, err);
        }

        /** {@inheritDoc} */
        @Override public String toString() {
            return S.toString(DynamicCacheStartFuture.class, this);
        }
    }

    /**
     *
     */
    private static class LocalAffinityFunction implements AffinityFunction {
        /** */
        private static final long serialVersionUID = 0L;

        /** {@inheritDoc} */
        @Override public List<List<ClusterNode>> assignPartitions(AffinityFunctionContext affCtx) {
            ClusterNode locNode = null;

            for (ClusterNode n : affCtx.currentTopologySnapshot()) {
                if (n.isLocal()) {
                    locNode = n;

                    break;
                }
            }

            if (locNode == null)
                throw new IgniteException("Local node is not included into affinity nodes for 'LOCAL' cache");

            List<List<ClusterNode>> res = new ArrayList<>(partitions());

            for (int part = 0; part < partitions(); part++)
                res.add(Collections.singletonList(locNode));

            return Collections.unmodifiableList(res);
        }

        /** {@inheritDoc} */
        @Override public void reset() {
            // No-op.
        }

        /** {@inheritDoc} */
        @Override public int partitions() {
            return 1;
        }

        /** {@inheritDoc} */
        @Override public int partition(Object key) {
            return 0;
        }

        /** {@inheritDoc} */
        @Override public void removeNode(UUID nodeId) {
            // No-op.
        }
    }
}
<|MERGE_RESOLUTION|>--- conflicted
+++ resolved
@@ -100,15 +100,6 @@
     /** Maximum detected rebalance order. */
     private int maxRebalanceOrder;
 
-<<<<<<< HEAD
-    /** System cache names. */
-    private final Set<String> sysCaches;
-
-    /** System cache names. */
-    private final Set<Integer> sysCacheIds;
-
-=======
->>>>>>> 8242c151
     /** Caches stop sequence. */
     private final Deque<String> stopSeq;
 
@@ -137,11 +128,6 @@
         jCacheProxies = new ConcurrentHashMap<>();
         preloadFuts = new TreeMap<>();
 
-<<<<<<< HEAD
-        sysCaches = new HashSet<>();
-        sysCacheIds = new HashSet<>();
-=======
->>>>>>> 8242c151
         stopSeq = new LinkedList<>();
     }
 
@@ -560,20 +546,6 @@
 
         if (igfsCfgs != null) {
             for (FileSystemConfiguration igfsCfg : igfsCfgs) {
-<<<<<<< HEAD
-                sysCaches.add(maskNull(igfsCfg.getMetaCacheName()));
-                sysCaches.add(maskNull(igfsCfg.getDataCacheName()));
-
-                sysCacheIds.add(CU.cacheId(igfsCfg.getMetaCacheName()));
-                sysCacheIds.add(CU.cacheId(igfsCfg.getDataCacheName()));
-            }
-        }
-
-        if (IgniteComponentType.HADOOP.inClassPath()) {
-            sysCaches.add(CU.SYS_CACHE_HADOOP_MR);
-            sysCacheIds.add(CU.cacheId(CU.SYS_CACHE_HADOOP_MR));
-        }
-=======
                 internalCaches.add(maskNull(igfsCfg.getMetaCacheName()));
                 internalCaches.add(maskNull(igfsCfg.getDataCacheName()));
             }
@@ -581,13 +553,8 @@
 
         if (IgniteComponentType.HADOOP.inClassPath())
             internalCaches.add(CU.SYS_CACHE_HADOOP_MR);
->>>>>>> 8242c151
 
         internalCaches.add(CU.ATOMICS_CACHE_NAME);
-
-        sysCacheIds.add(CU.cacheId(CU.MARSH_CACHE_NAME));
-        sysCacheIds.add(CU.cacheId(CU.UTILITY_CACHE_NAME));
-        sysCacheIds.add(CU.cacheId(CU.ATOMICS_CACHE_NAME));
 
         CacheConfiguration[] cfgs = ctx.config().getCacheConfiguration();
 
