/*
 * Licensed to the Apache Software Foundation (ASF) under one or more
 * contributor license agreements.  See the NOTICE file distributed with
 * this work for additional information regarding copyright ownership.
 * The ASF licenses this file to You under the Apache License, Version 2.0
 * (the "License"); you may not use this file except in compliance with
 * the License.  You may obtain a copy of the License at
 *
 *      http://www.apache.org/licenses/LICENSE-2.0
 *
 * Unless required by applicable law or agreed to in writing, software
 * distributed under the License is distributed on an "AS IS" BASIS,
 * WITHOUT WARRANTIES OR CONDITIONS OF ANY KIND, either express or implied.
 * See the License for the specific language governing permissions and
 * limitations under the License.
 */

package org.apache.ignite.internal.processors.cache;

import org.apache.ignite.*;
import org.apache.ignite.cache.*;
import org.apache.ignite.cache.affinity.*;
import org.apache.ignite.cache.affinity.fair.*;
import org.apache.ignite.cache.affinity.rendezvous.*;
import org.apache.ignite.cache.store.*;
import org.apache.ignite.cluster.*;
import org.apache.ignite.configuration.*;
import org.apache.ignite.events.*;
import org.apache.ignite.internal.*;
import org.apache.ignite.internal.managers.discovery.*;
import org.apache.ignite.internal.processors.*;
import org.apache.ignite.internal.processors.affinity.*;
import org.apache.ignite.internal.processors.cache.datastructures.*;
import org.apache.ignite.internal.processors.cache.distributed.dht.*;
import org.apache.ignite.internal.processors.cache.distributed.dht.atomic.*;
import org.apache.ignite.internal.processors.cache.distributed.dht.colocated.*;
import org.apache.ignite.internal.processors.cache.distributed.near.*;
import org.apache.ignite.internal.processors.cache.dr.*;
import org.apache.ignite.internal.processors.cache.jta.*;
import org.apache.ignite.internal.processors.cache.local.*;
import org.apache.ignite.internal.processors.cache.local.atomic.*;
import org.apache.ignite.internal.processors.cache.query.*;
import org.apache.ignite.internal.processors.cache.query.continuous.*;
import org.apache.ignite.internal.processors.cache.store.*;
import org.apache.ignite.internal.processors.cache.transactions.*;
import org.apache.ignite.internal.processors.cache.version.*;
import org.apache.ignite.internal.processors.plugin.*;
import org.apache.ignite.internal.processors.query.*;
import org.apache.ignite.internal.util.*;
import org.apache.ignite.internal.util.future.*;
import org.apache.ignite.internal.util.tostring.*;
import org.apache.ignite.internal.util.typedef.*;
import org.apache.ignite.internal.util.typedef.internal.*;
import org.apache.ignite.lang.*;
import org.apache.ignite.lifecycle.*;
import org.apache.ignite.marshaller.*;
import org.apache.ignite.marshaller.jdk.*;
import org.apache.ignite.spi.*;
import org.jetbrains.annotations.*;

import javax.cache.configuration.*;
import javax.cache.integration.*;
import javax.management.*;
import java.io.*;
import java.util.*;
import java.util.concurrent.*;

import static org.apache.ignite.IgniteSystemProperties.*;
import static org.apache.ignite.cache.CacheAtomicityMode.*;
import static org.apache.ignite.cache.CacheMode.*;
import static org.apache.ignite.cache.CacheRebalanceMode.*;
import static org.apache.ignite.cache.CacheWriteSynchronizationMode.*;
import static org.apache.ignite.configuration.CacheConfiguration.*;
import static org.apache.ignite.configuration.DeploymentMode.*;
import static org.apache.ignite.internal.IgniteComponentType.*;
import static org.apache.ignite.internal.IgniteNodeAttributes.*;
import static org.apache.ignite.internal.processors.cache.GridCacheUtils.*;
import static org.apache.ignite.transactions.TransactionIsolation.*;

/**
 * Cache processor.
 */
@SuppressWarnings("unchecked")
public class GridCacheProcessor extends GridProcessorAdapter {
    /** Null cache name. */
    private static final String NULL_NAME = U.id8(UUID.randomUUID());

    /** Shared cache context. */
    private GridCacheSharedContext<?, ?> sharedCtx;

    /** */
    private final Map<String, GridCacheAdapter<?, ?>> caches;

    /** Map of proxies. */
    private final Map<String, IgniteCacheProxy<?, ?>> jCacheProxies;

    /** Map of preload finish futures grouped by preload order. */
    private final NavigableMap<Integer, IgniteInternalFuture<?>> preloadFuts;

    /** Maximum detected rebalance order. */
    private int maxRebalanceOrder;

    /** Caches stop sequence. */
    private final Deque<String> stopSeq;

    /** Transaction interface implementation. */
    private IgniteTransactionsImpl transactions;

    /** Pending cache starts. */
    private ConcurrentMap<String, IgniteInternalFuture> pendingFuts = new ConcurrentHashMap<>();

    /** Template configuration add futures. */
    private ConcurrentMap<String, IgniteInternalFuture> pendingTemplateFuts = new ConcurrentHashMap<>();

    /** Dynamic caches. */
    private ConcurrentMap<String, DynamicCacheDescriptor> registeredCaches = new ConcurrentHashMap<>();

    /** Cache templates. */
    private ConcurrentMap<String, DynamicCacheDescriptor> registeredTemplates = new ConcurrentHashMap<>();

    /** */
    private IdentityHashMap<CacheStore, ThreadLocal> sesHolders = new IdentityHashMap<>();

    /** Must use JDK marshaller since it is used by discovery to fire custom events. */
    private Marshaller marshaller = new JdkMarshaller();

    /** Count down latch for caches. */
    private final CountDownLatch cacheStartedLatch = new CountDownLatch(1);

    /**
     * @param ctx Kernal context.
     */
    public GridCacheProcessor(GridKernalContext ctx) {
        super(ctx);

        caches = new ConcurrentHashMap<>();
        jCacheProxies = new ConcurrentHashMap<>();
        preloadFuts = new TreeMap<>();

        stopSeq = new LinkedList<>();
    }

    /**
     * @param cfg Initializes cache configuration with proper defaults.
     * @param cacheObjCtx Cache object context.
     * @throws IgniteCheckedException If configuration is not valid.
     */
    private void initialize(CacheConfiguration cfg, CacheObjectContext cacheObjCtx) throws IgniteCheckedException {
        if (cfg.getCacheMode() == null)
            cfg.setCacheMode(DFLT_CACHE_MODE);

        if (cfg.getMemoryMode() == null)
            cfg.setMemoryMode(DFLT_MEMORY_MODE);

        if (cfg.getNodeFilter() == null)
            cfg.setNodeFilter(CacheConfiguration.ALL_NODES);

        if (cfg.getAffinity() == null) {
            if (cfg.getCacheMode() == PARTITIONED) {
                RendezvousAffinityFunction aff = new RendezvousAffinityFunction();

                aff.setHashIdResolver(new AffinityNodeAddressHashResolver());

                cfg.setAffinity(aff);
            }
            else if (cfg.getCacheMode() == REPLICATED) {
                RendezvousAffinityFunction aff = new RendezvousAffinityFunction(false, 512);

                aff.setHashIdResolver(new AffinityNodeAddressHashResolver());

                cfg.setAffinity(aff);

                cfg.setBackups(Integer.MAX_VALUE);
            }
            else
                cfg.setAffinity(new LocalAffinityFunction());
        }
        else {
            if (cfg.getCacheMode() == PARTITIONED) {
                if (cfg.getAffinity() instanceof RendezvousAffinityFunction) {
                    RendezvousAffinityFunction aff = (RendezvousAffinityFunction)cfg.getAffinity();

                    if (aff.getHashIdResolver() == null)
                        aff.setHashIdResolver(new AffinityNodeAddressHashResolver());
                }
            }
        }

        if (cfg.getCacheMode() == REPLICATED)
            cfg.setBackups(Integer.MAX_VALUE);

        if (cfg.getAffinityMapper() == null)
            cfg.setAffinityMapper(cacheObjCtx.defaultAffMapper());

        ctx.igfsHelper().preProcessCacheConfiguration(cfg);

        if (cfg.getRebalanceMode() == null)
            cfg.setRebalanceMode(ASYNC);

        if (cfg.getAtomicityMode() == null)
            cfg.setAtomicityMode(ATOMIC);

        if (cfg.getWriteSynchronizationMode() == null)
            cfg.setWriteSynchronizationMode(PRIMARY_SYNC);

        assert cfg.getWriteSynchronizationMode() != null;

        if (cfg.getAtomicityMode() == ATOMIC) {
            if (cfg.getAtomicWriteOrderMode() == null) {
                cfg.setAtomicWriteOrderMode(cfg.getWriteSynchronizationMode() == FULL_SYNC ?
                    CacheAtomicWriteOrderMode.CLOCK :
                    CacheAtomicWriteOrderMode.PRIMARY);
            }
            else if (cfg.getWriteSynchronizationMode() != FULL_SYNC &&
                cfg.getAtomicWriteOrderMode() == CacheAtomicWriteOrderMode.CLOCK) {
                cfg.setAtomicWriteOrderMode(CacheAtomicWriteOrderMode.PRIMARY);

                U.warn(log, "Automatically set write order mode to PRIMARY for better performance " +
                    "[writeSynchronizationMode=" + cfg.getWriteSynchronizationMode() + ", " +
                    "cacheName=" + U.maskName(cfg.getName()) + ']');
            }
        }

        if (cfg.getCacheStoreFactory() == null) {
            Factory<CacheLoader> ldrFactory = cfg.getCacheLoaderFactory();
            Factory<CacheWriter> writerFactory = cfg.isWriteThrough() ? cfg.getCacheWriterFactory() : null;

            if (ldrFactory != null || writerFactory != null)
                cfg.setCacheStoreFactory(new GridCacheLoaderWriterStoreFactory(ldrFactory, writerFactory));
        }
        else {
            if (cfg.getCacheLoaderFactory() != null)
                throw new IgniteCheckedException("Cannot set both cache loaded factory and cache store factory " +
                    "for cache: " + U.maskName(cfg.getName()));

            if (cfg.getCacheWriterFactory() != null)
                throw new IgniteCheckedException("Cannot set both cache writer factory and cache store factory " +
                    "for cache: " + U.maskName(cfg.getName()));
        }
    }

    /**
     * @param cfg Configuration to check for possible performance issues.
     * @param hasStore {@code True} if store is configured.
     */
    private void suggestOptimizations(CacheConfiguration cfg, boolean hasStore) {
        GridPerformanceSuggestions perf = ctx.performance();

        String msg = "Disable eviction policy (remove from configuration)";

        if (cfg.getEvictionPolicy() != null) {
            perf.add(msg, false);

            perf.add("Disable synchronized evictions (set 'evictSynchronized' to false)", !cfg.isEvictSynchronized());
        }
        else
            perf.add(msg, true);

        if (cfg.getCacheMode() == PARTITIONED) {
            perf.add("Disable near cache (set 'nearConfiguration' to null)", cfg.getNearConfiguration() == null);

            if (cfg.getAffinity() != null)
                perf.add("Decrease number of backups (set 'keyBackups' to 0)", cfg.getBackups() == 0);
        }

        // Suppress warning if at least one ATOMIC cache found.
        perf.add("Enable ATOMIC mode if not using transactions (set 'atomicityMode' to ATOMIC)",
            cfg.getAtomicityMode() == ATOMIC);

        // Suppress warning if at least one non-FULL_SYNC mode found.
        perf.add("Disable fully synchronous writes (set 'writeSynchronizationMode' to PRIMARY_SYNC or FULL_ASYNC)",
            cfg.getWriteSynchronizationMode() != FULL_SYNC);

        // Suppress warning if at least one swap is disabled.
        perf.add("Disable swap store (set 'swapEnabled' to false)", !cfg.isSwapEnabled());

        if (hasStore && cfg.isWriteThrough())
            perf.add("Enable write-behind to persistent store (set 'writeBehindEnabled' to true)",
                cfg.isWriteBehindEnabled());
    }

    /**
     * @param c Ignite configuration.
     * @param cc Configuration to validate.
     * @param cacheType Cache type.
     * @param cfgStore Cache store.
     * @throws IgniteCheckedException If failed.
     */
    private void validate(IgniteConfiguration c,
        CacheConfiguration cc,
        CacheType cacheType,
        @Nullable CacheStore cfgStore) throws IgniteCheckedException {
        if (cc.getCacheMode() == REPLICATED) {
            if (cc.getAffinity() instanceof FairAffinityFunction)
                throw new IgniteCheckedException("REPLICATED cache can not be started with FairAffinityFunction" +
                    " [cacheName=" + U.maskName(cc.getName()) + ']');

            if (cc.getAffinity() instanceof RendezvousAffinityFunction) {
                RendezvousAffinityFunction aff = (RendezvousAffinityFunction)cc.getAffinity();

                if (aff.isExcludeNeighbors())
                    throw new IgniteCheckedException("For REPLICATED cache flag 'excludeNeighbors' in " +
                        "RendezvousAffinityFunction cannot be set [cacheName=" + U.maskName(cc.getName()) + ']');
            }

            if (cc.getNearConfiguration() != null &&
                ctx.discovery().cacheAffinityNode(ctx.discovery().localNode(), cc.getName())) {
                U.warn(log, "Near cache cannot be used with REPLICATED cache, " +
                    "will be ignored [cacheName=" + U.maskName(cc.getName()) + ']');

                cc.setNearConfiguration(null);
            }
        }

        if (cc.getCacheMode() == LOCAL && !cc.getAffinity().getClass().equals(LocalAffinityFunction.class))
            U.warn(log, "AffinityFunction configuration parameter will be ignored for local cache [cacheName=" +
                U.maskName(cc.getName()) + ']');

        if (cc.getRebalanceMode() != CacheRebalanceMode.NONE) {
            assertParameter(cc.getRebalanceThreadPoolSize() > 0, "rebalanceThreadPoolSize > 0");
            assertParameter(cc.getRebalanceBatchSize() > 0, "rebalanceBatchSize > 0");
        }

        if (cc.getCacheMode() == PARTITIONED || cc.getCacheMode() == REPLICATED) {
            if (cc.getAtomicityMode() == ATOMIC && cc.getWriteSynchronizationMode() == FULL_ASYNC)
                U.warn(log, "Cache write synchronization mode is set to FULL_ASYNC. All single-key 'put' and " +
                    "'remove' operations will return 'null', all 'putx' and 'removex' operations will return" +
                    " 'true' [cacheName=" + U.maskName(cc.getName()) + ']');
        }

        DeploymentMode depMode = c.getDeploymentMode();

        if (c.isPeerClassLoadingEnabled() && (depMode == PRIVATE || depMode == ISOLATED) &&
            !CU.isSystemCache(cc.getName()))
            throw new IgniteCheckedException("Cannot start cache in PRIVATE or ISOLATED deployment mode: " +
                ctx.config().getDeploymentMode());

        if (!c.getTransactionConfiguration().isTxSerializableEnabled() &&
            c.getTransactionConfiguration().getDefaultTxIsolation() == SERIALIZABLE)
            U.warn(log,
                "Serializable transactions are disabled while default transaction isolation is SERIALIZABLE " +
                    "(most likely misconfiguration - either update 'isTxSerializableEnabled' or " +
                    "'defaultTxIsolationLevel' properties) for cache: " + U.maskName(cc.getName()),
                    "Serializable transactions are disabled while default transaction isolation is SERIALIZABLE " +
                        "for cache: " + U.maskName(cc.getName()));

        if (cc.isWriteBehindEnabled()) {
            if (cfgStore == null)
                throw new IgniteCheckedException("Cannot enable write-behind (writer or store is not provided) " +
                    "for cache: " + U.maskName(cc.getName()));

            assertParameter(cc.getWriteBehindBatchSize() > 0, "writeBehindBatchSize > 0");
            assertParameter(cc.getWriteBehindFlushSize() >= 0, "writeBehindFlushSize >= 0");
            assertParameter(cc.getWriteBehindFlushFrequency() >= 0, "writeBehindFlushFrequency >= 0");
            assertParameter(cc.getWriteBehindFlushThreadCount() > 0, "writeBehindFlushThreadCount > 0");

            if (cc.getWriteBehindFlushSize() == 0 && cc.getWriteBehindFlushFrequency() == 0)
                throw new IgniteCheckedException("Cannot set both 'writeBehindFlushFrequency' and " +
                    "'writeBehindFlushSize' parameters to 0 for cache: " + U.maskName(cc.getName()));
        }

        if (cc.isReadThrough() && cfgStore == null)
            throw new IgniteCheckedException("Cannot enable read-through (loader or store is not provided) " +
                "for cache: " + U.maskName(cc.getName()));

        if (cc.isWriteThrough() && cfgStore == null)
            throw new IgniteCheckedException("Cannot enable write-through (writer or store is not provided) " +
                "for cache: " + U.maskName(cc.getName()));

        long delay = cc.getRebalanceDelay();

        if (delay != 0) {
            if (cc.getCacheMode() != PARTITIONED)
                U.warn(log, "Rebalance delay is supported only for partitioned caches (will ignore): " + (cc.getName()),
                    "Will ignore rebalance delay for cache: " + U.maskName(cc.getName()));
            else if (cc.getRebalanceMode() == SYNC) {
                if (delay < 0) {
                    U.warn(log, "Ignoring SYNC rebalance mode with manual rebalance start (node will not wait for " +
                        "rebalancing to be finished): " + U.maskName(cc.getName()),
                        "Node will not wait for rebalance in SYNC mode: " + U.maskName(cc.getName()));
                }
                else {
                    U.warn(log,
                        "Using SYNC rebalance mode with rebalance delay (node will wait until rebalancing is " +
                            "initiated for " + delay + "ms) for cache: " + U.maskName(cc.getName()),
                            "Node will wait until rebalancing is initiated for " + delay + "ms for cache: " + U.maskName(cc.getName()));
                }
            }
        }

        ctx.igfsHelper().validateCacheConfiguration(cc);

        switch (cc.getMemoryMode()) {
            case OFFHEAP_VALUES: {
                if (cc.getOffHeapMaxMemory() < 0)
                    cc.setOffHeapMaxMemory(0); // Set to unlimited.

                break;
            }

            case OFFHEAP_TIERED: {
                if (cc.getOffHeapMaxMemory() < 0)
                    cc.setOffHeapMaxMemory(0); // Set to unlimited.

                break;
            }

            case ONHEAP_TIERED:
                if (cacheType.userCache() && cc.getEvictionPolicy() == null && cc.getOffHeapMaxMemory() >= 0)
                    U.quietAndWarn(log, "Eviction policy not enabled with ONHEAP_TIERED mode for cache " +
                        "(entries will not be moved to off-heap store): " + U.maskName(cc.getName()));

                break;

            default:
                throw new IllegalStateException("Unknown memory mode: " + cc.getMemoryMode());
        }

        if (cc.getMemoryMode() == CacheMemoryMode.OFFHEAP_VALUES) {
            if (GridQueryProcessor.isEnabled(cc))
                throw new IgniteCheckedException("Cannot have query indexing enabled while values are stored off-heap. " +
                    "You must either disable query indexing or disable off-heap values only flag for cache: " +
                    U.maskName(cc.getName()));
        }

        if (cc.getAtomicityMode() == ATOMIC)
            assertParameter(cc.getTransactionManagerLookupClassName() == null,
                "transaction manager can not be used with ATOMIC cache");
    }

    /**
     * @param ctx Context.
     * @return DHT managers.
     */
    private List<GridCacheManager> dhtManagers(GridCacheContext ctx) {
        return F.asList(ctx.store(), ctx.events(), ctx.swap(), ctx.evicts(), ctx.queries(), ctx.continuousQueries(),
            ctx.dr());
    }

    /**
     * @param ctx Context.
     * @return Managers present in both, DHT and Near caches.
     */
    @SuppressWarnings("IfMayBeConditional")
    private Collection<GridCacheManager> dhtExcludes(GridCacheContext ctx) {
        if (ctx.config().getCacheMode() == LOCAL || !isNearEnabled(ctx))
            return Collections.emptyList();
        else
            return F.asList(ctx.queries(), ctx.continuousQueries(), ctx.store());
    }

    /**
     * @param cfg Configuration.
     * @param objs Extra components.
     * @throws IgniteCheckedException If failed to inject.
     */
    private void prepare(CacheConfiguration cfg, Collection<Object> objs) throws IgniteCheckedException {
        prepare(cfg, cfg.getEvictionPolicy(), false);
        prepare(cfg, cfg.getAffinity(), false);
        prepare(cfg, cfg.getAffinityMapper(), false);
        prepare(cfg, cfg.getEvictionFilter(), false);
        prepare(cfg, cfg.getInterceptor(), false);

        NearCacheConfiguration nearCfg = cfg.getNearConfiguration();

        if (nearCfg != null)
            prepare(cfg, nearCfg.getNearEvictionPolicy(), true);

        for (Object obj : objs)
            prepare(cfg, obj, false);
    }

    /**
     * @param cfg Cache configuration.
     * @param rsrc Resource.
     * @param near Near flag.
     * @throws IgniteCheckedException If failed.
     */
    private void prepare(CacheConfiguration cfg, @Nullable Object rsrc, boolean near) throws IgniteCheckedException {
        if (rsrc != null) {
            ctx.resource().injectGeneric(rsrc);

            ctx.resource().injectCacheName(rsrc, cfg.getName());

            registerMbean(rsrc, cfg.getName(), near);
        }
    }

    /**
     * @param cctx Cache context.
     */
    private void cleanup(GridCacheContext cctx) {
        CacheConfiguration cfg = cctx.config();

        cleanup(cfg, cfg.getEvictionPolicy(), false);
        cleanup(cfg, cfg.getAffinity(), false);
        cleanup(cfg, cfg.getAffinityMapper(), false);
        cleanup(cfg, cctx.jta().tmLookup(), false);
        cleanup(cfg, cctx.store().configuredStore(), false);

        NearCacheConfiguration nearCfg = cfg.getNearConfiguration();

        if (nearCfg != null)
            cleanup(cfg, nearCfg.getNearEvictionPolicy(), true);

        cctx.cleanup();
    }

    /**
     * @param cfg Cache configuration.
     * @param rsrc Resource.
     * @param near Near flag.
     */
    private void cleanup(CacheConfiguration cfg, @Nullable Object rsrc, boolean near) {
        if (rsrc != null) {
            unregisterMbean(rsrc, cfg.getName(), near);

            try {
                ctx.resource().cleanupGeneric(rsrc);
            }
            catch (IgniteCheckedException e) {
                U.error(log, "Failed to cleanup resource: " + rsrc, e);
            }
        }
    }

    /** {@inheritDoc} */
    @SuppressWarnings( {"unchecked"})
    @Override public void start() throws IgniteCheckedException {
        if (ctx.config().isDaemon())
            return;

        DeploymentMode depMode = ctx.config().getDeploymentMode();

        if (!F.isEmpty(ctx.config().getCacheConfiguration())) {
            if (depMode != CONTINUOUS && depMode != SHARED)
                U.warn(log, "Deployment mode for cache is not CONTINUOUS or SHARED " +
                    "(it is recommended that you change deployment mode and restart): " + depMode,
                    "Deployment mode for cache is not CONTINUOUS or SHARED.");
        }

        maxRebalanceOrder = validatePreloadOrder(ctx.config().getCacheConfiguration());

        ctx.discovery().setCustomEventListener(DynamicCacheChangeBatch.class,
            new CustomEventListener<DynamicCacheChangeBatch>() {
            @Override public void onCustomEvent(ClusterNode snd, DynamicCacheChangeBatch msg) {
                onCacheChangeRequested(msg);
            }
        });

        // Internal caches which should not be returned to user.
        Set<String> internalCaches = new HashSet<>();

        FileSystemConfiguration[] igfsCfgs = ctx.grid().configuration().getFileSystemConfiguration();

        if (igfsCfgs != null) {
            for (FileSystemConfiguration igfsCfg : igfsCfgs) {
                internalCaches.add(maskNull(igfsCfg.getMetaCacheName()));
                internalCaches.add(maskNull(igfsCfg.getDataCacheName()));
            }
        }

        if (IgniteComponentType.HADOOP.inClassPath())
            internalCaches.add(CU.SYS_CACHE_HADOOP_MR);

        internalCaches.add(CU.ATOMICS_CACHE_NAME);

        CacheConfiguration[] cfgs = ctx.config().getCacheConfiguration();

        sharedCtx = createSharedContext(ctx, CU.startStoreSessionListeners(ctx,
            ctx.config().getCacheStoreSessionListenerFactories()));

        ctx.performance().add("Disable serializable transactions (set 'txSerializableEnabled' to false)",
            !ctx.config().getTransactionConfiguration().isTxSerializableEnabled());

        for (int i = 0; i < cfgs.length; i++) {
            checkSerializable(cfgs[i]);

            CacheConfiguration<?, ?> cfg = new CacheConfiguration(cfgs[i]);

            CacheObjectContext cacheObjCtx = ctx.cacheObjects().contextForCache(cfg);

            // Initialize defaults.
            initialize(cfg, cacheObjCtx);

            cfgs[i] = cfg; // Replace original configuration value.

            String masked = maskNull(cfg.getName());

            if (registeredCaches.containsKey(masked)) {
                String cacheName = cfg.getName();

                if (cacheName != null)
                    throw new IgniteCheckedException("Duplicate cache name found (check configuration and " +
                        "assign unique name to each cache): " + U.maskName(cacheName));
                else
                    throw new IgniteCheckedException("Default cache has already been configured (check configuration and " +
                        "assign unique name to each cache).");
            }

            CacheType cacheType;

            if (CU.isUtilityCache(cfg.getName()))
                cacheType = CacheType.UTILITY;
            else if (CU.isMarshallerCache(cfg.getName()))
                cacheType = CacheType.MARSHALLER;
            else if (internalCaches.contains(maskNull(cfg.getName())))
                cacheType = CacheType.INTERNAL;
            else
                cacheType = CacheType.USER;

            boolean template = cfg.getName() != null && cfg.getName().endsWith("*");

            DynamicCacheDescriptor desc = new DynamicCacheDescriptor(ctx, cfg, cacheType, template,
                IgniteUuid.randomUuid());

            desc.locallyConfigured(true);
            desc.staticallyConfigured(true);

            if (!template) {
                registeredCaches.put(masked, desc);

                ctx.discovery().setCacheFilter(
                    cfg.getName(),
                    cfg.getNodeFilter(),
                    cfg.getNearConfiguration() != null && cfg.getCacheMode() == PARTITIONED,
                    cfg.getCacheMode() == LOCAL);

                ctx.discovery().addClientNode(cfg.getName(),
                    ctx.localNodeId(),
                    cfg.getNearConfiguration() != null);

                if (!cacheType.userCache())
                    stopSeq.addLast(cfg.getName());
                else
                    stopSeq.addFirst(cfg.getName());
            }
            else {
                if (log.isDebugEnabled())
                    log.debug("Use cache configuration as template: " + cfg);

                registeredTemplates.put(masked, desc);
            }

            if (cfg.getName() == null) { // Use cache configuration with null name as template.
                DynamicCacheDescriptor desc0 =
                    new DynamicCacheDescriptor(ctx, cfg, cacheType, true, IgniteUuid.randomUuid());

                desc0.locallyConfigured(true);
                desc0.staticallyConfigured(true);

                registeredTemplates.put(masked, desc0);
            }
        }

        // Start shared managers.
        for (GridCacheSharedManager mgr : sharedCtx.managers())
            mgr.start(sharedCtx);

        transactions = new IgniteTransactionsImpl(sharedCtx);

        if (log.isDebugEnabled())
            log.debug("Started cache processor.");
    }

    /** {@inheritDoc} */
    @SuppressWarnings("unchecked")
    @Override public void onKernalStart() throws IgniteCheckedException {
        try {
            if (ctx.config().isDaemon())
                return;

            ClusterNode locNode = ctx.discovery().localNode();

            if (!getBoolean(IGNITE_SKIP_CONFIGURATION_CONSISTENCY_CHECK)) {
                for (ClusterNode n : ctx.discovery().remoteNodes()) {
                    if (n.attribute(ATTR_CONSISTENCY_CHECK_SKIPPED))
                        continue;

                    checkTransactionConfiguration(n);

                    DeploymentMode locDepMode = ctx.config().getDeploymentMode();
                    DeploymentMode rmtDepMode = n.attribute(IgniteNodeAttributes.ATTR_DEPLOYMENT_MODE);

                    CU.checkAttributeMismatch(log, null, n.id(), "deploymentMode", "Deployment mode",
                        locDepMode, rmtDepMode, true);

                    for (DynamicCacheDescriptor desc : registeredCaches.values()) {
                        CacheConfiguration rmtCfg = desc.remoteConfiguration(n.id());

                        if (rmtCfg != null) {
                            CacheConfiguration locCfg = desc.cacheConfiguration();

                            checkCache(locCfg, rmtCfg, n, desc);

                            // Check plugin cache configurations.
                            CachePluginManager pluginMgr = desc.pluginManager();

                            pluginMgr.validateRemotes(rmtCfg, n);
                        }
                    }
                }
            }

            // Start dynamic caches received from collect discovery data.
            for (DynamicCacheDescriptor desc : registeredCaches.values()) {
                boolean started = desc.onStart();

                assert started : "Failed to change started flag for locally configured cache: " + desc;

                desc.clearRemoteConfigurations();

                CacheConfiguration ccfg = desc.cacheConfiguration();

                IgnitePredicate filter = ccfg.getNodeFilter();

                boolean loc = desc.locallyConfigured();

                if (loc || CU.affinityNode(locNode, filter)) {
                    CacheObjectContext cacheObjCtx = ctx.cacheObjects().contextForCache(ccfg);

                    CachePluginManager pluginMgr = desc.pluginManager();

                    GridCacheContext ctx = createCache(
                        ccfg, pluginMgr, desc.cacheType(), cacheObjCtx, desc.updatesAllowed());

                    ctx.dynamicDeploymentId(desc.deploymentId());

                    sharedCtx.addCacheContext(ctx);

                    GridCacheAdapter cache = ctx.cache();

                    String name = ccfg.getName();

                    caches.put(maskNull(name), cache);

                    startCache(cache);

                    jCacheProxies.put(maskNull(name), new IgniteCacheProxy(ctx, cache, null, false));
                }
            }
        }
        finally {
            cacheStartedLatch.countDown();
        }

        ctx.marshallerContext().onMarshallerCacheStarted(ctx);

        marshallerCache().context().preloader().syncFuture().listen(new CIX1<IgniteInternalFuture<?>>() {
            @Override public void applyx(IgniteInternalFuture<?> f) throws IgniteCheckedException {
                ctx.marshallerContext().onMarshallerCachePreloaded(ctx);
            }
        });

        // Must call onKernalStart on shared managers after creation of fetched caches.
        for (GridCacheSharedManager<?, ?> mgr : sharedCtx.managers())
            mgr.onKernalStart();

        for (Map.Entry<String, GridCacheAdapter<?, ?>> e : caches.entrySet()) {
            GridCacheAdapter cache = e.getValue();

            if (maxRebalanceOrder > 0) {
                CacheConfiguration cfg = cache.configuration();

                int order = cfg.getRebalanceOrder();

                if (order > 0 && order != maxRebalanceOrder && cfg.getCacheMode() != LOCAL) {
                    GridCompoundFuture fut = (GridCompoundFuture)preloadFuts.get(order);

                    if (fut == null) {
                        fut = new GridCompoundFuture<>();

                        preloadFuts.put(order, fut);
                    }

                    fut.add(cache.preloader().syncFuture());
                }
            }
        }

        for (IgniteInternalFuture<?> fut : preloadFuts.values())
            ((GridCompoundFuture<Object, Object>)fut).markInitialized();

        for (GridCacheAdapter<?, ?> cache : caches.values())
            onKernalStart(cache);

        boolean utilityCacheStarted = false;

        // Wait for caches in SYNC preload mode.
        for (CacheConfiguration cfg : ctx.config().getCacheConfiguration()) {
            GridCacheAdapter cache = caches.get(maskNull(cfg.getName()));

            if (cache != null) {
                if (cfg.getRebalanceMode() == SYNC) {
                    if (cfg.getCacheMode() == REPLICATED ||
                        (cfg.getCacheMode() == PARTITIONED && cfg.getRebalanceDelay() >= 0)) {
                        cache.preloader().syncFuture().get();

                        if (CU.isUtilityCache(cache.name())) {
                            ctx.cacheObjects().onUtilityCacheStarted();

                            utilityCacheStarted = true;
                        }
                    }
                }
            }
        }

        assert caches.containsKey(CU.MARSH_CACHE_NAME) : "Marshaller cache should be started";
        assert caches.containsKey(CU.UTILITY_CACHE_NAME) : "Utility cache should be started";
        assert utilityCacheStarted;
    }

    /** {@inheritDoc} */
    @SuppressWarnings("unchecked")
    @Override public void stop(boolean cancel) throws IgniteCheckedException {
        if (ctx.config().isDaemon())
            return;

        for (String cacheName : stopSeq) {
            GridCacheAdapter<?, ?> cache = caches.remove(maskNull(cacheName));

            if (cache != null)
                stopCache(cache, cancel);
        }

        for (GridCacheAdapter<?, ?> cache : caches.values())
            stopCache(cache, cancel);

        List<? extends GridCacheSharedManager<?, ?>> mgrs = sharedCtx.managers();

        for (ListIterator<? extends GridCacheSharedManager<?, ?>> it = mgrs.listIterator(mgrs.size()); it.hasPrevious();) {
            GridCacheSharedManager<?, ?> mgr = it.previous();

            mgr.stop(cancel);
        }

        CU.stopStoreSessionListeners(ctx, sharedCtx.storeSessionListeners());

        sharedCtx.cleanup();

        if (log.isDebugEnabled())
            log.debug("Stopped cache processor.");
    }

    /**
     * Blocks all available gateways
     */
    public void blockGateways() {
        for (IgniteCacheProxy<?, ?> proxy : jCacheProxies.values())
            proxy.gate().onStopped();
    }

    /** {@inheritDoc} */
    @SuppressWarnings("unchecked")
    @Override public void onKernalStop(boolean cancel) {
        cacheStartedLatch.countDown();

        if (ctx.config().isDaemon())
            return;

        for (String cacheName : stopSeq) {
            GridCacheAdapter<?, ?> cache = caches.get(maskNull(cacheName));

            if (cache != null)
                onKernalStop(cache, cancel);
        }

        for (Map.Entry<String, GridCacheAdapter<?, ?>> entry : caches.entrySet()) {
            if (!stopSeq.contains(entry.getKey()))
                onKernalStop(entry.getValue(), cancel);
        }

        List<? extends GridCacheSharedManager<?, ?>> sharedMgrs = sharedCtx.managers();

        for (ListIterator<? extends GridCacheSharedManager<?, ?>> it = sharedMgrs.listIterator(sharedMgrs.size());
            it.hasPrevious();) {
            GridCacheSharedManager<?, ?> mgr = it.previous();

            mgr.onKernalStop(cancel);
        }
    }

    /**
     * @param cache Cache to start.
     * @throws IgniteCheckedException If failed to start cache.
     */
    @SuppressWarnings({"TypeMayBeWeakened", "unchecked"})
    private void startCache(GridCacheAdapter<?, ?> cache) throws IgniteCheckedException {
        GridCacheContext<?, ?> cacheCtx = cache.context();

        ctx.query().onCacheStart(cacheCtx);
        ctx.continuous().onCacheStart(cacheCtx);

        CacheConfiguration cfg = cacheCtx.config();

        // Start managers.
        for (GridCacheManager mgr : F.view(cacheCtx.managers(), F.notContains(dhtExcludes(cacheCtx))))
            mgr.start(cacheCtx);

        cacheCtx.initConflictResolver();

        if (cfg.getCacheMode() != LOCAL && GridCacheUtils.isNearEnabled(cfg)) {
            GridCacheContext<?, ?> dhtCtx = cacheCtx.near().dht().context();

            // Start DHT managers.
            for (GridCacheManager mgr : dhtManagers(dhtCtx))
                mgr.start(dhtCtx);

            dhtCtx.initConflictResolver();

            // Start DHT cache.
            dhtCtx.cache().start();

            if (log.isDebugEnabled())
                log.debug("Started DHT cache: " + dhtCtx.cache().name());
        }

        cacheCtx.cache().start();

        cacheCtx.onStarted();

        if (log.isInfoEnabled())
            log.info("Started cache [name=" + U.maskName(cfg.getName()) + ", mode=" + cfg.getCacheMode() + ']');
    }

    /**
     * @param cache Cache to stop.
     * @param cancel Cancel flag.
     */
    @SuppressWarnings({"TypeMayBeWeakened", "unchecked"})
    private void stopCache(GridCacheAdapter<?, ?> cache, boolean cancel) {
        GridCacheContext ctx = cache.context();

        sharedCtx.removeCacheContext(ctx);

        cache.stop();

        if (isNearEnabled(ctx)) {
            GridDhtCacheAdapter dht = ctx.near().dht();

            // Check whether dht cache has been started.
            if (dht != null) {
                dht.stop();

                GridCacheContext<?, ?> dhtCtx = dht.context();

                List<GridCacheManager> dhtMgrs = dhtManagers(dhtCtx);

                for (ListIterator<GridCacheManager> it = dhtMgrs.listIterator(dhtMgrs.size()); it.hasPrevious();) {
                    GridCacheManager mgr = it.previous();

                    mgr.stop(cancel);
                }
            }
        }

        List<GridCacheManager> mgrs = ctx.managers();

        Collection<GridCacheManager> excludes = dhtExcludes(ctx);

        // Reverse order.
        for (ListIterator<GridCacheManager> it = mgrs.listIterator(mgrs.size()); it.hasPrevious();) {
            GridCacheManager mgr = it.previous();

            if (!excludes.contains(mgr))
                mgr.stop(cancel);
        }

        ctx.kernalContext().query().onCacheStop(ctx);
        ctx.kernalContext().continuous().onCacheStop(ctx);

        U.stopLifecycleAware(log, lifecycleAwares(cache.configuration(), ctx.jta().tmLookup(),
            ctx.store().configuredStore()));

        if (log.isInfoEnabled())
            log.info("Stopped cache: " + cache.name());

        cleanup(ctx);
    }

    /**
     * @throws IgniteCheckedException If failed to wait.
     */
    public void awaitStarted() throws IgniteCheckedException {
        U.await(cacheStartedLatch);
    }

    /**
     * @param cache Cache.
     * @throws IgniteCheckedException If failed.
     */
    @SuppressWarnings("unchecked")
    private void onKernalStart(GridCacheAdapter<?, ?> cache) throws IgniteCheckedException {
        GridCacheContext<?, ?> ctx = cache.context();

        // Start DHT cache as well.
        if (isNearEnabled(ctx)) {
            GridDhtCacheAdapter dht = ctx.near().dht();

            GridCacheContext<?, ?> dhtCtx = dht.context();

            for (GridCacheManager mgr : dhtManagers(dhtCtx))
                mgr.onKernalStart();

            dht.onKernalStart();

            if (log.isDebugEnabled())
                log.debug("Executed onKernalStart() callback for DHT cache: " + dht.name());
        }

        for (GridCacheManager mgr : F.view(ctx.managers(), F0.notContains(dhtExcludes(ctx))))
            mgr.onKernalStart();

        cache.onKernalStart();

        if (ctx.events().isRecordable(EventType.EVT_CACHE_STARTED))
            ctx.events().addEvent(EventType.EVT_CACHE_STARTED);

        if (log.isDebugEnabled())
            log.debug("Executed onKernalStart() callback for cache [name=" + cache.name() + ", mode=" +
                cache.configuration().getCacheMode() + ']');
    }

    /**
     * @param cache Cache to stop.
     * @param cancel Cancel flag.
     */
    @SuppressWarnings("unchecked")
    private void onKernalStop(GridCacheAdapter<?, ?> cache, boolean cancel) {
        GridCacheContext ctx = cache.context();

        if (isNearEnabled(ctx)) {
            GridDhtCacheAdapter dht = ctx.near().dht();

            if (dht != null) {
                GridCacheContext<?, ?> dhtCtx = dht.context();

                for (GridCacheManager mgr : dhtManagers(dhtCtx))
                    mgr.onKernalStop(cancel);

                dht.onKernalStop();
            }
        }

        List<GridCacheManager> mgrs = ctx.managers();

        Collection<GridCacheManager> excludes = dhtExcludes(ctx);

        // Reverse order.
        for (ListIterator<GridCacheManager> it = mgrs.listIterator(mgrs.size()); it.hasPrevious(); ) {
            GridCacheManager mgr = it.previous();

            if (!excludes.contains(mgr))
                mgr.onKernalStop(cancel);
        }

        cache.onKernalStop();

        if (ctx.events().isRecordable(EventType.EVT_CACHE_STOPPED))
            ctx.events().addEvent(EventType.EVT_CACHE_STOPPED);
    }

    /**
     * @param cfg Cache configuration to use to create cache.
     * @param pluginMgr Cache plugin manager.
     * @param cacheType Cache type.
     * @param cacheObjCtx Cache object context.
     * @return Cache context.
     * @throws IgniteCheckedException If failed to create cache.
     */
    private GridCacheContext createCache(CacheConfiguration<?, ?> cfg,
        @Nullable CachePluginManager pluginMgr,
        CacheType cacheType,
        CacheObjectContext cacheObjCtx,
        boolean updatesAllowed)
        throws IgniteCheckedException
    {
        assert cfg != null;

        CacheStore cfgStore = cfg.getCacheStoreFactory() != null ? cfg.getCacheStoreFactory().create() : null;

        validate(ctx.config(), cfg, cacheType, cfgStore);

        if (pluginMgr == null)
            pluginMgr = new CachePluginManager(ctx, cfg);

        pluginMgr.validate();

        CacheJtaManagerAdapter jta = JTA.create(cfg.getTransactionManagerLookupClassName() == null);

        jta.createTmLookup(cfg);

        // Skip suggestions for internal caches.
        if (cacheType.userCache())
            suggestOptimizations(cfg, cfgStore != null);

        Collection<Object> toPrepare = new ArrayList<>();

        toPrepare.add(jta.tmLookup());

        if (cfgStore instanceof GridCacheLoaderWriterStore) {
            toPrepare.add(((GridCacheLoaderWriterStore)cfgStore).loader());
            toPrepare.add(((GridCacheLoaderWriterStore)cfgStore).writer());
        }
        else
            toPrepare.add(cfgStore);

        prepare(cfg, toPrepare);

        U.startLifecycleAware(lifecycleAwares(cfg, jta.tmLookup(), cfgStore));

        GridCacheAffinityManager affMgr = new GridCacheAffinityManager();
        GridCacheEventManager evtMgr = new GridCacheEventManager();
        GridCacheSwapManager swapMgr = new GridCacheSwapManager(cfg.getCacheMode() == LOCAL || !GridCacheUtils.isNearEnabled(cfg));
        GridCacheEvictionManager evictMgr = new GridCacheEvictionManager();
        GridCacheQueryManager qryMgr = queryManager(cfg);
        CacheContinuousQueryManager contQryMgr = new CacheContinuousQueryManager();
        CacheDataStructuresManager dataStructuresMgr = new CacheDataStructuresManager();
        GridCacheTtlManager ttlMgr = new GridCacheTtlManager();

        CacheConflictResolutionManager rslvrMgr = pluginMgr.createComponent(CacheConflictResolutionManager.class);
        GridCacheDrManager drMgr = pluginMgr.createComponent(GridCacheDrManager.class);
        CacheStoreManager storeMgr = pluginMgr.createComponent(CacheStoreManager.class);

        storeMgr.initialize(cfgStore, sesHolders);

        GridCacheContext<?, ?> cacheCtx = new GridCacheContext(
            ctx,
            sharedCtx,
            cfg,
            cacheType,
            ctx.discovery().cacheAffinityNode(ctx.discovery().localNode(), cfg.getName()),
            updatesAllowed,

            /*
             * Managers in starting order!
             * ===========================
             */
            evtMgr,
            swapMgr,
            storeMgr,
            evictMgr,
            qryMgr,
            contQryMgr,
            affMgr,
            dataStructuresMgr,
            ttlMgr,
            drMgr,
            jta,
            rslvrMgr,
            pluginMgr
        );

        cacheCtx.cacheObjectContext(cacheObjCtx);

        GridCacheAdapter cache = null;

        switch (cfg.getCacheMode()) {
            case LOCAL: {
                switch (cfg.getAtomicityMode()) {
                    case TRANSACTIONAL: {
                        cache = new GridLocalCache(cacheCtx);

                        break;
                    }
                    case ATOMIC: {
                        cache = new GridLocalAtomicCache(cacheCtx);

                        break;
                    }

                    default: {
                        assert false : "Invalid cache atomicity mode: " + cfg.getAtomicityMode();
                    }
                }

                break;
            }
            case PARTITIONED:
            case REPLICATED: {
                if (GridCacheUtils.isNearEnabled(cfg)) {
                    switch (cfg.getAtomicityMode()) {
                        case TRANSACTIONAL: {
                            cache = new GridNearTransactionalCache(cacheCtx);

                            break;
                        }
                        case ATOMIC: {
                            cache = new GridNearAtomicCache(cacheCtx);

                            break;
                        }

                        default: {
                            assert false : "Invalid cache atomicity mode: " + cfg.getAtomicityMode();
                        }
                    }
                }
                else {
                    switch (cfg.getAtomicityMode()) {
                        case TRANSACTIONAL: {
                            cache = cacheCtx.affinityNode() ?
                                new GridDhtColocatedCache(cacheCtx) :
                                new GridDhtColocatedCache(cacheCtx, new GridNoStorageCacheMap(cacheCtx));

                            break;
                        }
                        case ATOMIC: {
                            cache = cacheCtx.affinityNode() ?
                                new GridDhtAtomicCache(cacheCtx) :
                                new GridDhtAtomicCache(cacheCtx, new GridNoStorageCacheMap(cacheCtx));

                            break;
                        }

                        default: {
                            assert false : "Invalid cache atomicity mode: " + cfg.getAtomicityMode();
                        }
                    }
                }

                break;
            }

            default: {
                assert false : "Invalid cache mode: " + cfg.getCacheMode();
            }
        }

        cacheCtx.cache(cache);

        GridCacheContext<?, ?> ret = cacheCtx;

        /*
         * Create DHT cache.
         * ================
         */
        if (cfg.getCacheMode() != LOCAL && GridCacheUtils.isNearEnabled(cfg)) {
            /*
             * Specifically don't create the following managers
             * here and reuse the one from Near cache:
             * 1. GridCacheVersionManager
             * 2. GridCacheIoManager
             * 3. GridCacheDeploymentManager
             * 4. GridCacheQueryManager (note, that we start it for DHT cache though).
             * 5. CacheContinuousQueryManager (note, that we start it for DHT cache though).
             * 6. GridCacheDgcManager
             * 7. GridCacheTtlManager.
             * ===============================================
             */
            swapMgr = new GridCacheSwapManager(true);
            evictMgr = new GridCacheEvictionManager();
            evtMgr = new GridCacheEventManager();
            pluginMgr = new CachePluginManager(ctx, cfg);
            drMgr = pluginMgr.createComponent(GridCacheDrManager.class);

            cacheCtx = new GridCacheContext(
                ctx,
                sharedCtx,
                cfg,
                cacheType,
                ctx.discovery().cacheAffinityNode(ctx.discovery().localNode(), cfg.getName()),
                true,

                /*
                 * Managers in starting order!
                 * ===========================
                 */
                evtMgr,
                swapMgr,
                storeMgr,
                evictMgr,
                qryMgr,
                contQryMgr,
                affMgr,
                dataStructuresMgr,
                ttlMgr,
                drMgr,
                jta,
                rslvrMgr,
                pluginMgr
            );

            cacheCtx.cacheObjectContext(cacheObjCtx);

            GridDhtCacheAdapter dht = null;

            switch (cfg.getAtomicityMode()) {
                case TRANSACTIONAL: {
                    assert cache instanceof GridNearTransactionalCache;

                    GridNearTransactionalCache near = (GridNearTransactionalCache)cache;

                    GridDhtCache dhtCache = cacheCtx.affinityNode() ?
                        new GridDhtCache(cacheCtx) :
                        new GridDhtCache(cacheCtx, new GridNoStorageCacheMap(cacheCtx));

                    dhtCache.near(near);

                    near.dht(dhtCache);

                    dht = dhtCache;

                    break;
                }
                case ATOMIC: {
                    assert cache instanceof GridNearAtomicCache;

                    GridNearAtomicCache near = (GridNearAtomicCache)cache;

                    GridDhtAtomicCache dhtCache = cacheCtx.affinityNode() ?
                        new GridDhtAtomicCache(cacheCtx) :
                        new GridDhtAtomicCache(cacheCtx, new GridNoStorageCacheMap(cacheCtx));

                    dhtCache.near(near);

                    near.dht(dhtCache);

                    dht = dhtCache;

                    break;
                }

                default: {
                    assert false : "Invalid cache atomicity mode: " + cfg.getAtomicityMode();
                }
            }

            cacheCtx.cache(dht);
        }

        return ret;
    }

    /**
     * Gets a collection of currently started caches.
     *
     * @return Collection of started cache names.
     */
    public Collection<String> cacheNames() {
        return F.viewReadOnly(registeredCaches.keySet(),
            new IgniteClosure<String, String>() {
                @Override public String apply(String s) {
                    return unmaskNull(s);
                }
            });
    }

    /**
     * Gets cache mode.
     *
     * @param cacheName Cache name to check.
     * @return Cache mode.
     */
    public CacheMode cacheMode(String cacheName) {
        DynamicCacheDescriptor desc = registeredCaches.get(maskNull(cacheName));

        return desc != null ? desc.cacheConfiguration().getCacheMode() : null;
    }

    /**
     * @param req Request to check.
     * @return {@code True} if change request was registered to apply.
     */
    @SuppressWarnings("IfMayBeConditional")
    public boolean dynamicCacheRegistered(DynamicCacheChangeRequest req) {
        DynamicCacheDescriptor desc = registeredCaches.get(maskNull(req.cacheName()));

        if (desc != null) {
            if (desc.deploymentId().equals(req.deploymentId())) {
                if (req.start())
                    return !desc.cancelled();
                else
                    return desc.cancelled();
            }

            // If client requested cache start
            if (req.initiatingNodeId() != null)
                return true;
        }

        return false;
    }

    /**
     * @param reqs Requests to start.
     * @param topVer Topology version.
     * @throws IgniteCheckedException If failed to start cache.
     */
    @SuppressWarnings("TypeMayBeWeakened")
    public void prepareCachesStart(
        Collection<DynamicCacheChangeRequest> reqs,
        AffinityTopologyVersion topVer
    ) throws IgniteCheckedException {
        for (DynamicCacheChangeRequest req : reqs) {
            assert req.start() : req;
            assert req.cacheType() != null : req;

            prepareCacheStart(
                req.startCacheConfiguration(),
                req.nearCacheConfiguration(),
                req.cacheType(),
                req.clientStartOnly(),
                req.initiatingNodeId(),
                req.deploymentId(),
                topVer
            );
        }

        // Start statically configured caches received from remote nodes during exchange.
        for (DynamicCacheDescriptor desc : registeredCaches.values()) {
            if (desc.staticallyConfigured() && !desc.locallyConfigured()) {
                if (desc.onStart()) {
                    prepareCacheStart(
                        desc.cacheConfiguration(),
                        null,
                        desc.cacheType(),
                        false,
                        null,
                        desc.deploymentId(),
                        topVer
                    );
                }
            }
        }
    }

    /**
     * @param cfg Start configuration.
     * @param nearCfg Near configuration.
     * @param cacheType Cache type.
     * @param clientStartOnly Client only start request.
     * @param initiatingNodeId Initiating node ID.
     * @param deploymentId Deployment ID.
     * @param topVer Topology version.
     * @throws IgniteCheckedException If failed.
     */
    private void prepareCacheStart(
        CacheConfiguration cfg,
        NearCacheConfiguration nearCfg,
        CacheType cacheType,
        boolean clientStartOnly,
        UUID initiatingNodeId,
        IgniteUuid deploymentId,
        AffinityTopologyVersion topVer
    ) throws IgniteCheckedException {
        CacheConfiguration ccfg = new CacheConfiguration(cfg);

        IgnitePredicate nodeFilter = ccfg.getNodeFilter();

        ClusterNode locNode = ctx.discovery().localNode();

        boolean affNodeStart = !clientStartOnly && CU.affinityNode(locNode, nodeFilter);
        boolean clientNodeStart = locNode.id().equals(initiatingNodeId);

        if (sharedCtx.cacheContext(CU.cacheId(cfg.getName())) != null)
            return;

        if (affNodeStart || clientNodeStart) {
            if (clientNodeStart && !affNodeStart) {
                if (nearCfg != null)
                    ccfg.setNearConfiguration(nearCfg);
            }

            CacheObjectContext cacheObjCtx = ctx.cacheObjects().contextForCache(ccfg);

            GridCacheContext cacheCtx = createCache(ccfg, null, cacheType, cacheObjCtx, true);

            cacheCtx.startTopologyVersion(topVer);

            cacheCtx.dynamicDeploymentId(deploymentId);

            sharedCtx.addCacheContext(cacheCtx);

            caches.put(maskNull(cacheCtx.name()), cacheCtx.cache());

            startCache(cacheCtx.cache());
            onKernalStart(cacheCtx.cache());
        }
    }

    /**
     * @param req Stop request.
     */
    public void blockGateway(DynamicCacheChangeRequest req) {
        assert req.stop();

        // Break the proxy before exchange future is done.
        IgniteCacheProxy<?, ?> proxy = jCacheProxies.get(maskNull(req.cacheName()));

        if (proxy != null)
            proxy.gate().block();
    }

    /**
     * @param req Request.
     */
    private void stopGateway(DynamicCacheChangeRequest req) {
        assert req.stop() || req.close();

        // Break the proxy before exchange future is done.
        IgniteCacheProxy<?, ?> proxy = jCacheProxies.remove(maskNull(req.cacheName()));

        if (proxy != null)
            proxy.gate().onStopped();
    }

    /**
     * @param req Stop request.
     */
    public void prepareCacheStop(DynamicCacheChangeRequest req) {
        assert req.stop() || req.close();

        GridCacheAdapter<?, ?> cache = caches.remove(maskNull(req.cacheName()));

        if (cache != null) {
            GridCacheContext<?, ?> ctx = cache.context();

            sharedCtx.removeCacheContext(ctx);

            assert req.deploymentId().equals(ctx.dynamicDeploymentId()) : "Different deployment IDs [req=" + req +
                ", ctxDepId=" + ctx.dynamicDeploymentId() + ']';

            onKernalStop(cache, true);
            stopCache(cache, true);
        }
    }

    /**
     * Callback invoked when first exchange future for dynamic cache is completed.
     *
     * @param topVer Completed topology version.
     * @param reqs Change requests.
     * @param err Error.
     */
    @SuppressWarnings("unchecked")
    public void onExchangeDone(
        AffinityTopologyVersion topVer,
        Collection<DynamicCacheChangeRequest> reqs,
        Throwable err
    ) {
        for (GridCacheAdapter<?, ?> cache : caches.values()) {
            GridCacheContext<?, ?> cacheCtx = cache.context();

            if (F.eq(cacheCtx.startTopologyVersion(), topVer)) {
                cacheCtx.preloader().onInitialExchangeComplete(err);

                String masked = maskNull(cacheCtx.name());

                jCacheProxies.put(masked, new IgniteCacheProxy(cache.context(), cache, null, false));
            }
        }

        if (!F.isEmpty(reqs) && err == null) {
            for (DynamicCacheChangeRequest req : reqs) {
                String masked = maskNull(req.cacheName());

                if (req.stop()) {
                    stopGateway(req);

                    prepareCacheStop(req);

                    DynamicCacheDescriptor desc = registeredCaches.get(masked);

                    if (desc != null && desc.cancelled() && desc.deploymentId().equals(req.deploymentId()))
                        registeredCaches.remove(masked, desc);
                }

                completeStartFuture(req);
            }
        }
    }

    /**
     * @param req Request to complete future for.
     */
    public void completeStartFuture(DynamicCacheChangeRequest req) {
        DynamicCacheStartFuture fut = (DynamicCacheStartFuture)pendingFuts.get(maskNull(req.cacheName()));

        assert req.deploymentId() != null;
        assert fut == null || fut.deploymentId != null;

        if (fut != null && fut.deploymentId().equals(req.deploymentId()) &&
            F.eq(req.initiatingNodeId(), ctx.localNodeId()))
            fut.onDone();
    }

    /**
     * Creates shared context.
     *
     * @param kernalCtx Kernal context.
     * @param storeSesLsnrs Store session listeners.
     * @return Shared context.
     */
    @SuppressWarnings("unchecked")
    private GridCacheSharedContext createSharedContext(GridKernalContext kernalCtx,
        Collection<CacheStoreSessionListener> storeSesLsnrs) {
        IgniteTxManager tm = new IgniteTxManager();
        GridCacheMvccManager mvccMgr = new GridCacheMvccManager();
        GridCacheVersionManager verMgr = new GridCacheVersionManager();
        GridCacheDeploymentManager depMgr = new GridCacheDeploymentManager();
        GridCachePartitionExchangeManager exchMgr = new GridCachePartitionExchangeManager();
        GridCacheIoManager ioMgr = new GridCacheIoManager();

        return new GridCacheSharedContext(
            kernalCtx,
            tm,
            verMgr,
            mvccMgr,
            depMgr,
            exchMgr,
            ioMgr,
            storeSesLsnrs
        );
    }

    /** {@inheritDoc} */
    @Nullable @Override public DiscoveryDataExchangeType discoveryDataType() {
        return DiscoveryDataExchangeType.CACHE_PROC;
    }

    /** {@inheritDoc} */
    @Nullable @Override public Serializable collectDiscoveryData(UUID nodeId) {
        // Collect dynamically started caches to a single object.
        Collection<DynamicCacheChangeRequest> reqs =
            new ArrayList<>(registeredCaches.size() + registeredTemplates.size());

        for (DynamicCacheDescriptor desc : registeredCaches.values()) {
            if (!desc.cancelled()) {
                DynamicCacheChangeRequest req = new DynamicCacheChangeRequest(desc.cacheConfiguration().getName(), null);

                req.startCacheConfiguration(desc.cacheConfiguration());

                req.cacheType(desc.cacheType());

                req.deploymentId(desc.deploymentId());

                reqs.add(req);
            }
        }

        for (DynamicCacheDescriptor desc : registeredTemplates.values()) {
            DynamicCacheChangeRequest req = new DynamicCacheChangeRequest(desc.cacheConfiguration().getName(), null);

            req.startCacheConfiguration(desc.cacheConfiguration());

            req.template(true);

            req.deploymentId(desc.deploymentId());

            reqs.add(req);
        }

        DynamicCacheChangeBatch req = new DynamicCacheChangeBatch(reqs);

        req.clientNodes(ctx.discovery().clientNodesMap());

        return req;
    }

    /** {@inheritDoc} */
    @Override public void onDiscoveryDataReceived(UUID joiningNodeId, UUID rmtNodeId, Serializable data) {
        if (data instanceof DynamicCacheChangeBatch) {
            DynamicCacheChangeBatch batch = (DynamicCacheChangeBatch)data;

            for (DynamicCacheChangeRequest req : batch.requests()) {
                if (req.template()) {
                    CacheConfiguration ccfg = req.startCacheConfiguration();

                    assert ccfg != null : req;

                    DynamicCacheDescriptor existing = registeredTemplates.get(maskNull(req.cacheName()));

                    if (existing == null) {
                        DynamicCacheDescriptor desc = new DynamicCacheDescriptor(
                            ctx,
                            ccfg,
                            req.cacheType(),
                            true,
                            req.deploymentId());

                        registeredTemplates.put(maskNull(req.cacheName()), desc);
                    }

                    continue;
                }

                DynamicCacheDescriptor existing = registeredCaches.get(maskNull(req.cacheName()));

                if (req.start() && !req.clientStartOnly()) {
                    CacheConfiguration ccfg = req.startCacheConfiguration();

                    if (existing != null) {
                        if (existing.locallyConfigured()) {
                            existing.deploymentId(req.deploymentId());

                            existing.addRemoteConfiguration(rmtNodeId, req.startCacheConfiguration());

                            ctx.discovery().setCacheFilter(
                                req.cacheName(),
                                ccfg.getNodeFilter(),
                                ccfg.getNearConfiguration() != null,
                                ccfg.getCacheMode() == LOCAL);
                        }
                    }
                    else {
                        assert req.cacheType() != null : req;

                        DynamicCacheDescriptor desc = new DynamicCacheDescriptor(
                            ctx,
                            ccfg,
                            req.cacheType(),
                            false,
                            req.deploymentId());

                        // Received statically configured cache.
                        if (req.initiatingNodeId() == null)
                            desc.staticallyConfigured(true);

                        registeredCaches.put(maskNull(req.cacheName()), desc);

                        ctx.discovery().setCacheFilter(
                            req.cacheName(),
                            ccfg.getNodeFilter(),
                            ccfg.getNearConfiguration() != null,
                            ccfg.getCacheMode() == LOCAL);
                    }
                }
            }

            if (!F.isEmpty(batch.clientNodes())) {
                for (Map.Entry<String, Map<UUID, Boolean>> entry : batch.clientNodes().entrySet()) {
                    String cacheName = entry.getKey();

                    for (Map.Entry<UUID, Boolean> tup : entry.getValue().entrySet())
                        ctx.discovery().addClientNode(cacheName, tup.getKey(), tup.getValue());
                }
            }
        }
    }

    /**
     * Dynamically starts cache using template configuration.
     *
     * @param cacheName Cache name.
     * @return Future that will be completed when cache is deployed.
     */
    public IgniteInternalFuture<?> createFromTemplate(String cacheName) {
        CacheConfiguration cfg = createConfigFromTemplate(cacheName);

        return dynamicStartCache(cfg, cacheName, null, true);
    }

    /**
     * Dynamically starts cache using template configuration.
     *
     * @param cacheName Cache name.
     * @return Future that will be completed when cache is deployed.
     */
    public IgniteInternalFuture<?> getOrCreateFromTemplate(String cacheName) {
        try {
            if (publicJCache(cacheName, false) != null) // Cache with given name already started.
                return new GridFinishedFuture<>();

            CacheConfiguration cfg = createConfigFromTemplate(cacheName);

            return dynamicStartCache(cfg, cacheName, null, false);
        }
        catch (IgniteCheckedException e) {
            return new GridFinishedFuture<>(e);
        }
    }

    /**
     * @param cacheName Cache name.
     * @return Cache configuration.
     */
    private CacheConfiguration createConfigFromTemplate(String cacheName) {
        CacheConfiguration cfgTemplate = null;

        CacheConfiguration dfltCacheCfg = null;

        List<CacheConfiguration> wildcardNameCfgs = null;

        for (DynamicCacheDescriptor desc : registeredTemplates.values()) {
            assert desc.template();

            CacheConfiguration cfg = desc.cacheConfiguration();

            assert cfg != null;

            if (F.eq(cacheName, cfg.getName())) {
                cfgTemplate = cfg;

                break;
            }

            if (cfg.getName() != null ) {
                if (cfg.getName().endsWith("*")) {
                    if (cfg.getName().length() > 1) {
                        if (wildcardNameCfgs == null)
                            wildcardNameCfgs = new ArrayList<>();

                        wildcardNameCfgs.add(cfg);
                    }
                    else
                        dfltCacheCfg = cfg; // Template with name '*'.
                }
            }
            else if (dfltCacheCfg == null)
                dfltCacheCfg = cfg;
        }

        if (cfgTemplate == null && cacheName != null && wildcardNameCfgs != null) {
            Collections.sort(wildcardNameCfgs, new Comparator<CacheConfiguration>() {
                @Override public int compare(CacheConfiguration cfg1, CacheConfiguration cfg2) {
                    Integer len1 = cfg1.getName() != null ? cfg1.getName().length() : 0;
                    Integer len2 = cfg2.getName() != null ? cfg2.getName().length() : 0;

                    return len2.compareTo(len1);
                }
            });

            for (CacheConfiguration cfg : wildcardNameCfgs) {
                if (cacheName.startsWith(cfg.getName().substring(0, cfg.getName().length() - 1))) {
                    cfgTemplate = cfg;

                    break;
                }
            }
        }

        if (cfgTemplate == null)
            cfgTemplate = dfltCacheCfg;

        if (cfgTemplate == null)
            cfgTemplate = new CacheConfiguration();

        CacheConfiguration cfg = new CacheConfiguration(cfgTemplate);

        cfg.setName(cacheName);

        return cfg;
    }

    /**
     * Dynamically starts cache.
     *
     * @param ccfg Cache configuration.
     * @param cacheName Cache name.
     * @param nearCfg Near cache configuration.
     * @param failIfExists Fail if exists flag.
     * @return Future that will be completed when cache is deployed.
     */
    @SuppressWarnings("IfMayBeConditional")
    public IgniteInternalFuture<?> dynamicStartCache(
        @Nullable CacheConfiguration ccfg,
        String cacheName,
        @Nullable NearCacheConfiguration nearCfg,
        boolean failIfExists
    ) {
        return dynamicStartCache(ccfg, cacheName, nearCfg, CacheType.USER, failIfExists);
    }

    /**
     * Dynamically starts cache.
     *
     * @param ccfg Cache configuration.
     * @param cacheName Cache name.
     * @param nearCfg Near cache configuration.
     * @param failIfExists Fail if exists flag.
     * @return Future that will be completed when cache is deployed.
     */
    @SuppressWarnings("IfMayBeConditional")
    public IgniteInternalFuture<?> dynamicStartCache(
        @Nullable CacheConfiguration ccfg,
        String cacheName,
        @Nullable NearCacheConfiguration nearCfg,
        CacheType cacheType,
        boolean failIfExists
    ) {
        assert ccfg != null || nearCfg != null;

        DynamicCacheDescriptor desc = registeredCaches.get(maskNull(cacheName));

        DynamicCacheChangeRequest req = new DynamicCacheChangeRequest(cacheName, ctx.localNodeId());

        req.failIfExists(failIfExists);

        if (ccfg != null) {
            if (desc != null && !desc.cancelled()) {
                if (failIfExists)
                    return new GridFinishedFuture<>(new CacheExistsException("Failed to start cache " +
                        "(a cache with the same name is already started): " + cacheName));
                else {
                    CacheConfiguration descCfg = desc.cacheConfiguration();

                    // Check if we were asked to start a near cache.
                    if (nearCfg != null) {
                        if (CU.affinityNode(ctx.discovery().localNode(), descCfg.getNodeFilter())) {
                            // If we are on a data node and near cache was enabled, return success, else - fail.
                            if (descCfg.getNearConfiguration() != null)
                                return new GridFinishedFuture<>();
                            else
                                return new GridFinishedFuture<>(new IgniteCheckedException("Failed to start near " +
                                    "cache (local node is an affinity node for cache): " + cacheName));
                        }
                        else
                            // If local node has near cache, return success.
                            req.clientStartOnly(true);
                    }
                    else
                        return new GridFinishedFuture<>();

                    req.deploymentId(desc.deploymentId());

                    req.startCacheConfiguration(descCfg);
                }
            }
            else {
                req.deploymentId(IgniteUuid.randomUuid());

                try {
                    CacheConfiguration cfg = new CacheConfiguration(ccfg);

                    CacheObjectContext cacheObjCtx = ctx.cacheObjects().contextForCache(cfg);

                    initialize(cfg, cacheObjCtx);

                    req.startCacheConfiguration(cfg);
                }
                catch (IgniteCheckedException e) {
                    return new GridFinishedFuture(e);
                }
            }
        }
        else {
            req.clientStartOnly(true);

            if (desc != null && !desc.cancelled())
                ccfg = desc.cacheConfiguration();

            if (ccfg == null)
                return new GridFinishedFuture<>(new CacheExistsException("Failed to start near cache " +
                    "(a cache with the given name is not started): " + cacheName));

            if (CU.affinityNode(ctx.discovery().localNode(), ccfg.getNodeFilter())) {
                if (ccfg.getNearConfiguration() != null)
                    return new GridFinishedFuture<>();
                else
                    return new GridFinishedFuture<>(new IgniteCheckedException("Failed to start near cache " +
                        "(local node is an affinity node for cache): " + cacheName));
            }

            req.deploymentId(desc.deploymentId());
            req.startCacheConfiguration(ccfg);
        }

        if (nearCfg != null)
            req.nearCacheConfiguration(nearCfg);

        req.cacheType(cacheType);

        return F.first(initiateCacheChanges(F.asList(req), failIfExists));
    }

    /**
     * @param cacheName Cache name to destroy.
     * @return Future that will be completed when cache is destroyed.
     */
    public IgniteInternalFuture<?> dynamicDestroyCache(String cacheName) {
        DynamicCacheChangeRequest t = new DynamicCacheChangeRequest(cacheName, ctx.localNodeId());

        t.stop(true);

        return F.first(initiateCacheChanges(F.asList(t)));
    }


    /**
     * @param cacheName Cache name to stop.
     * @return Future that will be completed when cache is stopped.
     */
    public IgniteInternalFuture<?> dynamicCloseCache(String cacheName) {
        IgniteCacheProxy<?, ?> proxy = jCacheProxies.get(maskNull(cacheName));

<<<<<<< HEAD
        // Closing gateway first.
        if (proxy != null)
            proxy.gate().close();

        CacheConfiguration cfg = ctx.cache().cacheConfiguration(cacheName);

        if (cfg.getCacheMode() == LOCAL)
            return dynamicDestroyCache(cacheName);
        else {
            GridCacheAdapter<?, ?> cache = caches.get(maskNull(cacheName));

            if (cache != null && !cache.context().affinityNode()) {
                GridCacheContext<?, ?> ctx = cache.context();

                DynamicCacheChangeRequest t = new DynamicCacheChangeRequest(cacheName, ctx.localNodeId());

                t.close(true);

                return F.first(initiateCacheChanges(F.asList(t)));
            }

            return new GridFinishedFuture<>(); // No-op.
        }
=======
        return F.first(initiateCacheChanges(F.asList(t), false));
>>>>>>> 89a4f7c5
    }

    /**
     * @param reqs Requests.
     * @return Collection of futures.
     */
    @SuppressWarnings("TypeMayBeWeakened")
    private Collection<DynamicCacheStartFuture> initiateCacheChanges(Collection<DynamicCacheChangeRequest> reqs,
        boolean failIfExists) {
        Collection<DynamicCacheStartFuture> res = new ArrayList<>(reqs.size());

        Collection<DynamicCacheChangeRequest> sndReqs = new ArrayList<>(reqs.size());

        for (DynamicCacheChangeRequest req : reqs) {
            DynamicCacheStartFuture fut = new DynamicCacheStartFuture(req.cacheName(), req.deploymentId(), req);

            try {
                if (req.stop() || req.close()) {
                    DynamicCacheDescriptor desc = registeredCaches.get(maskNull(req.cacheName()));

                    if (desc == null)
                        // No-op.
                        fut.onDone();
                    else {
                        IgniteUuid dynamicDeploymentId = desc.deploymentId();

                        assert dynamicDeploymentId != null;

                        // Save deployment ID to avoid concurrent stops.
                        req.deploymentId(dynamicDeploymentId);
                        fut.deploymentId = dynamicDeploymentId;
                    }
                }

                if (fut.isDone())
                    continue;

                DynamicCacheStartFuture old = (DynamicCacheStartFuture)pendingFuts.putIfAbsent(
                    maskNull(req.cacheName()), fut);

                if (old != null) {
                    if (req.start()) {
                        if (!req.clientStartOnly()) {
                            if (failIfExists)
                                fut.onDone(new CacheExistsException("Failed to start cache " +
                                    "(a cache with the same name is already being started or stopped): " +
                                    req.cacheName()));
                            else {
                                fut = old;

                                continue;
                            }
                        }
                        else {
                            fut = old;

                            continue;
                        }
                    }
                    else {
                        fut = old;

                        continue;
                    }
                }

                if (fut.isDone())
                    continue;

                sndReqs.add(req);
            }
            catch (Exception e) {
                fut.onDone(e);
            }
            finally {
                res.add(fut);
            }
        }

        if (!sndReqs.isEmpty())
            ctx.discovery().sendCustomEvent(new DynamicCacheChangeBatch(sndReqs));

        return res;
    }

    /**
     * Callback invoked from discovery thread when cache deployment request is received.
     *
     * @param batch Change request batch.
     */
    private void onCacheChangeRequested(DynamicCacheChangeBatch batch) {
        for (DynamicCacheChangeRequest req : batch.requests()) {
            if (req.template()) {
                CacheConfiguration ccfg = req.startCacheConfiguration();

                assert ccfg != null : req;

                DynamicCacheDescriptor desc = registeredTemplates.get(maskNull(req.cacheName()));

                if (desc == null) {
                    DynamicCacheDescriptor templateDesc =
                        new DynamicCacheDescriptor(ctx, ccfg, req.cacheType(), true, req.deploymentId());

                    DynamicCacheDescriptor old = registeredTemplates.put(maskNull(ccfg.getName()), templateDesc);

                    assert old == null :
                        "Dynamic cache map was concurrently modified [new=" + templateDesc + ", old=" + old + ']';
                }

                TemplateConfigurationFuture fut =
                    (TemplateConfigurationFuture)pendingTemplateFuts.get(maskNull(ccfg.getName()));

                if (fut != null && fut.deploymentId().equals(req.deploymentId()))
                    fut.onDone();

                continue;
            }

            DynamicCacheDescriptor desc = registeredCaches.get(maskNull(req.cacheName()));

            if (req.start()) {
                CacheConfiguration ccfg = req.startCacheConfiguration();

                DynamicCacheStartFuture startFut = (DynamicCacheStartFuture)pendingFuts.get(
                    maskNull(ccfg.getName()));

                // Check if cache with the same name was concurrently started form different node.
                if (desc != null) {
                    if (!req.clientStartOnly() && req.failIfExists()) {
                        // If local node initiated start, fail the start future.
                        if (startFut != null && startFut.deploymentId().equals(req.deploymentId())) {
                            startFut.onDone(new CacheExistsException("Failed to start cache " +
                                "(a cache with the same name is already started): " + U.maskName(ccfg.getName())));
                        }

                        return;
                    }

                    req.clientStartOnly(true);
                }
                else {
                    if (req.clientStartOnly()) {
                        if (startFut != null && startFut.deploymentId().equals(req.deploymentId())) {
                            startFut.onDone(new IgniteCheckedException("Failed to start client cache " +
                                "(a cache with the given name is not started): " + U.maskName(ccfg.getName())));
                        }

                        return;
                    }
                }

                if (!req.clientStartOnly() && desc == null) {
                    assert req.cacheType() != null : req;

                    DynamicCacheDescriptor startDesc =
                        new DynamicCacheDescriptor(ctx, ccfg, req.cacheType(), false, req.deploymentId());

                    DynamicCacheDescriptor old = registeredCaches.put(maskNull(ccfg.getName()), startDesc);

                    assert old == null :
                        "Dynamic cache map was concurrently modified [new=" + startDesc + ", old=" + old + ']';

                    ctx.discovery().setCacheFilter(
                        ccfg.getName(),
                        ccfg.getNodeFilter(),
                        ccfg.getNearConfiguration() != null,
                        ccfg.getCacheMode() == LOCAL);
                }

                ctx.discovery().addClientNode(req.cacheName(),
                    req.initiatingNodeId(),
                    req.nearCacheConfiguration() != null);
            }
            else if (req.close()) {
                if (req.initiatingNodeId().equals(ctx.localNodeId())) {
                    stopGateway(req);

                    prepareCacheStop(req);
                }
                // Renew deployment id to have no race condition with start after stop.
                desc.deploymentId(IgniteUuid.randomUuid());

                ctx.discovery().onClientCacheClose(req.cacheName(), req.initiatingNodeId());

                completeStartFuture(req);
            }
            else {
                if (desc == null) {
                    // If local node initiated start, fail the start future.
                    DynamicCacheStartFuture changeFut = (DynamicCacheStartFuture)pendingFuts.get(maskNull(req.cacheName()));

                    if (changeFut != null && changeFut.deploymentId().equals(req.deploymentId())) {
                        // No-op.
                        changeFut.onDone();
                    }

                    return;
                }

                desc.onCancelled();

                ctx.discovery().removeCacheFilter(req.cacheName());
            }
        }
    }

    /**
     * Checks that preload-order-dependant caches has SYNC or ASYNC preloading mode.
     *
     * @param cfgs Caches.
     * @return Maximum detected preload order.
     * @throws IgniteCheckedException If validation failed.
     */
    private int validatePreloadOrder(CacheConfiguration[] cfgs) throws IgniteCheckedException {
        int maxOrder = 0;

        for (CacheConfiguration cfg : cfgs) {
            int rebalanceOrder = cfg.getRebalanceOrder();

            if (rebalanceOrder > 0) {
                if (cfg.getCacheMode() == LOCAL)
                    throw new IgniteCheckedException("Rebalance order set for local cache (fix configuration and restart the " +
                        "node): " + U.maskName(cfg.getName()));

                if (cfg.getRebalanceMode() == CacheRebalanceMode.NONE)
                    throw new IgniteCheckedException("Only caches with SYNC or ASYNC rebalance mode can be set as rebalance " +
                        "dependency for other caches [cacheName=" + U.maskName(cfg.getName()) +
                        ", rebalanceMode=" + cfg.getRebalanceMode() + ", rebalanceOrder=" + cfg.getRebalanceOrder() + ']');

                maxOrder = Math.max(maxOrder, rebalanceOrder);
            }
            else if (rebalanceOrder < 0)
                throw new IgniteCheckedException("Rebalance order cannot be negative for cache (fix configuration and restart " +
                    "the node) [cacheName=" + U.maskName(cfg.getName()) + ", rebalanceOrder=" + rebalanceOrder + ']');
        }

        return maxOrder;
    }

    /** {@inheritDoc} */
    @Nullable @Override public IgniteNodeValidationResult validateNode(ClusterNode node) {
        return validateHashIdResolvers(node);
    }

    /**
     * @param node Joining node.
     * @return Validation result or {@code null} in case of success.
     */
    @Nullable private IgniteNodeValidationResult validateHashIdResolvers(ClusterNode node) {
        if (!node.isClient()) {
            for (DynamicCacheDescriptor desc : registeredCaches.values()) {
                CacheConfiguration cfg = desc.cacheConfiguration();

                if (cfg.getAffinity() instanceof RendezvousAffinityFunction) {
                    RendezvousAffinityFunction aff = (RendezvousAffinityFunction)cfg.getAffinity();

                    AffinityNodeHashResolver hashIdRslvr = aff.getHashIdResolver();

                    assert hashIdRslvr != null;

                    Object nodeHashObj = hashIdRslvr.resolve(node);

                    for (ClusterNode topNode : ctx.discovery().allNodes()) {
                        Object topNodeHashObj = hashIdRslvr.resolve(topNode);

                        if (nodeHashObj.hashCode() == topNodeHashObj.hashCode()) {
                            String errMsg = "Failed to add node to topology because it has the same hash code for " +
                                "partitioned affinity as one of existing nodes [cacheName=" + U.maskName(cfg.getName()) +
                                ", hashIdResolverClass=" + hashIdRslvr.getClass().getName() +
                                ", existingNodeId=" + topNode.id() + ']';

                            String sndMsg = "Failed to add node to topology because it has the same hash code for " +
                                "partitioned affinity as one of existing nodes [cacheName=" + U.maskName(cfg.getName()) +
                                ", hashIdResolverClass=" + hashIdRslvr.getClass().getName() + ", existingNodeId=" +
                                topNode.id() + ']';

                            return new IgniteNodeValidationResult(topNode.id(), errMsg, sndMsg);
                        }
                    }
                }
            }
        }

        return null;
    }

    /**
     * Checks that remote caches has configuration compatible with the local.
     *
     * @param locCfg Local configuration.
     * @param rmtCfg Remote configuration.
     * @param rmtNode Remote node.
     * @param desc Cache descriptor.
     * @throws IgniteCheckedException If check failed.
     */
    private void checkCache(CacheConfiguration locCfg, CacheConfiguration rmtCfg, ClusterNode rmtNode,
        DynamicCacheDescriptor desc) throws IgniteCheckedException {
        ClusterNode locNode = ctx.discovery().localNode();

        UUID rmt = rmtNode.id();

        GridCacheAttributes rmtAttr = new GridCacheAttributes(rmtCfg);
        GridCacheAttributes locAttr = new GridCacheAttributes(locCfg);

        boolean isLocAff = CU.affinityNode(locNode, locCfg.getNodeFilter());
        boolean isRmtAff = CU.affinityNode(rmtNode, rmtCfg.getNodeFilter());

        CU.checkAttributeMismatch(log, rmtAttr.cacheName(), rmt, "cacheMode", "Cache mode",
            locAttr.cacheMode(), rmtAttr.cacheMode(), true);

        if (rmtAttr.cacheMode() != LOCAL) {
            CU.checkAttributeMismatch(log, rmtAttr.cacheName(), rmt, "interceptor", "Cache Interceptor",
                locAttr.interceptorClassName(), rmtAttr.interceptorClassName(), true);

            CU.checkAttributeMismatch(log, rmtAttr.cacheName(), rmt, "atomicityMode",
                "Cache atomicity mode", locAttr.atomicityMode(), rmtAttr.atomicityMode(), true);

            CU.checkAttributeMismatch(log, rmtAttr.cacheName(), rmt, "cachePreloadMode",
                "Cache preload mode", locAttr.cacheRebalanceMode(), rmtAttr.cacheRebalanceMode(), true);

            boolean checkStore;

            if (!isLocAff && isRmtAff && locCfg.getAtomicityMode() == TRANSACTIONAL) {
                checkStore = locAttr.storeFactoryClassName() != null;

                if (locAttr.storeFactoryClassName() == null && rmtAttr.storeFactoryClassName() != null)
                    desc.updatesAllowed(false);
            }
            else
                checkStore = isLocAff && isRmtAff;

            if (checkStore)
                CU.checkAttributeMismatch(log, rmtAttr.cacheName(), rmt, "storeFactory", "Store factory",
                    locAttr.storeFactoryClassName(), rmtAttr.storeFactoryClassName(), true);

            CU.checkAttributeMismatch(log, rmtAttr.cacheName(), rmt, "cacheAffinity", "Cache affinity",
                locAttr.cacheAffinityClassName(), rmtAttr.cacheAffinityClassName(), true);

            CU.checkAttributeMismatch(log, rmtAttr.cacheName(), rmt, "cacheAffinityMapper",
                "Cache affinity mapper", locAttr.cacheAffinityMapperClassName(),
                rmtAttr.cacheAffinityMapperClassName(), true);

            CU.checkAttributeMismatch(log, rmtAttr.cacheName(), rmt, "affinityPartitionsCount",
                "Affinity partitions count", locAttr.affinityPartitionsCount(),
                rmtAttr.affinityPartitionsCount(), true);

            CU.checkAttributeMismatch(log, rmtAttr.cacheName(), rmt, "evictionFilter", "Eviction filter",
                locAttr.evictionFilterClassName(), rmtAttr.evictionFilterClassName(), true);

            CU.checkAttributeMismatch(log, rmtAttr.cacheName(), rmt, "evictionPolicy", "Eviction policy",
                locAttr.evictionPolicyClassName(), rmtAttr.evictionPolicyClassName(), true);

            CU.checkAttributeMismatch(log, rmtAttr.cacheName(), rmt, "transactionManagerLookup",
                "Transaction manager lookup", locAttr.transactionManagerLookupClassName(),
                rmtAttr.transactionManagerLookupClassName(), false);

            CU.checkAttributeMismatch(log, rmtAttr.cacheName(), rmt, "defaultLockTimeout",
                "Default lock timeout", locAttr.defaultLockTimeout(), rmtAttr.defaultLockTimeout(), false);

            CU.checkAttributeMismatch(log, rmtAttr.cacheName(), rmt, "preloadBatchSize",
                "Preload batch size", locAttr.rebalanceBatchSize(), rmtAttr.rebalanceBatchSize(), false);

            CU.checkAttributeMismatch(log, rmtAttr.cacheName(), rmt, "swapEnabled",
                "Swap enabled", locAttr.swapEnabled(), rmtAttr.swapEnabled(), false);

            CU.checkAttributeMismatch(log, rmtAttr.cacheName(), rmt, "writeSynchronizationMode",
                "Write synchronization mode", locAttr.writeSynchronization(), rmtAttr.writeSynchronization(),
                true);

            CU.checkAttributeMismatch(log, rmtAttr.cacheName(), rmt, "writeBehindBatchSize",
                "Write behind batch size", locAttr.writeBehindBatchSize(), rmtAttr.writeBehindBatchSize(),
                false);

            CU.checkAttributeMismatch(log, rmtAttr.cacheName(), rmt, "writeBehindEnabled",
                "Write behind enabled", locAttr.writeBehindEnabled(), rmtAttr.writeBehindEnabled(), false);

            CU.checkAttributeMismatch(log, rmtAttr.cacheName(), rmt, "writeBehindFlushFrequency",
                "Write behind flush frequency", locAttr.writeBehindFlushFrequency(),
                rmtAttr.writeBehindFlushFrequency(), false);

            CU.checkAttributeMismatch(log, rmtAttr.cacheName(), rmt, "writeBehindFlushSize",
                "Write behind flush size", locAttr.writeBehindFlushSize(), rmtAttr.writeBehindFlushSize(),
                false);

            CU.checkAttributeMismatch(log, rmtAttr.cacheName(), rmt, "writeBehindFlushThreadCount",
                "Write behind flush thread count", locAttr.writeBehindFlushThreadCount(),
                rmtAttr.writeBehindFlushThreadCount(), false);

            CU.checkAttributeMismatch(log, rmtAttr.cacheName(), rmt, "evictMaxOverflowRatio",
                "Eviction max overflow ratio", locAttr.evictMaxOverflowRatio(),
                rmtAttr.evictMaxOverflowRatio(), true);

            if (locAttr.cacheMode() == PARTITIONED) {
                CU.checkAttributeMismatch(log, rmtAttr.cacheName(), rmt, "evictSynchronized",
                    "Eviction synchronized", locAttr.evictSynchronized(), rmtAttr.evictSynchronized(),
                    true);

                CU.checkAttributeMismatch(log, rmtAttr.cacheName(), rmt, "nearEvictionPolicy",
                    "Near eviction policy", locAttr.nearEvictionPolicyClassName(),
                    rmtAttr.nearEvictionPolicyClassName(), false);

                CU.checkAttributeMismatch(log, rmtAttr.cacheName(), rmt, "affinityIncludeNeighbors",
                    "Affinity include neighbors", locAttr.affinityIncludeNeighbors(),
                    rmtAttr.affinityIncludeNeighbors(), true);

                CU.checkAttributeMismatch(log, rmtAttr.cacheName(), rmt, "affinityKeyBackups",
                    "Affinity key backups", locAttr.affinityKeyBackups(),
                    rmtAttr.affinityKeyBackups(), true);

                CU.checkAttributeMismatch(log, rmtAttr.cacheName(), rmt, "cacheAffinity.hashIdResolver",
                    "Partitioned cache affinity hash ID resolver class",
                    locAttr.affinityHashIdResolverClassName(), rmtAttr.affinityHashIdResolverClassName(),
                    true);
            }
        }
    }

    /**
     * @param rmt Remote node to check.
     * @throws IgniteCheckedException If check failed.
     */
    private void checkTransactionConfiguration(ClusterNode rmt) throws IgniteCheckedException {
        TransactionConfiguration txCfg = rmt.attribute(ATTR_TX_CONFIG);

        if (txCfg != null) {
            TransactionConfiguration locTxCfg = ctx.config().getTransactionConfiguration();

            if (locTxCfg.isTxSerializableEnabled() != txCfg.isTxSerializableEnabled())
                throw new IgniteCheckedException("Serializable transactions enabled mismatch " +
                    "(fix txSerializableEnabled property or set -D" + IGNITE_SKIP_CONFIGURATION_CONSISTENCY_CHECK + "=true " +
                    "system property) [rmtNodeId=" + rmt.id() +
                    ", locTxSerializableEnabled=" + locTxCfg.isTxSerializableEnabled() +
                    ", rmtTxSerializableEnabled=" + txCfg.isTxSerializableEnabled() + ']');
        }
    }

    /**
     * Gets preload finish future for preload-ordered cache with given order. I.e. will get compound preload future
     * with maximum order less than {@code order}.
     *
     * @param order Cache order.
     * @return Compound preload future or {@code null} if order is minimal order found.
     */
    @Nullable public IgniteInternalFuture<?> orderedPreloadFuture(int order) {
        Map.Entry<Integer, IgniteInternalFuture<?>> entry = preloadFuts.lowerEntry(order);

        return entry == null ? null : entry.getValue();
    }

    /**
     * @param spaceName Space name.
     * @param keyBytes Key bytes.
     * @param valBytes Value bytes.
     */
    @SuppressWarnings( {"unchecked"})
    public void onEvictFromSwap(String spaceName, byte[] keyBytes, byte[] valBytes) {
        assert spaceName != null;
        assert keyBytes != null;
        assert valBytes != null;

        /*
         * NOTE: this method should not have any synchronization because
         * it is called from synchronization block within Swap SPI.
         */

        GridCacheAdapter cache = caches.get(maskNull(CU.cacheNameForSwapSpaceName(spaceName)));

        assert cache != null : "Failed to resolve cache name for swap space name: " + spaceName;

        GridCacheContext cctx = cache.configuration().getCacheMode() == PARTITIONED ?
            ((GridNearCacheAdapter<?, ?>)cache).dht().context() : cache.context();

        if (spaceName.equals(CU.swapSpaceName(cctx))) {
            GridCacheQueryManager qryMgr = cctx.queries();

            if (qryMgr != null) {
                try {
                    KeyCacheObject key = cctx.toCacheKeyObject(keyBytes);

                    GridCacheSwapEntry swapEntry = GridCacheSwapEntryImpl.unmarshal(valBytes);

                    CacheObject val = swapEntry.value();

                    if (val == null)
                        val = cctx.cacheObjects().toCacheObject(cctx.cacheObjectContext(), swapEntry.type(),
                            swapEntry.valueBytes());

                    assert val != null;

                    qryMgr.remove(key, val);
                }
                catch (IgniteCheckedException e) {
                    U.error(log, "Failed to unmarshal key evicted from swap [swapSpaceName=" + spaceName + ']', e);
                }
            }
        }
    }

    /**
     * @param cfg Cache configuration.
     * @return Query manager.
     */
    private GridCacheQueryManager queryManager(CacheConfiguration cfg) {
        return cfg.getCacheMode() == LOCAL ? new GridCacheLocalQueryManager() : new GridCacheDistributedQueryManager();
    }

    /**
     * @return Last data version.
     */
    public long lastDataVersion() {
        long max = 0;

        for (GridCacheAdapter<?, ?> cache : caches.values()) {
            GridCacheContext<?, ?> ctx = cache.context();

            if (ctx.versions().last().order() > max)
                max = ctx.versions().last().order();

            if (ctx.isNear()) {
                ctx = ctx.near().dht().context();

                if (ctx.versions().last().order() > max)
                    max = ctx.versions().last().order();
            }
        }

        return max;
    }

    /**
     * @param <K> type of keys.
     * @param <V> type of values.
     * @return Default cache.
     */
    public <K, V> IgniteInternalCache<K, V> cache() {
        return cache(null);
    }

    /**
     * @param name Cache name.
     * @param <K> type of keys.
     * @param <V> type of values.
     * @return Cache instance for given name.
     */
    @SuppressWarnings("unchecked")
    public <K, V> IgniteInternalCache<K, V> cache(@Nullable String name) {
        if (log.isDebugEnabled())
            log.debug("Getting cache for name: " + name);

        IgniteCacheProxy<K, V> jcache = (IgniteCacheProxy<K, V>)jCacheProxies.get(maskNull(name));

        return jcache == null ? null : jcache.internalProxy();
    }

    /**
     * @param name Cache name.
     * @return Cache instance for given name.
     * @throws IgniteCheckedException If failed.
     */
    @SuppressWarnings("unchecked")
    public <K, V> IgniteInternalCache<K, V> getOrStartCache(@Nullable String name) throws IgniteCheckedException {
        if (log.isDebugEnabled())
            log.debug("Getting cache for name: " + name);

        IgniteCache<K, V> jcache = (IgniteCache<K, V>)jCacheProxies.get(maskNull(name));

        if (jcache == null)
            jcache = startJCache(name, true);

        return jcache == null ? null : ((IgniteCacheProxy<K, V>)jcache).internalProxy();
    }

    /**
     * @return All configured cache instances.
     */
    public Collection<IgniteInternalCache<?, ?>> caches() {
        return F.viewReadOnly(jCacheProxies.values(), new IgniteClosure<IgniteCacheProxy<?, ?>,
            IgniteInternalCache<?, ?>>() {
            @Override public IgniteInternalCache<?, ?> apply(IgniteCacheProxy<?, ?> entries) {
                return entries.internalProxy();
            }
        });
    }

    /**
     * @return All configured cache instances.
     */
    public Collection<IgniteCacheProxy<?, ?>> jcaches() {
        return jCacheProxies.values();
    }

    /**
     * @return Marshaller system cache.
     */
    public GridCacheAdapter<Integer, String> marshallerCache() {
        return internalCache(CU.MARSH_CACHE_NAME);
    }

    /**
     * Gets utility cache.
     *
     * @return Utility cache.
     */
    public <K, V> GridCacheAdapter<K, V> utilityCache() {
        return internalCache(CU.UTILITY_CACHE_NAME);
    }

    /**
     * Gets utility cache for atomic data structures.
     *
     * @return Utility cache for atomic data structures.
     */
    public <K, V> IgniteInternalCache<K, V> atomicsCache() {
        return cache(CU.ATOMICS_CACHE_NAME);
    }

    /**
     * @param name Cache name.
     * @param <K> type of keys.
     * @param <V> type of values.
     * @return Cache instance for given name.
     */
    @SuppressWarnings("unchecked")
    public <K, V> IgniteInternalCache<K, V> publicCache(@Nullable String name) {
        if (log.isDebugEnabled())
            log.debug("Getting public cache for name: " + name);

        DynamicCacheDescriptor desc = registeredCaches.get(maskNull(name));

        if (desc == null || desc.cancelled())
            throw new IllegalArgumentException("Cache is not started: " + name);

        if (!desc.cacheType().userCache())
            throw new IllegalStateException("Failed to get cache because it is a system cache: " + name);

        IgniteCacheProxy<K, V> jcache = (IgniteCacheProxy<K, V>)jCacheProxies.get(maskNull(name));

        if (jcache == null)
            throw new IllegalArgumentException("Cache is not started: " + name);

        return jcache.internalProxy();
    }

    /**
     * @param cacheName Cache name.
     * @param <K> type of keys.
     * @param <V> type of values.
     * @return Cache instance for given name.
     * @throws IgniteCheckedException If failed.
     */
    public <K, V> IgniteCacheProxy<K, V> publicJCache(@Nullable String cacheName) throws IgniteCheckedException {
        return publicJCache(cacheName, true);
    }

    /**
     * @param cacheName Cache name.
     * @param failIfNotStarted If {@code true} throws {@link IllegalArgumentException} if cache is not started,
     *        otherwise returns {@code null} in this case.
     * @param <K> type of keys.
     * @param <V> type of values.
     * @return Cache instance for given name.
     * @throws IgniteCheckedException If failed.
     */
    @SuppressWarnings({"unchecked", "ConstantConditions"})
    @Nullable public <K, V> IgniteCacheProxy<K, V> publicJCache(@Nullable String cacheName, boolean failIfNotStarted)
        throws IgniteCheckedException
    {
        if (log.isDebugEnabled())
            log.debug("Getting public cache for name: " + cacheName);

        String masked = maskNull(cacheName);

        IgniteCacheProxy<?, ?> cache = jCacheProxies.get(masked);

        DynamicCacheDescriptor desc = registeredCaches.get(masked);

        if (desc != null && !desc.cacheType().userCache())
            throw new IllegalStateException("Failed to get cache because it is a system cache: " + cacheName);

        if (cache == null)
           cache = startJCache(cacheName, failIfNotStarted);

        if (cache != null)
            cache.gate().open();

        return (IgniteCacheProxy<K, V>)cache;
    }

    /**
     * @param cacheName Cache name.
     * @param failIfNotStarted If {@code true} throws {@link IllegalArgumentException} if cache is not started,
     *        otherwise returns {@code null} in this case.
     * @return Cache instance for given name.
     * @throws IgniteCheckedException If failed.
     */
    private IgniteCacheProxy startJCache(String cacheName, boolean failIfNotStarted) throws IgniteCheckedException {
        String masked = maskNull(cacheName);

        DynamicCacheDescriptor desc = registeredCaches.get(masked);

        if (desc == null || desc.cancelled()) {
            if (failIfNotStarted)
                throw new IllegalArgumentException("Cache is not started: " + cacheName);

            return null;
        }

        DynamicCacheChangeRequest req = new DynamicCacheChangeRequest(cacheName, ctx.localNodeId());

        req.cacheName(cacheName);

        req.deploymentId(desc.deploymentId());

        CacheConfiguration cfg = new CacheConfiguration(desc.cacheConfiguration());

        cfg.setNearConfiguration(null);

        req.startCacheConfiguration(cfg);

        req.cacheType(desc.cacheType());

        req.clientStartOnly(true);

        F.first(initiateCacheChanges(F.asList(req), false)).get();

        IgniteCacheProxy cache = jCacheProxies.get(masked);

        if (cache == null && failIfNotStarted)
            throw new IllegalArgumentException("Cache is not started: " + cacheName);

        return cache;
    }

    /**
     * Get configuration for the given cache.
     *
     * @param name Cache name.
     * @return Cache configuration.
     */
    public CacheConfiguration cacheConfiguration(String name) {
        DynamicCacheDescriptor desc = registeredCaches.get(maskNull(name));

        if (desc == null || desc.cancelled())
            throw new IllegalStateException("Cache doesn't exist: " + name);
        else
            return desc.cacheConfiguration();
    }

    /**
     * @param cacheCfg Cache configuration template.
     * @throws IgniteCheckedException If failed.
     */
    public void addCacheConfiguration(CacheConfiguration cacheCfg) throws IgniteCheckedException {
        String masked = maskNull(cacheCfg.getName());

        DynamicCacheDescriptor desc = registeredTemplates.get(masked);

        if (desc != null)
            return;

        DynamicCacheChangeRequest req = new DynamicCacheChangeRequest(cacheCfg.getName(), ctx.localNodeId());

        CacheConfiguration cfg = new CacheConfiguration(cacheCfg);

        req.template(true);

        req.startCacheConfiguration(cfg);

        req.deploymentId(IgniteUuid.randomUuid());

        TemplateConfigurationFuture fut = new TemplateConfigurationFuture(req.cacheName(), req.deploymentId());

        TemplateConfigurationFuture old =
            (TemplateConfigurationFuture)pendingTemplateFuts.putIfAbsent(maskNull(cacheCfg.getName()), fut);

        if (old != null)
            fut = old;

        ctx.discovery().sendCustomEvent(new DynamicCacheChangeBatch(Collections.singleton(req)));

        fut.get();
    }

    /**
     * @param name Cache name.
     * @return Cache instance for given name.
     */
    @SuppressWarnings("unchecked")
    public <K, V> IgniteCacheProxy<K, V> jcache(@Nullable String name) {
        IgniteCacheProxy<K, V> cache = (IgniteCacheProxy<K, V>)jCacheProxies.get(maskNull(name));

        if (cache == null)
            throw new IllegalArgumentException("Cache is not configured: " + name);

        return cache;
    }

    /**
     * @return All configured public cache instances.
     */
    public Collection<IgniteCacheProxy<?, ?>> publicCaches() {
        Collection<IgniteCacheProxy<?, ?>> res = new ArrayList<>(jCacheProxies.size());

        for (Map.Entry<String, IgniteCacheProxy<?, ?>> entry : jCacheProxies.entrySet()) {
            if (entry.getValue().context().userCache())
                res.add(entry.getValue());
        }

        return res;
    }

    /**
     * @param <K> type of keys.
     * @param <V> type of values.
     * @return Default cache.
     */
    public <K, V> GridCacheAdapter<K, V> internalCache() {
        return internalCache(null);
    }

    /**
     * @param name Cache name.
     * @param <K> type of keys.
     * @param <V> type of values.
     * @return Cache instance for given name.
     */
    @SuppressWarnings("unchecked")
    public <K, V> GridCacheAdapter<K, V> internalCache(@Nullable String name) {
        if (log.isDebugEnabled())
            log.debug("Getting internal cache adapter: " + name);

        return (GridCacheAdapter<K, V>)caches.get(maskNull(name));
    }

    /**
     * Cancel all user operations.
     */
    public void cancelUserOperations() {
        for (GridCacheAdapter<?, ?> cache : caches.values())
            cache.ctx.mvcc().cancelClientFutures();
    }

    /**
     * @return All internal cache instances.
     */
    public Collection<GridCacheAdapter<?, ?>> internalCaches() {
        return caches.values();
    }

    /**
     * @param name Cache name.
     * @return {@code True} if specified cache is system, {@code false} otherwise.
     */
    public boolean systemCache(@Nullable String name) {
        DynamicCacheDescriptor desc = registeredCaches.get(maskNull(name));

        return desc != null && !desc.cacheType().userCache();
    }

    /** {@inheritDoc} */
    @Override public void printMemoryStats() {
        X.println(">>> ");

        for (GridCacheAdapter c : caches.values()) {
            X.println(">>> Cache memory stats [grid=" + ctx.gridName() + ", cache=" + c.name() + ']');

            c.context().printMemoryStats();
        }
    }

    /**
     * Callback invoked by deployment manager for whenever a class loader
     * gets undeployed.
     *
     * @param ldr Class loader.
     */
    public void onUndeployed(ClassLoader ldr) {
        if (!ctx.isStopping()) {
            for (GridCacheAdapter<?, ?> cache : caches.values()) {
                // Do not notify system caches.
                if (cache.context().userCache())
                    cache.onUndeploy(ldr);
            }
        }
    }

    /**
     * @return Shared context.
     */
    public <K, V> GridCacheSharedContext<K, V> context() {
        return (GridCacheSharedContext<K, V>)sharedCtx;
    }

    /**
     * @return Transactions interface implementation.
     */
    public IgniteTransactionsEx transactions() {
        return transactions;
    }

    /**
     * Registers MBean for cache components.
     *
     * @param o Cache component.
     * @param cacheName Cache name.
     * @param near Near flag.
     * @throws IgniteCheckedException If registration failed.
     */
    @SuppressWarnings("unchecked")
    private void registerMbean(Object o, @Nullable String cacheName, boolean near)
        throws IgniteCheckedException {
        assert o != null;

        MBeanServer srvr = ctx.config().getMBeanServer();

        assert srvr != null;

        cacheName = U.maskName(cacheName);

        cacheName = near ? cacheName + "-near" : cacheName;

        for (Class<?> itf : o.getClass().getInterfaces()) {
            if (itf.getName().endsWith("MBean")) {
                try {
                    U.registerCacheMBean(srvr, ctx.gridName(), cacheName, o.getClass().getName(), o,
                        (Class<Object>)itf);
                }
                catch (JMException e) {
                    throw new IgniteCheckedException("Failed to register MBean for component: " + o, e);
                }

                break;
            }
        }
    }

    /**
     * Unregisters MBean for cache components.
     *
     * @param o Cache component.
     * @param cacheName Cache name.
     * @param near Near flag.
     */
    private void unregisterMbean(Object o, @Nullable String cacheName, boolean near) {
        assert o != null;

        MBeanServer srvr = ctx.config().getMBeanServer();

        assert srvr != null;

        cacheName = U.maskName(cacheName);

        cacheName = near ? cacheName + "-near" : cacheName;

        for (Class<?> itf : o.getClass().getInterfaces()) {
            if (itf.getName().endsWith("MBean")) {
                try {
                    srvr.unregisterMBean(U.makeCacheMBeanName(ctx.gridName(), cacheName, o.getClass().getName()));
                }
                catch (JMException e) {
                    U.error(log, "Failed to unregister MBean for component: " + o, e);
                }

                break;
            }
        }
    }

    /**
     * @param ccfg Cache configuration.
     * @param objs Extra components.
     * @return Components provided in cache configuration which can implement {@link LifecycleAware} interface.
     */
    private Iterable<Object> lifecycleAwares(CacheConfiguration ccfg, Object...objs) {
        Collection<Object> ret = new ArrayList<>(7 + objs.length);

        ret.add(ccfg.getAffinity());
        ret.add(ccfg.getAffinityMapper());
        ret.add(ccfg.getEvictionFilter());
        ret.add(ccfg.getEvictionPolicy());
        ret.add(ccfg.getInterceptor());

        NearCacheConfiguration nearCfg = ccfg.getNearConfiguration();

        if (nearCfg != null)
            ret.add(nearCfg.getNearEvictionPolicy());

        Collections.addAll(ret, objs);

        return ret;
    }

    /**
     * @param val Object to check.
     * @throws IgniteCheckedException If validation failed.
     */
    private void checkSerializable(CacheConfiguration val) throws IgniteCheckedException {
        if (val == null)
            return;

        try {
            marshaller.unmarshal(marshaller.marshal(val), val.getClass().getClassLoader());
        }
        catch (IgniteCheckedException e) {
            throw new IgniteCheckedException("Failed to validate cache configuration " +
                "(make sure all objects in cache configuration are serializable): " + U.maskName(val.getName()), e);
        }
    }

    /**
     * @param name Name to mask.
     * @return Masked name.
     */
    private static String maskNull(String name) {
        return name == null ? NULL_NAME : name;
    }

    /**
     * @param name Name to unmask.
     * @return Unmasked name.
     */
    @SuppressWarnings("StringEquality")
    private static String unmaskNull(String name) {
        // Intentional identity equality.
        return name == NULL_NAME ? null : name;
    }

    /**
     *
     */
    @SuppressWarnings("ExternalizableWithoutPublicNoArgConstructor")
    private class DynamicCacheStartFuture extends GridFutureAdapter<Object> {
        /** Start ID. */
        @GridToStringInclude
        private IgniteUuid deploymentId;

        /** Cache name. */
        private String cacheName;

        /** Change request. */
        @GridToStringInclude
        private DynamicCacheChangeRequest req;

        /**
         * @param cacheName Cache name.
         * @param deploymentId Deployment ID.
         * @param req Cache start request.
         */
        private DynamicCacheStartFuture(String cacheName, IgniteUuid deploymentId, DynamicCacheChangeRequest req) {
            this.deploymentId = deploymentId;
            this.cacheName = cacheName;
            this.req = req;
        }

        /**
         * @return Start ID.
         */
        public IgniteUuid deploymentId() {
            return deploymentId;
        }

        /**
         * @return Request.
         */
        public DynamicCacheChangeRequest request() {
            return req;
        }

        /** {@inheritDoc} */
        @Override public boolean onDone(@Nullable Object res, @Nullable Throwable err) {
            // Make sure to remove future before completion.
            pendingFuts.remove(maskNull(cacheName), this);

            return super.onDone(res, err);
        }

        /** {@inheritDoc} */
        @Override public String toString() {
            return S.toString(DynamicCacheStartFuture.class, this);
        }
    }

    /**
     *
     */
    @SuppressWarnings("ExternalizableWithoutPublicNoArgConstructor")
    private class TemplateConfigurationFuture extends GridFutureAdapter<Object> {
        /** Start ID. */
        @GridToStringInclude
        private IgniteUuid deploymentId;

        /** Cache name. */
        private String cacheName;

        /**
         * @param cacheName Cache name.
         * @param deploymentId Deployment ID.
         */
        private TemplateConfigurationFuture(String cacheName, IgniteUuid deploymentId) {
            this.deploymentId = deploymentId;
            this.cacheName = cacheName;
        }

        /**
         * @return Start ID.
         */
        public IgniteUuid deploymentId() {
            return deploymentId;
        }

        /** {@inheritDoc} */
        @Override public boolean onDone(@Nullable Object res, @Nullable Throwable err) {
            // Make sure to remove future before completion.
            pendingTemplateFuts.remove(maskNull(cacheName), this);

            return super.onDone(res, err);
        }

        /** {@inheritDoc} */
        @Override public String toString() {
            return S.toString(TemplateConfigurationFuture.class, this);
        }
    }

    /**
     *
     */
    private static class LocalAffinityFunction implements AffinityFunction {
        /** */
        private static final long serialVersionUID = 0L;

        /** {@inheritDoc} */
        @Override public List<List<ClusterNode>> assignPartitions(AffinityFunctionContext affCtx) {
            ClusterNode locNode = null;

            for (ClusterNode n : affCtx.currentTopologySnapshot()) {
                if (n.isLocal()) {
                    locNode = n;

                    break;
                }
            }

            if (locNode == null)
                throw new IgniteException("Local node is not included into affinity nodes for 'LOCAL' cache");

            List<List<ClusterNode>> res = new ArrayList<>(partitions());

            for (int part = 0; part < partitions(); part++)
                res.add(Collections.singletonList(locNode));

            return Collections.unmodifiableList(res);
        }

        /** {@inheritDoc} */
        @Override public void reset() {
            // No-op.
        }

        /** {@inheritDoc} */
        @Override public int partitions() {
            return 1;
        }

        /** {@inheritDoc} */
        @Override public int partition(Object key) {
            return 0;
        }

        /** {@inheritDoc} */
        @Override public void removeNode(UUID nodeId) {
            // No-op.
        }
    }
}
<|MERGE_RESOLUTION|>--- conflicted
+++ resolved
@@ -1985,7 +1985,6 @@
     public IgniteInternalFuture<?> dynamicCloseCache(String cacheName) {
         IgniteCacheProxy<?, ?> proxy = jCacheProxies.get(maskNull(cacheName));
 
-<<<<<<< HEAD
         // Closing gateway first.
         if (proxy != null)
             proxy.gate().close();
@@ -2004,14 +2003,11 @@
 
                 t.close(true);
 
-                return F.first(initiateCacheChanges(F.asList(t)));
+                return F.first(initiateCacheChanges(F.asList(t), false));
             }
 
             return new GridFinishedFuture<>(); // No-op.
         }
-=======
-        return F.first(initiateCacheChanges(F.asList(t), false));
->>>>>>> 89a4f7c5
     }
 
     /**
