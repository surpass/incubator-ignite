/*
 * Licensed to the Apache Software Foundation (ASF) under one or more
 * contributor license agreements.  See the NOTICE file distributed with
 * this work for additional information regarding copyright ownership.
 * The ASF licenses this file to You under the Apache License, Version 2.0
 * (the "License"); you may not use this file except in compliance with
 * the License.  You may obtain a copy of the License at
 *
 *      http://www.apache.org/licenses/LICENSE-2.0
 *
 * Unless required by applicable law or agreed to in writing, software
 * distributed under the License is distributed on an "AS IS" BASIS,
 * WITHOUT WARRANTIES OR CONDITIONS OF ANY KIND, either express or implied.
 * See the License for the specific language governing permissions and
 * limitations under the License.
 */

package org.apache.ignite.internal.processors.cache.extras;

import org.apache.ignite.internal.processors.cache.*;
import org.apache.ignite.internal.processors.cache.version.*;
import org.apache.ignite.internal.util.*;
import org.jetbrains.annotations.*;

import java.util.*;

/**
 * Cache extras.
 */
public interface GridCacheEntryExtras {
    /**
     * @return Attributes data.
     */
    @Nullable public GridLeanMap<UUID, Object> attributesData();

    /**
     * @param attrData Attributes data.
     * @return Updated extras.
     */
<<<<<<< HEAD
    public GridCacheEntryExtras attributesData(GridLeanMap<String, Object> attrData);
=======
    public GridCacheEntryExtras<K> attributesData(GridLeanMap<UUID, Object> attrData);
>>>>>>> 697d1999

    /**
     * @return MVCC.
     */
    @Nullable public GridCacheMvcc mvcc();

    /**
     * @param mvcc NVCC.
     * @return Updated extras.
     */
    public GridCacheEntryExtras mvcc(GridCacheMvcc mvcc);

    /**
     * @return Obsolete version.
     */
    @Nullable public GridCacheVersion obsoleteVersion();

    /**
     * @param obsoleteVer Obsolete version.
     * @return Updated extras.
     */
    public GridCacheEntryExtras obsoleteVersion(GridCacheVersion obsoleteVer);

    /**
     * @return TTL.
     */
    public long ttl();

    /**
     * @return Expire time.
     */
    public long expireTime();

    /**
     * @param ttl TTL.
     * @param expireTime Expire time.
     * @return Updated extras.
     */
    public GridCacheEntryExtras ttlAndExpireTime(long ttl, long expireTime);

    /**
     * @return Extras size.
     */
    public int size();
}<|MERGE_RESOLUTION|>--- conflicted
+++ resolved
@@ -37,11 +37,7 @@
      * @param attrData Attributes data.
      * @return Updated extras.
      */
-<<<<<<< HEAD
-    public GridCacheEntryExtras attributesData(GridLeanMap<String, Object> attrData);
-=======
-    public GridCacheEntryExtras<K> attributesData(GridLeanMap<UUID, Object> attrData);
->>>>>>> 697d1999
+    public GridCacheEntryExtras attributesData(GridLeanMap<UUID, Object> attrData);
 
     /**
      * @return MVCC.
