/*
 * Licensed to the Apache Software Foundation (ASF) under one or more
 * contributor license agreements.  See the NOTICE file distributed with
 * this work for additional information regarding copyright ownership.
 * The ASF licenses this file to You under the Apache License, Version 2.0
 * (the "License"); you may not use this file except in compliance with
 * the License.  You may obtain a copy of the License at
 *
 *      http://www.apache.org/licenses/LICENSE-2.0
 *
 * Unless required by applicable law or agreed to in writing, software
 * distributed under the License is distributed on an "AS IS" BASIS,
 * WITHOUT WARRANTIES OR CONDITIONS OF ANY KIND, either express or implied.
 * See the License for the specific language governing permissions and
 * limitations under the License.
 */

package org.apache.ignite.internal.processors.cacheobject;

import org.apache.ignite.*;
import org.apache.ignite.cache.*;
import org.apache.ignite.cluster.*;
import org.apache.ignite.configuration.*;
import org.apache.ignite.internal.*;
import org.apache.ignite.internal.processors.*;
import org.apache.ignite.internal.processors.cache.*;
import org.apache.ignite.internal.processors.query.*;
import org.apache.ignite.internal.util.*;
import org.apache.ignite.internal.util.typedef.internal.*;
import org.apache.ignite.lang.*;
import org.jetbrains.annotations.*;
import org.jsr166.*;

import java.math.*;
import java.nio.*;
import java.util.*;
import java.util.concurrent.*;

import static org.apache.ignite.cache.CacheMemoryMode.*;

/**
 *
 */
public class IgniteCacheObjectProcessorImpl extends GridProcessorAdapter implements IgniteCacheObjectProcessor {
    /** */
    private static final sun.misc.Unsafe UNSAFE = GridUnsafe.unsafe();

    /** Immutable classes. */
    private static final Collection<Class<?>> IMMUTABLE_CLS = new HashSet<>();

<<<<<<< HEAD
    /** */
    private final GridBoundedConcurrentLinkedHashMap<Class<?>, Boolean> reflectionCache =
            new GridBoundedConcurrentLinkedHashMap<>(1024, 1024);

    /** */
    private final ConcurrentMap<String, CacheObjectContext> contexts = new ConcurrentHashMap8<>();

=======
>>>>>>> f11e3574
    /**
     *
     */
    static {
        IMMUTABLE_CLS.add(String.class);
        IMMUTABLE_CLS.add(Boolean.class);
        IMMUTABLE_CLS.add(Byte.class);
        IMMUTABLE_CLS.add(Short.class);
        IMMUTABLE_CLS.add(Character.class);
        IMMUTABLE_CLS.add(Integer.class);
        IMMUTABLE_CLS.add(Long.class);
        IMMUTABLE_CLS.add(Float.class);
        IMMUTABLE_CLS.add(Double.class);
        IMMUTABLE_CLS.add(UUID.class);
        IMMUTABLE_CLS.add(IgniteUuid.class);
        IMMUTABLE_CLS.add(BigDecimal.class);
    }

    /**
     * @param ctx Context.
     */
    public IgniteCacheObjectProcessorImpl(GridKernalContext ctx) {
        super(ctx);
    }

    /** {@inheritDoc} */
    @Nullable @Override public CacheObject prepareForCache(@Nullable CacheObject obj, GridCacheContext cctx) {
        if (obj == null)
            return null;

        return obj.prepareForCache(cctx.cacheObjectContext());
    }

    /** {@inheritDoc} */
    @Nullable public KeyCacheObject toCacheKeyObject(CacheObjectContext ctx, Object obj, boolean userObj) {
        if (obj instanceof KeyCacheObject)
            return (KeyCacheObject)obj;

        return toCacheKeyObject0(obj, userObj);
    }

    /**
     * @param obj Object.
     * @param userObj If {@code true} then given object is object provided by user and should be copied
     *        before stored in cache.
     * @return Key cache object.
     */
    @SuppressWarnings("ExternalizableWithoutPublicNoArgConstructor")
    protected KeyCacheObject toCacheKeyObject0(Object obj, boolean userObj) {
        if (!userObj)
            return new KeyCacheObjectImpl(obj, null);

        return new UserKeyCacheObjectImpl(obj);
    }

    /** {@inheritDoc} */
    @Override public CacheObject toCacheObject(GridCacheContext ctx, long valPtr, boolean tmp)
        throws IgniteCheckedException
    {
        assert valPtr != 0;

        int size = UNSAFE.getInt(valPtr);

        byte type = UNSAFE.getByte(valPtr + 4);

        byte[] bytes = U.copyMemory(valPtr + 5, size);

        if (ctx.kernalContext().config().isPeerClassLoadingEnabled() &&
            ctx.offheapTiered() &&
            type != CacheObject.TYPE_BYTE_ARR) {
            IgniteUuid valClsLdrId = U.readGridUuid(valPtr + 5 + size);

            ClassLoader ldr =
                valClsLdrId != null ? ctx.deploy().getClassLoader(valClsLdrId) : ctx.deploy().localLoader();

            return toCacheObject(ctx.cacheObjectContext(), ctx.marshaller().unmarshal(ByteBuffer.wrap(bytes), ldr),
                false);
        }
        else
            return toCacheObject(ctx.cacheObjectContext(), type, ByteBuffer.wrap(bytes));
    }

    /** {@inheritDoc} */
    @Override public CacheObject toCacheObject(CacheObjectContext ctx, byte type, ByteBuffer bytes) {
        switch (type) {
            case CacheObject.TYPE_BYTE_ARR:
                return new CacheObjectByteArrayImpl(U.toArray(bytes));

            case CacheObject.TYPE_REGULAR:
                return new CacheObjectImpl(null, bytes);
        }

        throw new IllegalArgumentException("Invalid object type: " + type);
    }

    /** {@inheritDoc} */
    @Nullable @Override public CacheObject toCacheObject(CacheObjectContext ctx,
        @Nullable Object obj,
        boolean userObj)
    {
        if (obj == null || obj instanceof CacheObject)
            return (CacheObject)obj;

        return toCacheObject0(obj, userObj);
    }

    /**
     * @param obj Object.
     * @param userObj If {@code true} then given object is object provided by user and should be copied
     *        before stored in cache.
     * @return Cache object.
     */
    @SuppressWarnings("ExternalizableWithoutPublicNoArgConstructor")
    protected CacheObject toCacheObject0(@Nullable Object obj, boolean userObj) {
        assert obj != null;

        if (obj instanceof byte[]) {
            if (!userObj)
                return new CacheObjectByteArrayImpl((byte[])obj);

            return new UserCacheObjectByteArrayImpl((byte[])obj);
        }

        if (!userObj)
            return new CacheObjectImpl(obj, null);

        return new UserCacheObjectImpl(obj, null);
    }

    /** {@inheritDoc} */
    @Override public CacheObjectContext contextForCache(ClusterNode node, @Nullable String cacheName,
        @Nullable CacheConfiguration ccfg) {
        cacheName = U.maskName(cacheName);

        CacheObjectContext ctx = contexts.get(cacheName);

        if (ctx == null) {
            CacheObjectContext old = contexts.putIfAbsent(cacheName, ctx = createContext(ccfg));

            if (old != null)
                ctx = old;
        }

        return ctx;
    }

    /**
     * @param ccfg Configuration.
     * @return New cache context.
     */
    protected CacheObjectContext createContext(@Nullable CacheConfiguration ccfg) {
        if (ccfg != null) {
            CacheMemoryMode memMode = ccfg.getMemoryMode();

            boolean storeVal = ctx.config().isPeerClassLoadingEnabled() ||
                GridQueryProcessor.isEnabled(ccfg) ||
                !ccfg.isCopyOnRead();

            return new CacheObjectContext(ctx,
                new GridCacheDefaultAffinityKeyMapper(),
                ccfg.isCopyOnRead() && memMode == ONHEAP_TIERED,
                storeVal);
        }
        else
            return new CacheObjectContext(
                ctx,
                new GridCacheDefaultAffinityKeyMapper(),
                false,
                ctx.config().isPeerClassLoadingEnabled());
    }

    /** {@inheritDoc} */
    @Override public boolean immutable(Object obj) {
        assert obj != null;

        return IMMUTABLE_CLS.contains(obj.getClass());
    }

    /** {@inheritDoc} */
    @Override public void onCacheProcessorStarted() {
        // No-op.
    }

    /** {@inheritDoc} */
    @Override public int typeId(String typeName) {
        return 0;
    }


    /** {@inheritDoc} */
    @Override public Object unwrapTemporary(GridCacheContext ctx, Object obj) throws IgniteException {
        return obj;
    }

    /** {@inheritDoc} */
    @Override public boolean isPortableObject(Object obj) {
        return false;
    }

    /** {@inheritDoc} */
    @Override public boolean isPortableClass(Class<?> cls) {
        return false;
    }

    /** {@inheritDoc} */
    @Override public int typeId(Object obj) {
        return 0;
    }

    /** {@inheritDoc} */
    @Override public Object field(Object obj, String fieldName) {
        return null;
    }

    /** {@inheritDoc} */
    @Override public boolean hasField(Object obj, String fieldName) {
        return false;
    }

    /**
     * Wraps key provided by user, must be serialized before stored in cache.
     */
    private static class UserKeyCacheObjectImpl extends KeyCacheObjectImpl {
        /** */
        private static final long serialVersionUID = 0L;

        /**
         *
         */
        public UserKeyCacheObjectImpl() {
            //No-op.
        }

        /**
         * @param key Key.
         */
        UserKeyCacheObjectImpl(Object key) {
            super(key, null);
        }

        /** {@inheritDoc} */
        @Override public CacheObject prepareForCache(CacheObjectContext ctx) {
            try {
                if (!ctx.processor().immutable(val)) {
                    if (valBytes == null)
                        valBytes = ctx.marshal(val);

                    ClassLoader ldr = ctx.p2pEnabled() ?
                        IgniteUtils.detectClass(this.val).getClassLoader() : val.getClass().getClassLoader();

                        Object val = ctx.unmarshal(valBytes, ldr);

                    return new KeyCacheObjectImpl(val, valBytes);
                }

                return new KeyCacheObjectImpl(val, valBytes);
            }
            catch (IgniteCheckedException e) {
                throw new IgniteException("Failed to marshal object: " + val, e);
            }
        }
    }

    /**
     * Wraps value provided by user, must be serialized before stored in cache.
     */
    private static class UserCacheObjectImpl extends CacheObjectImpl {
        /** */
        private static final long serialVersionUID = 0L;

        /**
         *
         */
        public UserCacheObjectImpl() {
            //No-op.
        }

        /**
         * @param val Value.
         * @param valBytes Value bytes.
         */
        public UserCacheObjectImpl(Object val, ByteBuffer valBytes) {
            super(val, valBytes);
        }

        /** {@inheritDoc} */
        @Nullable @Override public <T> T value(CacheObjectContext ctx, boolean cpy) {
            return super.value(ctx, false); // Do not need copy since user value is not in cache.
        }

        /** {@inheritDoc} */
        @Override public CacheObject prepareForCache(CacheObjectContext ctx) {
            try {
                if (valBytes == null)
                    valBytes = ctx.marshal(val);

                if (ctx.storeValue()) {
                    ClassLoader ldr = ctx.p2pEnabled() ?
                        IgniteUtils.detectClass(this.val).getClassLoader() : val.getClass().getClassLoader();

<<<<<<< HEAD
                    Object val = ctx.unmarshal(valBytes, ldr);
=======
                    Object val = this.val != null && ctx.processor().immutable(this.val) ? this.val :
                        ctx.processor().unmarshal(ctx, valBytes, ldr);
>>>>>>> f11e3574

                    return new CacheObjectImpl(val, valBytes);
                }

                return new CacheObjectImpl(null, valBytes);
            }
            catch (IgniteCheckedException e) {
                throw new IgniteException("Failed to marshal object: " + val, e);
            }
        }
    }

    /**
     * Wraps value provided by user, must be copied before stored in cache.
     */
    private static class UserCacheObjectByteArrayImpl extends CacheObjectByteArrayImpl {
        /** */
        private static final long serialVersionUID = 0L;

        /**
         *
         */
        public UserCacheObjectByteArrayImpl() {
            // No-op.
        }

        /**
         * @param val Value.
         */
        public UserCacheObjectByteArrayImpl(byte[] val) {
            super(val);
        }

        /** {@inheritDoc} */
        @Nullable @Override public <T> T value(CacheObjectContext ctx, boolean cpy) {
            return super.value(ctx, false); // Do not need copy since user value is not in cache.
        }

        /** {@inheritDoc} */
        @Override public CacheObject prepareForCache(CacheObjectContext ctx) {
            byte[] valCpy = Arrays.copyOf(val, val.length);

            return new CacheObjectByteArrayImpl(valCpy);
        }
    }
}<|MERGE_RESOLUTION|>--- conflicted
+++ resolved
@@ -48,16 +48,9 @@
     /** Immutable classes. */
     private static final Collection<Class<?>> IMMUTABLE_CLS = new HashSet<>();
 
-<<<<<<< HEAD
-    /** */
-    private final GridBoundedConcurrentLinkedHashMap<Class<?>, Boolean> reflectionCache =
-            new GridBoundedConcurrentLinkedHashMap<>(1024, 1024);
-
     /** */
     private final ConcurrentMap<String, CacheObjectContext> contexts = new ConcurrentHashMap8<>();
 
-=======
->>>>>>> f11e3574
     /**
      *
      */
@@ -358,12 +351,8 @@
                     ClassLoader ldr = ctx.p2pEnabled() ?
                         IgniteUtils.detectClass(this.val).getClassLoader() : val.getClass().getClassLoader();
 
-<<<<<<< HEAD
-                    Object val = ctx.unmarshal(valBytes, ldr);
-=======
                     Object val = this.val != null && ctx.processor().immutable(this.val) ? this.val :
-                        ctx.processor().unmarshal(ctx, valBytes, ldr);
->>>>>>> f11e3574
+                        ctx.unmarshal(valBytes, ldr);
 
                     return new CacheObjectImpl(val, valBytes);
                 }
