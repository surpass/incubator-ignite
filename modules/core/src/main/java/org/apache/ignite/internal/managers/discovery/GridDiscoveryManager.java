--- conflicted
+++ resolved
@@ -242,11 +242,7 @@
      *
      * @param cacheName Cache name.
      * @param clientNodeId Near node ID.
-<<<<<<< HEAD
-     * @param nearEnabled Near cache enabled.
-=======
      * @param nearEnabled Near enabled flag.
->>>>>>> 07b6cb59
      */
     public void addClientNode(String cacheName, UUID clientNodeId, boolean nearEnabled) {
         CachePredicate pred = registeredCaches.get(cacheName);
