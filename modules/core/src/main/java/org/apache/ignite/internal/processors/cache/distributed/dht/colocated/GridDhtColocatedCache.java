--- conflicted
+++ resolved
@@ -161,11 +161,7 @@
         @Nullable UUID subjId,
         String taskName,
         final boolean deserializePortable,
-<<<<<<< HEAD
         final boolean skipVals
-=======
-        @Nullable final IgnitePredicate<Cache.Entry<K, V>>[] filter
->>>>>>> 422ffb14
     ) {
         ctx.denyOnFlag(LOCAL);
         ctx.checkSecurity(GridSecurityPermission.CACHE_READ);
@@ -212,28 +208,6 @@
         }
     }
 
-<<<<<<< HEAD
-=======
-    /** {@inheritDoc} */
-    @Override public boolean containsKey(K key, @Nullable IgnitePredicate<Cache.Entry<K, V>> filter) {
-        A.notNull(key, "key");
-
-        // We need detached entry here because if there is an ongoing transaction,
-        // we should see this entry and apply filter.
-        GridCacheEntryEx<K, V> e = entryExx(key, ctx.affinity().affinityTopologyVersion(), true, true);
-
-        try {
-            return e != null && e.peek(SMART, filter) != null;
-        }
-        catch (GridCacheEntryRemovedException ignore) {
-            if (log.isDebugEnabled())
-                log.debug("Got removed entry during peek (will ignore): " + e);
-
-            return false;
-        }
-    }
-
->>>>>>> 422ffb14
     /**
      * @param keys Keys to load.
      * @param readThrough Read through flag.
@@ -254,14 +228,9 @@
         @Nullable UUID subjId,
         String taskName,
         boolean deserializePortable,
-<<<<<<< HEAD
         @Nullable IgniteCacheExpiryPolicy expiryPlc,
         boolean skipVals
     ) {
-=======
-        @Nullable IgnitePredicate<Cache.Entry<K, V>>[] filter,
-        @Nullable IgniteCacheExpiryPolicy expiryPlc) {
->>>>>>> 422ffb14
         if (keys == null || keys.isEmpty())
             return new GridFinishedFuture<>(ctx.kernalContext(), Collections.<K, V>emptyMap());
 
