--- conflicted
+++ resolved
@@ -1532,10 +1532,7 @@
                     cfg.getDrThreadPoolSize(),
                     cfg.getDrThreadPoolSize(),
                     DFLT_PUBLIC_KEEP_ALIVE_TIME,
-<<<<<<< HEAD
-=======
                     // TODO: Use DFLT_SYSTEM_THREADPOOL_QUEUE_CAP instead.
->>>>>>> 9c7e1dc1
                     new LinkedBlockingQueue<Runnable>(DFLT_DR_THREADPOOL_QUEUE_CAP));
 
             // Register Ignite MBean for current grid instance.
