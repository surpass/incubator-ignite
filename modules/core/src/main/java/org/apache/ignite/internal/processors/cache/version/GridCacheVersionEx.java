/*
 * Licensed to the Apache Software Foundation (ASF) under one or more
 * contributor license agreements.  See the NOTICE file distributed with
 * this work for additional information regarding copyright ownership.
 * The ASF licenses this file to You under the Apache License, Version 2.0
 * (the "License"); you may not use this file except in compliance with
 * the License.  You may obtain a copy of the License at
 *
 *      http://www.apache.org/licenses/LICENSE-2.0
 *
 * Unless required by applicable law or agreed to in writing, software
 * distributed under the License is distributed on an "AS IS" BASIS,
 * WITHOUT WARRANTIES OR CONDITIONS OF ANY KIND, either express or implied.
 * See the License for the specific language governing permissions and
 * limitations under the License.
 */

package org.apache.ignite.internal.processors.cache.version;

import org.apache.ignite.plugin.extensions.communication.*;

import java.io.*;
import java.nio.*;

/**
 * Extended cache version which also has additional DR version.
 */
public class GridCacheVersionEx extends GridCacheVersion {
    /** */
    private static final long serialVersionUID = 0L;

    /** DR version. */
    private GridCacheVersion drVer;

    /**
     * {@link Externalizable} support.
     */
    public GridCacheVersionEx() {
        // No-op.
    }

    /**
     * Constructor.
     *
     * @param topVer Topology version.
     * @param globalTime Global time.
     * @param order Order.
     * @param nodeOrder Node order.
     * @param dataCenterId Data center ID.
     * @param drVer DR version.
     */
    public GridCacheVersionEx(int topVer, long globalTime, long order, int nodeOrder, byte dataCenterId,
        GridCacheVersion drVer) {
        super(topVer, globalTime, order, nodeOrder, dataCenterId);

        assert drVer != null && !(drVer instanceof GridCacheVersionEx); // DR version can only be plain here.

        this.drVer = drVer;
    }

    /**
     * Constructor.
     *
     * @param topVer Topology version.
     * @param nodeOrderDrId Node order and DR ID.
     * @param globalTime Globally adjusted time.
     * @param order Version order.
     * @param drVer DR version.
     */
    public GridCacheVersionEx(int topVer, int nodeOrderDrId, long globalTime, long order, GridCacheVersion drVer) {
        super(topVer, nodeOrderDrId, globalTime, order);

        assert drVer != null && !(drVer instanceof GridCacheVersionEx); // DR version can only be plain here.

        this.drVer = drVer;
    }

    /** {@inheritDoc} */
    public GridCacheVersion conflictVersion() {
        return drVer;
    }

    /** {@inheritDoc} */
<<<<<<< HEAD
    @Override public Object ggClassId() {
        return GG_CLASS_ID;
    }

    /** {@inheritDoc} */
    @Override public byte directType() {
        return 104;
    }

    /** {@inheritDoc} */
    @Override public byte fieldsCount() {
        return 5;
    }

    /** {@inheritDoc} */
    @Override public boolean writeTo(ByteBuffer buf, MessageWriter writer) {
        writer.setBuffer(buf);

        if (!super.writeTo(buf, writer))
            return false;

        if (!writer.isHeaderWritten()) {
            if (!writer.writeHeader(directType(), fieldsCount()))
                return false;

            writer.onHeaderWritten();
        }

        switch (writer.state()) {
            case 4:
                if (!writer.writeMessage("drVer", drVer))
                    return false;

                writer.incrementState();

        }

        return true;
    }

    /** {@inheritDoc} */
    @Override public boolean readFrom(ByteBuffer buf, MessageReader reader) {
        reader.setBuffer(buf);

        if (!reader.beforeMessageRead())
            return false;

        if (!super.readFrom(buf, reader))
            return false;

        switch (reader.state()) {
            case 4:
                drVer = reader.readMessage("drVer");

                if (!reader.isLastRead())
                    return false;

                reader.incrementState();

        }

        return true;
    }

    /** {@inheritDoc} */
=======
>>>>>>> 697d1999
    @Override public void readExternal(ObjectInput in) throws IOException {
        super.readExternal(in);

        drVer = new GridCacheVersion();

        drVer.readExternal(in);
    }

    /** {@inheritDoc} */
    @Override public void writeExternal(ObjectOutput out) throws IOException {
        super.writeExternal(out);

        drVer.writeExternal(out);
    }
}<|MERGE_RESOLUTION|>--- conflicted
+++ resolved
@@ -81,12 +81,6 @@
     }
 
     /** {@inheritDoc} */
-<<<<<<< HEAD
-    @Override public Object ggClassId() {
-        return GG_CLASS_ID;
-    }
-
-    /** {@inheritDoc} */
     @Override public byte directType() {
         return 104;
     }
@@ -147,8 +141,6 @@
     }
 
     /** {@inheritDoc} */
-=======
->>>>>>> 697d1999
     @Override public void readExternal(ObjectInput in) throws IOException {
         super.readExternal(in);
 
