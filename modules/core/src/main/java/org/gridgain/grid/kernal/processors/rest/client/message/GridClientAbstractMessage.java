--- conflicted
+++ resolved
@@ -8,11 +8,7 @@
  */
 package org.gridgain.grid.kernal.processors.rest.client.message;
 
-<<<<<<< HEAD
-import org.gridgain.grid.marshaller.portable.*;
-=======
 import org.gridgain.grid.portable.*;
->>>>>>> 0592488a
 import org.gridgain.grid.util.typedef.internal.*;
 
 import java.io.*;
@@ -22,23 +18,9 @@
 /**
  * This class provides implementation for commit message fields and cannot be used directly.
  */
-<<<<<<< HEAD
-public abstract class GridClientAbstractMessage implements GridClientMessage, Externalizable, GridPortableObject {
-=======
 public abstract class GridClientAbstractMessage implements GridClientMessage, Externalizable, GridPortableEx {
->>>>>>> 0592488a
     /** */
     private static final long serialVersionUID = 0L;
-
-    /** */
-    private static AtomicInteger typeId = new AtomicInteger();
-
-    /**
-     * @return Portable type identifier for internal client messages classes.
-     */
-    static int nextSystemTypeId() {
-        return typeId.decrementAndGet();
-    }
 
     /** Request ID (transient). */
     private long reqId;
