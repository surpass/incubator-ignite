/* @java.file.header */

/*  _________        _____ __________________        _____
 *  __  ____/___________(_)______  /__  ____/______ ____(_)_______
 *  _  / __  __  ___/__  / _  __  / _  / __  _  __ `/__  / __  __ \
 *  / /_/ /  _  /    _  /  / /_/ /  / /_/ /  / /_/ / _  /  _  / / /
 *  \____/   /_/     /_/   \_,__/   \____/   \__,_/  /_/   /_/ /_/
 */

package org.gridgain.grid.kernal.processors.cache;

import org.gridgain.grid.*;
import org.gridgain.grid.cache.*;
import org.gridgain.grid.kernal.processors.cache.distributed.near.*;
import org.gridgain.grid.kernal.processors.cache.dr.*;
import org.gridgain.grid.kernal.processors.dr.*;
import org.gridgain.grid.lang.*;
import org.gridgain.grid.portables.*;
import org.gridgain.grid.security.*;
import org.gridgain.grid.util.*;
import org.gridgain.grid.util.future.*;
import org.gridgain.grid.util.lang.*;
import org.gridgain.grid.util.tostring.*;
import org.gridgain.grid.util.typedef.*;
import org.gridgain.grid.util.typedef.internal.*;
import org.jetbrains.annotations.*;

import java.io.*;
import java.util.*;
import java.util.concurrent.atomic.*;

import static org.gridgain.grid.cache.GridCacheTxState.*;
import static org.gridgain.grid.events.GridEventType.*;
import static org.gridgain.grid.kernal.processors.cache.GridCacheOperation.*;
import static org.gridgain.grid.kernal.processors.dr.GridDrType.*;

/**
 * Transaction adapter for cache transactions.
 */
public abstract class GridCacheTxLocalAdapter<K, V> extends GridCacheTxAdapter<K, V>
    implements GridCacheTxLocalEx<K, V> {
    /** */
    private static final long serialVersionUID = 0L;

    /** Per-transaction read map. */
    @GridToStringExclude
    protected Map<GridCacheTxKey<K>, GridCacheTxEntry<K, V>> txMap;

    /** Read view on transaction map. */
    @GridToStringExclude
    protected GridCacheTxMap<K, V> readView;

    /** Write view on transaction map. */
    @GridToStringExclude
    protected GridCacheTxMap<K, V> writeView;

    /** Minimal version encountered (either explicit lock or XID of this transaction). */
    protected GridCacheVersion minVer;

    /** Flag indicating with TM commit happened. */
    protected AtomicBoolean doneFlag = new AtomicBoolean(false);

    /** Committed versions, relative to base. */
    private Collection<GridCacheVersion> committedVers = Collections.emptyList();

    /** Rolled back versions, relative to base. */
    private Collection<GridCacheVersion> rolledbackVers = Collections.emptyList();

    /** Base for completed versions. */
    private GridCacheVersion completedBase;

    /** Flag indicating partition lock in group lock transaction. */
    private boolean partLock;

    /** Flag indicating that transformed values should be sent to remote nodes. */
    private boolean sndTransformedVals;

    /** Commit error. */
    protected AtomicReference<Throwable> commitErr = new AtomicReference<>();

    /** Active cache IDs. */
    protected Set<Integer> activeCacheIds = new HashSet<>();

    /**
     * Empty constructor required for {@link Externalizable}.
     */
    protected GridCacheTxLocalAdapter() {
        // No-op.
    }

    /**
     * @param cctx Cache registry.
     * @param xidVer Transaction ID.
     * @param implicit {@code True} if transaction was implicitly started by the system,
     *      {@code false} if it was started explicitly by user.
     * @param implicitSingle {@code True} if transaction is implicit with only one key.
     * @param concurrency Concurrency.
     * @param isolation Isolation.
     * @param timeout Timeout.
     * @param invalidate Invalidation policy.
     * @param swapEnabled Whether to use swap storage.
     * @param storeEnabled Whether to use read/write through.
     * @param txSize Expected transaction size.
     * @param grpLockKey Group lock key if this is a group-lock transaction.
     * @param partLock {@code True} if this is a group-lock transaction and lock is acquired for whole partition.
     */
    protected GridCacheTxLocalAdapter(
        GridCacheSharedContext<K, V> cctx,
        GridCacheVersion xidVer,
        boolean implicit,
        boolean implicitSingle,
        GridCacheTxConcurrency concurrency,
        GridCacheTxIsolation isolation,
        long timeout,
        boolean invalidate,
        boolean swapEnabled,
        boolean storeEnabled,
        int txSize,
        @Nullable GridCacheTxKey grpLockKey,
        boolean partLock,
        @Nullable UUID subjId,
        int taskNameHash
    ) {
        super(cctx, xidVer, implicit, implicitSingle, /*local*/true, concurrency, isolation, timeout, invalidate,
            swapEnabled, storeEnabled, txSize, grpLockKey, subjId, taskNameHash);

        assert !partLock || grpLockKey != null;

        this.partLock = partLock;

        minVer = xidVer;
    }

    /** {@inheritDoc} */
    @Override public UUID eventNodeId() {
        return cctx.localNodeId();
    }

    /** {@inheritDoc} */
    @Override public UUID originatingNodeId() {
        return cctx.localNodeId();
    }

    /** {@inheritDoc} */
    @Override public boolean empty() {
        return txMap.isEmpty();
    }

    /** {@inheritDoc} */
    @Override public Collection<UUID> masterNodeIds() {
        return Collections.singleton(nodeId);
    }

    /** {@inheritDoc} */
    @Override public boolean partitionLock() {
        return partLock;
    }

    /** {@inheritDoc} */
    @Override public Throwable commitError() {
        return commitErr.get();
    }

    /** {@inheritDoc} */
    @Override public void commitError(Throwable e) {
        commitErr.compareAndSet(null, e);
    }

    /** {@inheritDoc} */
    @Override public boolean onOwnerChanged(GridCacheEntryEx<K, V> entry, GridCacheMvccCandidate<K> owner) {
        assert false;
        return false;
    }

    /** {@inheritDoc} */
    @Override public boolean isStarted() {
        return txMap != null;
    }

    /** {@inheritDoc} */
    @Override public boolean hasWriteKey(GridCacheTxKey<K> key) {
        return writeView.containsKey(key);
    }

    /**
     * @return Transaction read set.
     */
    @Override public Set<GridCacheTxKey<K>> readSet() {
        return txMap == null ? Collections.<GridCacheTxKey<K>>emptySet() : readView.keySet();
    }

    /**
     * @return Transaction write set.
     */
    @Override public Set<GridCacheTxKey<K>> writeSet() {
        return txMap == null ? Collections.<GridCacheTxKey<K>>emptySet() : writeView.keySet();
    }

    /** {@inheritDoc} */
    @Override public boolean removed(GridCacheTxKey<K> key) {
        if (txMap == null)
            return false;

        GridCacheTxEntry<K, V> e = txMap.get(key);

        return e != null && e.op() == DELETE;
    }

    /** {@inheritDoc} */
    @Override public Map<GridCacheTxKey<K>, GridCacheTxEntry<K, V>> readMap() {
        return readView == null ? Collections.<GridCacheTxKey<K>, GridCacheTxEntry<K, V>>emptyMap() : readView;
    }

    /** {@inheritDoc} */
    @Override public Map<GridCacheTxKey<K>, GridCacheTxEntry<K, V>> writeMap() {
        return writeView == null ? Collections.<GridCacheTxKey<K>, GridCacheTxEntry<K, V>>emptyMap() : writeView;
    }

    /** {@inheritDoc} */
    @Override public Collection<GridCacheTxEntry<K, V>> allEntries() {
        return txMap == null ? Collections.<GridCacheTxEntry<K, V>>emptySet() : txMap.values();
    }

    /** {@inheritDoc} */
    @Override public Collection<GridCacheTxEntry<K, V>> readEntries() {
        return readView == null ? Collections.<GridCacheTxEntry<K, V>>emptyList() : readView.values();
    }

    /** {@inheritDoc} */
    @Override public Collection<GridCacheTxEntry<K, V>> writeEntries() {
        return writeView == null ? Collections.<GridCacheTxEntry<K, V>>emptyList() : writeView.values();
    }

    /** {@inheritDoc} */
    @Nullable @Override public GridCacheTxEntry<K, V> entry(GridCacheTxKey<K> key) {
        return txMap == null ? null : txMap.get(key);
    }

    /** {@inheritDoc} */
    @Override public void seal() {
        if (readView != null)
            readView.seal();

        if (writeView != null)
            writeView.seal();
    }

    /**
     * @param snd {@code True} if values in tx entries should be replaced with transformed values and sent
     * to remote nodes.
     */
    public void sendTransformedValues(boolean snd) {
        sndTransformedVals = snd;
    }

    /**
     * @return {@code True} if should be committed after lock is acquired.
     */
    protected boolean commitAfterLock() {
        return implicit() && (!dht() || colocated());
    }

    /** {@inheritDoc} */
    @SuppressWarnings({"RedundantTypeArguments"})
    @Nullable @Override public GridTuple<V> peek(
        GridCacheContext<K, V> cacheCtx,
        boolean failFast,
        K key,
        GridPredicate<GridCacheEntry<K, V>>[] filter
    ) throws GridCacheFilterFailedException {
        GridCacheTxEntry<K, V> e = txMap == null ? null : txMap.get(cacheCtx.txKey(key));

        if (e != null) {
            // We should look at tx entry previous value. If this is a user peek then previous
            // value is the same as value. If this is a filter evaluation peek then previous value holds
            // value visible to filter while value contains value enlisted for write.
            if (!F.isAll(e.cached().wrap(false), filter))
                return e.hasPreviousValue() ? F.t(CU.<V>failed(failFast, e.previousValue())) : null;

            return e.hasPreviousValue() ? F.t(e.previousValue()) : null;
        }

        return null;
    }

    /** {@inheritDoc} */
    @Override public GridFuture<Boolean> loadMissing(
        final GridCacheContext<K, V> cacheCtx,
        boolean async,
        final Collection<? extends K> keys,
        boolean deserializePortable,
        final GridBiInClosure<K, V> c
    ) {
        if (!async) {
            try {
                return new GridFinishedFuture<>(cctx.kernalContext(),
                    cacheCtx.store().loadAllFromStore(this, keys, c));
            }
            catch (GridException e) {
                return new GridFinishedFuture<>(cctx.kernalContext(), e);
            }
        }
        else
            return cctx.kernalContext().closure().callLocalSafe(
                new GPC<Boolean>() {
                    @Override public Boolean call() throws Exception {
                        return cacheCtx.store().loadAllFromStore(GridCacheTxLocalAdapter.this, keys, c);
                    }
                },
                true);
    }

    /**
     * Gets minimum version present in transaction.
     *
     * @return Minimum versions.
     */
    @Override public GridCacheVersion minVersion() {
        return minVer;
    }

    /**
     * @throws GridException If prepare step failed.
     */
    @SuppressWarnings({"CatchGenericClass"})
    protected void userPrepare() throws GridException {
        if (state() != PREPARING) {
            if (timedOut())
                throw new GridCacheTxTimeoutException("Transaction timed out: " + this);

            setRollbackOnly();

            throw new GridException("Invalid transaction state for prepare [state=" + state() + ", tx=" + this + ']');
        }

        checkValid();

        try {
            cctx.tm().prepareTx(this);
        }
        catch (GridException e) {
            throw e;
        }
        catch (Throwable e) {
            setRollbackOnly();

            throw new GridException("Transaction validation produced a runtime exception: " + this, e);
        }
    }

    /** {@inheritDoc} */
    @Override public void commit() throws GridException {
        try {
            commitAsync().get();
        }
        finally {
            cctx.tm().txContextReset();
        }
    }

    /** {@inheritDoc} */
    @Override public void prepare() throws GridException {
        prepareAsync().get();
    }

    /**
     * Checks that locks are in proper state for commit.
     *
     * @param entry Cache entry to check.
     */
    private void checkCommitLocks(GridCacheEntryEx<K, V> entry) {
        assert ownsLockUnsafe(entry) : "Lock is not owned for commit in PESSIMISTIC mode [entry=" + entry +
            ", tx=" + this + ']';
    }

    /**
     * Uncommits transaction by invalidating all of its entries.
     */
    @SuppressWarnings({"CatchGenericClass"})
    private void uncommit() {
        for (GridCacheTxEntry<K, V> e : writeMap().values()) {
            try {
                GridCacheEntryEx<K, V> cacheEntry = e.cached();

                if (e.op() != NOOP)
                    cacheEntry.invalidate(null, xidVer);
            }
            catch (Throwable t) {
                U.error(log, "Failed to invalidate transaction entries while reverting a commit.", t);

                break;
            }
        }

        cctx.tm().uncommitTx(this);
    }

    /**
     * Gets cache entry for given key.
     *
     * @param key Key.
     * @return Cache entry.
     */
    protected GridCacheEntryEx<K, V> entryEx(GridCacheContext<K, V> cacheCtx, GridCacheTxKey<K> key) {
        return cacheCtx.cache().entryEx(key.key());
    }

    /**
     * Gets cache entry for given key and topology version.
     *
     * @param key Key.
     * @param topVer Topology version.
     * @return Cache entry.
     */
    protected GridCacheEntryEx<K, V> entryEx(GridCacheContext<K, V> cacheCtx, GridCacheTxKey<K> key, long topVer) {
        return cacheCtx.cache().entryEx(key.key(), topVer);
    }

    /**
     * Store manager for current transaction.
     *
     * @return Store manager.
     */
    protected GridCacheStoreManager<K, V> store() {
        return null; // TODO GG-9141 select store for transaction.
    }

    /**
     * Performs batch database operations. This commit must be called
     * before {@link #userCommit()}. This way if there is a DB failure,
     * cache transaction can still be rolled back.
     *
     * @param writeEntries Transaction write set.
     * @throws GridException If batch update failed.
     */
    @SuppressWarnings({"CatchGenericClass"})
    protected void batchStoreCommit(Iterable<GridCacheTxEntry<K, V>> writeEntries) throws GridException {
        GridCacheStoreManager<K, V> store = store();

        if (store.configured() && storeEnabled && (!internal() || groupLock())) {
            try {
                // Implicit transactions are always updated at the end.
                if (isBatchUpdate()) {
                    if (writeEntries != null) {
                        Map<K, GridBiTuple<V, GridCacheVersion>> putMap = null;
                        List<K> rmvCol = null;

                        /*
                         * Batch database processing.
                         */
                        for (GridCacheTxEntry<K, V> e : writeEntries) {
                            boolean intercept = e.context().config().getInterceptor() != null;

                            if (intercept || !F.isEmpty(e.transformClosures()))
                                e.cached().unswap(true, false);

                            GridTuple3<GridCacheOperation, V, byte[]> res = applyTransformClosures(e, false);

                            GridCacheContext<K, V> cacheCtx = e.context();

                            GridCacheOperation op = res.get1();
                            K key = e.key().key();
                            V val = res.get2();
                            GridCacheVersion ver = writeVersion();

                            if (op == CREATE || op == UPDATE) {
                                // Batch-process all removes if needed.
                                if (rmvCol != null && !rmvCol.isEmpty()) {
                                    store.removeAllFromStore(this, rmvCol);

                                    // Reset.
                                    rmvCol.clear();
                                }

                                if (intercept) {
                                    V old = e.cached().rawGetOrUnmarshal(true);

                                    val = (V)cacheCtx.config().getInterceptor().onBeforePut(key, old, val);

                                    if (val == null)
                                        continue;

                                    val = cacheCtx.unwrapTemporary(val);
                                }

                                if (putMap == null)
                                    putMap = new LinkedHashMap<>(writeMap().size(), 1.0f);

                                putMap.put(key, F.t(val, ver));
                            }
                            else if (op == DELETE) {
                                // Batch-process all puts if needed.
                                if (putMap != null && !putMap.isEmpty()) {
                                    store.putAllToStore(this, putMap);

                                    // Reset.
                                    putMap.clear();
                                }

                                if (intercept) {
                                    V old = e.cached().rawGetOrUnmarshal(true);

                                    GridBiTuple<Boolean, V> t = cacheCtx.config().<K, V>getInterceptor()
                                        .onBeforeRemove(key, old);

                                    if (cacheCtx.cancelRemove(t))
                                        continue;
                                }

                                if (rmvCol == null)
                                    rmvCol = new LinkedList<>();

                                rmvCol.add(key);
                            }
                            else if (log.isDebugEnabled())
                                log.debug("Ignoring NOOP entry for batch store commit: " + e);
                        }

                        if (putMap != null && !putMap.isEmpty()) {
                            assert rmvCol == null || rmvCol.isEmpty();

                            // Batch put at the end of transaction.
                            store.putAllToStore(this, putMap);
                        }

                        if (rmvCol != null && !rmvCol.isEmpty()) {
                            assert putMap == null || putMap.isEmpty();

                            // Batch remove at the end of transaction.
                            store.removeAllFromStore(this, rmvCol);
                        }
                    }
                }

                // Commit while locks are held.
                store.txEnd(this, true);
            }
            catch (GridException ex) {
                commitError(ex);

                setRollbackOnly();

                // Safe to remove transaction from committed tx list because nothing was committed yet.
                cctx.tm().removeCommittedTx(this);

                throw ex;
            }
            catch (Throwable ex) {
                commitError(ex);

                setRollbackOnly();

                // Safe to remove transaction from committed tx list because nothing was committed yet.
                cctx.tm().removeCommittedTx(this);

                throw new GridException("Failed to commit transaction to database: " + this, ex);
            }
        }
    }

    /** {@inheritDoc} */
    @SuppressWarnings({"CatchGenericClass"})
    @Override public void userCommit() throws GridException {
        GridCacheTxState state = state();

        if (state != COMMITTING) {
            if (timedOut())
                throw new GridCacheTxTimeoutException("Transaction timed out: " + this);

            setRollbackOnly();

            throw new GridException("Invalid transaction state for commit [state=" + state + ", tx=" + this + ']');
        }

        checkValid();

        boolean empty = F.isEmpty(near() ? txMap : writeMap());

        // Register this transaction as completed prior to write-phase to
        // ensure proper lock ordering for removed entries.
        // We add colocated transaction to committed set even if it is empty to correctly order
        // locks on backup nodes.
        if (!empty || colocated())
            cctx.tm().addCommittedTx(this);

        if (groupLock())
            addGroupTxMapping(writeSet());

        if (!empty) {
            // We are holding transaction-level locks for entries here, so we can get next write version.
            writeVersion(cctx.versions().next(topologyVersion()));

            batchStoreCommit(writeMap().values());

            try {
                cctx.tm().txContext(this);

                long topVer = topologyVersion();

                /*
                 * Commit to cache. Note that for 'near' transaction we loop through all the entries.
                 */
                for (GridCacheTxEntry<K, V> txEntry : (near() ? allEntries() : writeEntries())) {
                    GridCacheContext<K, V> cacheCtx = txEntry.context();

                    GridDrType drType = cacheCtx.isDrEnabled() ? DR_PRIMARY : DR_NONE;

                    UUID nodeId = txEntry.nodeId() == null ? this.nodeId : txEntry.nodeId();

                    try {
                        while (true) {
                            try {
                                GridCacheEntryEx<K, V> cached = txEntry.cached();

                                // Must try to evict near entries before committing from
                                // transaction manager to make sure locks are held.
                                if (!evictNearEntry(txEntry, false)) {
                                    if (near() && cacheCtx.config().getDrReceiverConfiguration() != null) {
                                        cached.markObsolete(xidVer);

                                        break;
                                    }

                                    if (cached.detached())
                                        break;

                                    GridCacheEntryEx<K, V> nearCached = null;

                                    boolean metrics = true;

                                    if (updateNearCache(cacheCtx, txEntry.key().key(), topVer))
                                        nearCached = cacheCtx.dht().near().peekEx(txEntry.key().key());
                                    else if (near() && txEntry.locallyMapped())
                                        metrics = false;

                                    boolean evt = !isNearLocallyMapped(txEntry, false);

                                    // For near local transactions we must record DHT version
                                    // in order to keep near entries on backup nodes until
                                    // backup remote transaction completes.
                                    if (near())
                                        ((GridNearCacheEntry<K, V>)cached).recordDhtVersion(txEntry.dhtVersion());

                                    if (!F.isEmpty(txEntry.transformClosures()) || !F.isEmpty(txEntry.filters()))
                                        txEntry.cached().unswap(true, false);

                                    GridTuple3<GridCacheOperation, V, byte[]> res = applyTransformClosures(txEntry,
                                        true);

                                    GridCacheOperation op = res.get1();
                                    V val = res.get2();
                                    byte[] valBytes = res.get3();

                                    // Preserve TTL if needed.
                                    if (txEntry.ttl() < 0)
                                        txEntry.ttl(cached.ttl());

                                    // Deal with DR conflicts.
                                    GridCacheVersion explicitVer = txEntry.drVersion() != null ?
                                        txEntry.drVersion() : writeVersion();

                                    boolean drNeedResolve = cacheCtx.drNeedResolve(cached.version(), explicitVer);

                                    if (drNeedResolve) {
                                        GridBiTuple<GridCacheOperation, GridDrReceiverConflictContextImpl<K, V>> drRes =
                                            drResolveConflict(op, txEntry.key().key(), val, valBytes, txEntry.ttl(),
                                            txEntry.drExpireTime(), explicitVer, cached);

                                        assert drRes != null;

                                        GridDrReceiverConflictContextImpl<K, V> drCtx = drRes.get2();

                                        if (drCtx.isUseOld())
                                            op = NOOP;
                                        else if (drCtx.isUseNew()) {
                                            txEntry.ttl(drCtx.ttl());

                                            if (drCtx.newEntry().dataCenterId() != cctx.gridConfig().getDataCenterId())
                                                txEntry.drExpireTime(drCtx.expireTime());
                                            else
                                                txEntry.drExpireTime(-1L);
                                        }
                                        else {
                                            assert drCtx.isMerge();

                                            op = drRes.get1();
                                            val = drCtx.mergeValue();
                                            valBytes = null;
                                            explicitVer = writeVersion();

                                            txEntry.ttl(drCtx.ttl());
                                            txEntry.drExpireTime(-1L);
                                        }
                                    }
                                    else
                                        // Nullify explicit version so that innerSet/innerRemove will work as usual.
                                        explicitVer = null;

                                    if (sndTransformedVals || drNeedResolve) {
                                        assert sndTransformedVals && cacheCtx.isReplicated() || drNeedResolve;

                                        txEntry.value(val, true, false);
                                        txEntry.valueBytes(valBytes);
                                        txEntry.op(op);
                                        txEntry.transformClosures(null);
                                        txEntry.drVersion(explicitVer);
                                    }

                                    if (op == CREATE || op == UPDATE) {
                                        GridCacheUpdateTxResult<V> updRes = cached.innerSet(
                                            this,
                                            eventNodeId(),
                                            txEntry.nodeId(),
                                            val,
                                            valBytes,
                                            false,
                                            false,
                                            txEntry.ttl(),
                                            evt,
                                            metrics,
                                            topVer,
                                            txEntry.filters(),
                                            cached.detached() ? DR_NONE : drType,
                                            txEntry.drExpireTime(),
                                            near() ? null : explicitVer,
                                            CU.subjectId(this, cctx),
                                            resolveTaskName());

                                        if (nearCached != null && updRes.success())
                                            nearCached.innerSet(
                                                null,
                                                eventNodeId(),
                                                nodeId,
                                                val,
                                                valBytes,
                                                false,
                                                false,
                                                txEntry.ttl(),
                                                false,
                                                metrics,
                                                topVer,
                                                CU.<K, V>empty(),
                                                DR_NONE,
                                                txEntry.drExpireTime(),
                                                null,
                                                CU.subjectId(this, cctx),
                                                resolveTaskName());
                                    }
                                    else if (op == DELETE) {
                                        GridCacheUpdateTxResult<V> updRes = cached.innerRemove(
                                            this,
                                            eventNodeId(),
                                            txEntry.nodeId(),
                                            false,
                                            false,
                                            evt,
                                            metrics,
                                            topVer,
                                            txEntry.filters(),
                                            cached.detached()  ? DR_NONE : drType,
                                            near() ? null : explicitVer,
                                            CU.subjectId(this, cctx),
                                            resolveTaskName());

                                        if (nearCached != null && updRes.success())
                                            nearCached.innerRemove(
                                                null,
                                                eventNodeId(),
                                                nodeId,
                                                false,
                                                false,
                                                false,
                                                metrics,
                                                topVer,
                                                CU.<K, V>empty(),
                                                DR_NONE,
                                                null,
                                                CU.subjectId(this, cctx),
                                                resolveTaskName());
                                    }
                                    else if (op == RELOAD) {
                                        cached.innerReload(CU.<K, V>empty());

                                        if (nearCached != null)
                                            nearCached.innerReload(CU.<K, V>empty());
                                    }
                                    else if (op == READ) {
                                        assert near();

                                        if (log.isDebugEnabled())
                                            log.debug("Ignoring READ entry when committing: " + txEntry);
                                    }
                                    else {
                                        assert !groupLock() || txEntry.groupLockEntry() || ownsLock(txEntry.cached()):
                                            "Transaction does not own lock for group lock entry during  commit [tx=" +
                                                this + ", txEntry=" + txEntry + ']';

                                        if (log.isDebugEnabled())
                                            log.debug("Ignoring NOOP entry when committing: " + txEntry);
                                    }
                                }

                                // Check commit locks after set, to make sure that
                                // we are not changing obsolete entries.
                                // (innerSet and innerRemove will throw an exception
                                // if an entry is obsolete).
                                if (txEntry.op() != READ && !txEntry.groupLockEntry())
                                    checkCommitLocks(cached);

                                // Break out of while loop.
                                break;
                            }
                            // If entry cached within transaction got removed.
                            catch (GridCacheEntryRemovedException ignored) {
                                if (log.isDebugEnabled())
                                    log.debug("Got removed entry during transaction commit (will retry): " + txEntry);

                                txEntry.cached(entryEx(cacheCtx, txEntry.key()), txEntry.keyBytes());
                            }
                        }
                    }
                    catch (Throwable ex) {
                        // We are about to initiate transaction rollback when tx has started to committing.
                        // Need to remove version from committed list.
                        cctx.tm().removeCommittedTx(this);

                        if (X.hasCause(ex, GridCacheIndexUpdateException.class) && cacheCtx.cache().isMongoDataCache()) {
                            if (log.isDebugEnabled())
                                log.debug("Failed to update mongo document index (transaction entry will " +
                                    "be ignored): " + txEntry);

                            // Set operation to NOOP.
                            txEntry.op(NOOP);

                            setRollbackOnly();

                            throw ex;
                        }
                        else {
                            GridException err = new GridCacheTxHeuristicException("Failed to locally write to cache " +
                                "(all transaction entries will be invalidated, however there was a window when " +
                                "entries for this transaction were visible to others): " + this, ex);

                            U.error(log, "Heuristic transaction failure.", err);

                            commitErr.compareAndSet(null, err);

                            state(UNKNOWN);

                            try {
                                // Courtesy to minimize damage.
                                uncommit();
                            }
                            catch (Throwable ex1) {
                                U.error(log, "Failed to uncommit transaction: " + this, ex1);
                            }

                            throw err;
                        }
                    }
                }
            }
            finally {
                cctx.tm().txContextReset();
            }
        }
        else {
            // TODO GG-9141 use all stores?
            GridCacheStoreManager<K, V> store = store();

            if (store.configured() && storeEnabled && (!internal() || groupLock())) {
                try {
                    store.txEnd(this, true);
                }
                catch (GridException e) {
                    commitError(e);

                    setRollbackOnly();

                    cctx.tm().removeCommittedTx(this);

                    throw e;
                }
            }
        }

        // Do not unlock transaction entries if one-phase commit.
        if (!onePhaseCommit()) {
            if (doneFlag.compareAndSet(false, true)) {
                // Unlock all locks.
                cctx.tm().commitTx(this);

                boolean needsCompletedVersions = needsCompletedVersions();

                assert !needsCompletedVersions || completedBase != null;
                assert !needsCompletedVersions || committedVers != null;
                assert !needsCompletedVersions || rolledbackVers != null;
            }
        }
    }

    /**
     * Commits transaction to transaction manager. Used for one-phase commit transactions only.
     */
    public void tmCommit() {
        assert onePhaseCommit();

        if (doneFlag.compareAndSet(false, true)) {
            // Unlock all locks.
            cctx.tm().commitTx(this);

            state(COMMITTED);

            boolean needsCompletedVersions = needsCompletedVersions();

            assert !needsCompletedVersions || completedBase != null;
            assert !needsCompletedVersions || committedVers != null;
            assert !needsCompletedVersions || rolledbackVers != null;
        }
    }

    /** {@inheritDoc} */
    @Override public void completedVersions(
        GridCacheVersion completedBase,
        Collection<GridCacheVersion> committedVers,
        Collection<GridCacheVersion> rolledbackVers) {
        this.completedBase = completedBase;
        this.committedVers = committedVers;
        this.rolledbackVers = rolledbackVers;
    }

    /**
     * @return Completed base for ordering.
     */
    public GridCacheVersion completedBase() {
        return completedBase;
    }

    /**
     * @return Committed versions.
     */
    public Collection<GridCacheVersion> committedVersions() {
        return committedVers;
    }

    /**
     * @return Rolledback versions.
     */
    public Collection<GridCacheVersion> rolledbackVersions() {
        return rolledbackVers;
    }

    /** {@inheritDoc} */
    @Override public void userRollback() throws GridException {
        GridCacheTxState state = state();

        if (state != ROLLING_BACK && state != ROLLED_BACK) {
            setRollbackOnly();

            throw new GridException("Invalid transaction state for rollback [state=" + state + ", tx=" + this + ']',
                commitErr.get());
        }

        if (doneFlag.compareAndSet(false, true)) {
            try {
                if (near())
                    // Must evict near entries before rolling back from
                    // transaction manager, so they will be removed from cache.
                    for (GridCacheTxEntry<K, V> e : allEntries())
                        evictNearEntry(e, false);

                cctx.tm().rollbackTx(this);

                GridCacheStoreManager<K, V> store = store();

                if (store.configured() && isBatchUpdate()) {
                    if (!internal() || groupLock())
                        store.txEnd(this, false);
                }
            }
            catch (Error | GridException | RuntimeException e) {
                U.addLastCause(e, commitErr.get(), log);

                throw e;
            }
        }
    }

    /**
     * Checks if there is a cached or swapped value for
     * {@link #getAllAsync(GridCacheContext, Collection, GridCacheEntryEx, boolean, GridPredicate[])} method.
     *
     *
     * @param keys Key to enlist.
     * @param cached Cached entry, if called from entry wrapper.
     * @param map Return map.
     * @param missed Map of missed keys.
     * @param keysCnt Keys count (to avoid call to {@code Collection.size()}).
     * @param deserializePortable Deserialize portable flag.
     * @param filter Filter to test.
     * @throws GridException If failed.
     * @return Enlisted keys.
     */
    @SuppressWarnings({"RedundantTypeArguments"})
    private Collection<K> enlistRead(
        final GridCacheContext<K, V> cacheCtx,
        Collection<? extends K> keys,
        @Nullable GridCacheEntryEx<K, V> cached,
        Map<K, V> map,
        Map<K, GridCacheVersion> missed,
        int keysCnt,
        boolean deserializePortable,
        GridPredicate<GridCacheEntry<K, V>>[] filter) throws GridException {
        assert !F.isEmpty(keys);
        assert keysCnt == keys.size();
        assert cached == null || F.first(keys).equals(cached.key());

        cacheCtx.checkSecurity(GridSecurityPermission.CACHE_READ);

        groupLockSanityCheck(cacheCtx, keys);

        boolean single = keysCnt == 1;

        Collection<K> lockKeys = null;

        long topVer = topologyVersion();

        // In this loop we cover only read-committed or optimistic transactions.
        // Transactions that are pessimistic and not read-committed are covered
        // outside of this loop.
        for (K key : keys) {
            if (key == null)
                continue;

            GridCacheTxKey<K> txKey = cacheCtx.txKey(key);

            // Check write map (always check writes first).
            GridCacheTxEntry<K, V> txEntry = entry(txKey);

            // Either non-read-committed or there was a previous write.
            if (txEntry != null) {
                if (cacheCtx.isAll(txEntry.cached(), filter)) {
                    V val = txEntry.value();

                    // Read value from locked entry in group-lock transaction as well.
                    if (txEntry.hasValue()) {
                        if (!F.isEmpty(txEntry.transformClosures())) {
                            for (GridClosure<V, V> clos : txEntry.transformClosures())
                                val = clos.apply(val);
                        }

                        if (val != null) {
                            V val0 = val;

                            if (cacheCtx.portableEnabled() && deserializePortable && val instanceof GridPortableObject)
                                val0 = ((GridPortableObject)val).deserialize();

                            map.put(key, val0);
                        }
                    }
                    else {
                        assert txEntry.op() == TRANSFORM || (groupLock() && !txEntry.groupLockEntry());

                        while (true) {
                            try {
                                Object transformClo =
                                    (txEntry.op() == TRANSFORM  && cctx.gridEvents().isRecordable(EVT_CACHE_OBJECT_READ)) ?
                                        F.first(txEntry.transformClosures()) : null;

                                val = txEntry.cached().innerGet(this,
                                    /*swap*/true,
                                    /*read-through*/false,
                                    /*fail fast*/true,
                                    /*unmarshal*/true,
                                    /*metrics*/true,
                                    /*event*/true,
                                    /*temporary*/false,
                                    CU.subjectId(this, cctx),
                                    transformClo,
                                    resolveTaskName(),
                                    filter);

                                if (val != null) {
                                    if (!readCommitted())
                                        txEntry.readValue(val);

                                    if (!F.isEmpty(txEntry.transformClosures())) {
                                        for (GridClosure<V, V> clos : txEntry.transformClosures())
                                            val = clos.apply(val);
                                    }

                                    V val0 = val;

                                    if (cacheCtx.portableEnabled() && deserializePortable && val instanceof GridPortableObject)
                                        val0 = ((GridPortableObject)val).deserialize();

                                    map.put(key, val0);
                                }
                                else
                                    missed.put(key, txEntry.cached().version());

                                break;
                            }
                            catch (GridCacheFilterFailedException e) {
                                if (log.isDebugEnabled())
                                    log.debug("Filter validation failed for entry: " + txEntry);

                                if (!readCommitted())
                                    txEntry.readValue(e.<V>value());
                            }
                            catch (GridCacheEntryRemovedException ignored) {
                                txEntry.cached(entryEx(cacheCtx, txEntry.key(), topVer), txEntry.keyBytes());
                            }
                        }
                    }
                }
            }
            // First time access within transaction.
            else {
                if (lockKeys == null)
                    lockKeys = single ? (Collection<K>)keys : new ArrayList<K>(keysCnt);

                if (!single)
                    lockKeys.add(key);

                while (true) {
                    GridCacheEntryEx<K, V> entry;

                    if (cached != null) {
                        entry = cached;

                        cached = null;
                    }
                    else
                        entry = entryEx(cacheCtx, txKey, topVer);

                    try {
                        GridCacheVersion ver = entry.version();

                        V val = null;

                        if (!pessimistic() || readCommitted() || groupLock()) {
                            // This call will check for filter.
                            val = entry.innerGet(this,
                                /*swap*/true,
                                /*no read-through*/false,
                                /*fail-fast*/true,
                                /*unmarshal*/true,
                                /*metrics*/true,
                                /*event*/true,
                                /*temporary*/false,
                                CU.subjectId(this, cctx),
                                null,
                                resolveTaskName(),
                                filter);

                            if (val != null) {
                                V val0 = val;

                                if (cacheCtx.portableEnabled() && deserializePortable && val instanceof GridPortableObject)
                                    val0 = ((GridPortableObject)val).deserialize();

                                map.put(key, val0);
                            }
                            else
                                missed.put(key, ver);
                        }
                        else
                            // We must wait for the lock in pessimistic mode.
                            missed.put(key, ver);

                        if (!readCommitted()) {
                            txEntry = addEntry(READ, val, null, entry, -1, filter, true, -1L, -1L, null);

                            if (groupLock())
                                txEntry.groupLockEntry(true);

                            // As optimization, mark as checked immediately
                            // for non-pessimistic if value is not null.
                            if (val != null && !pessimistic())
                                txEntry.markValid();
                        }

                        break; // While.
                    }
                    catch (GridCacheEntryRemovedException ignored) {
                        if (log.isDebugEnabled())
                            log.debug("Got removed entry in transaction getAllAsync(..) (will retry): " + key);
                    }
                    catch (GridCacheFilterFailedException e) {
                        if (log.isDebugEnabled())
                            log.debug("Filter validation failed for entry: " + entry);

                        if (!readCommitted()) {
                            // Value for which failure occurred.
                            V val = e.<V>value();

                            txEntry = addEntry(READ, val, null, entry, -1, CU.<K, V>empty(), false, -1L, -1L, null);

                            // Mark as checked immediately for non-pessimistic.
                            if (val != null && !pessimistic())
                                txEntry.markValid();
                        }

                        break; // While loop.
                    }
                }
            }
        }

        return lockKeys != null ? lockKeys : Collections.<K>emptyList();
    }

    /**
     * Adds skipped key.
     *
     * @param skipped Skipped set (possibly {@code null}).
     * @param key Key to add.
     * @return Skipped set.
     */
    private Set<K> skip(Set<K> skipped, K key) {
        if (skipped == null)
            skipped = new GridLeanSet<>();

        skipped.add(key);

        if (log.isDebugEnabled())
            log.debug("Added key to skipped set: " + key);

        return skipped;
    }

    /**
     * Loads all missed keys for
     * {@link #getAllAsync(GridCacheContext, Collection, GridCacheEntryEx, boolean, GridPredicate[])} method.
     *
     * @param map Return map.
     * @param missedMap Missed keys.
     * @param redos Keys to retry.
     * @param deserializePortable Deserialize portable flag.
     * @param filter Filter.
     * @return Loaded key-value pairs.
     */
    private GridFuture<Map<K, V>> checkMissed(
        final GridCacheContext<K, V> cacheCtx,
        final Map<K, V> map,
        final Map<K, GridCacheVersion> missedMap,
        @Nullable final Collection<K> redos,
        final boolean deserializePortable,
        final GridPredicate<GridCacheEntry<K, V>>[] filter
    ) {
        assert redos != null || pessimistic();

        if (log.isDebugEnabled())
            log.debug("Loading missed values for missed map: " + missedMap);

        final Collection<K> loaded = new HashSet<>();

        return new GridEmbeddedFuture<>(cctx.kernalContext(),
            loadMissing(
                cacheCtx,
                false, missedMap.keySet(), deserializePortable, new CI2<K, V>() {
                /** */
                private GridCacheVersion nextVer;

                @Override public void apply(K key, V val) {
                    if (isRollbackOnly()) {
                        if (log.isDebugEnabled())
                            log.debug("Ignoring loaded value for read because transaction was rolled back: " +
                                GridCacheTxLocalAdapter.this);

                        return;
                    }

                    GridCacheVersion ver = missedMap.get(key);

                    if (ver == null) {
                        if (log.isDebugEnabled())
                            log.debug("Value from storage was never asked for [key=" + key + ", val=" + val + ']');

                        return;
                    }

                    V visibleVal = val;

                    GridCacheTxKey<K> txKey = cacheCtx.txKey(key);

                    GridCacheTxEntry<K, V> txEntry = entry(txKey);

                    if (txEntry != null) {
                        if (!readCommitted())
                            txEntry.readValue(val);

                        if (!F.isEmpty(txEntry.transformClosures())) {
                            for (GridClosure<V, V> clos : txEntry.transformClosures())
                                visibleVal = clos.apply(visibleVal);
                        }
                    }

                    // In pessimistic mode we hold the lock, so filter validation
                    // should always be valid.
                    if (pessimistic())
                        ver = null;

                    // Initialize next version.
                    if (nextVer == null)
                        nextVer = cctx.versions().next(topologyVersion());

                    while (true) {
                        assert txEntry != null || readCommitted() || groupLock();

                        GridCacheEntryEx<K, V> e = txEntry == null ? entryEx(cacheCtx, txKey) : txEntry.cached();

                        try {
                            boolean pass = cacheCtx.isAll(e, filter);

                            // Must initialize to true since even if filter didn't pass,
                            // we still record the transaction value.
                            boolean set = true;

                            if (pass) {
                                try {
                                    set = e.versionedValue(val, ver, nextVer);
                                }
                                catch (GridCacheEntryRemovedException ignore) {
                                    if (log.isDebugEnabled())
                                        log.debug("Got removed entry in transaction getAll method " +
                                            "(will try again): " + e);

                                    if (pessimistic() && !readCommitted() && !isRollbackOnly() &&
                                        (!groupLock() || F.eq(e.key(), groupLockKey()))) {
                                        U.error(log, "Inconsistent transaction state (entry got removed while " +
                                            "holding lock) [entry=" + e + ", tx=" + GridCacheTxLocalAdapter.this + "]");

                                        setRollbackOnly();

                                        return;
                                    }

                                    if (txEntry != null)
                                        txEntry.cached(entryEx(cacheCtx, txKey), txEntry.keyBytes());

                                    continue; // While loop.
                                }
                            }

                            // In pessimistic mode, we should always be able to set.
                            assert set || !pessimistic();

                            if (readCommitted() || groupLock()) {
                                cacheCtx.evicts().touch(e, topologyVersion());

                                if (pass && visibleVal != null)
                                    map.put(key, visibleVal);
                            }
                            else {
                                assert txEntry != null;

                                if (set || F.isEmptyOrNulls(filter)) {
                                    txEntry.setAndMarkValid(val);

                                    if (pass && visibleVal != null)
                                        map.put(key, visibleVal);
                                }
                                else {
                                    assert !pessimistic() : "Pessimistic transaction should not have to redo gets: " +
                                        this;

                                    if (log.isDebugEnabled())
                                        log.debug("Failed to set versioned value for entry (will redo): " + e);

                                    redos.add(key);
                                }
                            }

                            loaded.add(key);

                            if (log.isDebugEnabled())
                                log.debug("Set value loaded from store into entry from transaction [set=" + set +
                                    ", matchVer=" + ver + ", newVer=" + nextVer + ", entry=" + e + ']');

                            break; // While loop.
                        }
                        catch (GridException ex) {
                            throw new GridRuntimeException("Failed to put value for cache entry: " + e, ex);
                        }
                    }
                }
            }),
            new C2<Boolean, Exception, Map<K, V>>() {
                @Override public Map<K, V> apply(Boolean b, Exception e) {
                    if (e != null) {
                        setRollbackOnly();

                        throw new GridClosureException(e);
                    }

                    if (!b && !readCommitted()) {
                        // There is no store - we must mark the entries.
                        for (K key : missedMap.keySet()) {
                            GridCacheTxEntry<K, V> txEntry = entry(cacheCtx.txKey(key));

                            if (txEntry != null)
                                txEntry.markValid();
                        }
                    }

                    if (readCommitted()) {
                        Collection<K> notFound = new HashSet<>(missedMap.keySet());

                        notFound.removeAll(loaded);

                        // In read-committed mode touch entries that have just been read.
                        for (K key : notFound) {
                            GridCacheTxEntry<K, V> txEntry = entry(cacheCtx.txKey(key));

                            GridCacheEntryEx<K, V> entry = txEntry == null ? cacheCtx.cache().peekEx(key) :
                                txEntry.cached();

                            if (entry != null)
                                cacheCtx.evicts().touch(entry, topologyVersion());
                        }
                    }

                    return map;
                }
            });
    }

    /** {@inheritDoc} */
    @Override public GridFuture<Map<K, V>> getAllAsync(
        final GridCacheContext<K, V> cacheCtx,
        Collection<? extends K> keys,
        @Nullable GridCacheEntryEx<K, V> cached, final boolean deserializePortable,
        final GridPredicate<GridCacheEntry<K, V>>[] filter) {
        if (F.isEmpty(keys))
            return new GridFinishedFuture<>(cctx.kernalContext(), Collections.<K, V>emptyMap());

        init();

        int keysCnt = keys.size();

        boolean single = keysCnt == 1;

        try {
            checkValid();

            final Map<K, V> retMap = new GridLeanMap<>(keysCnt);

            final Map<K, GridCacheVersion> missed = new GridLeanMap<>(pessimistic() ? keysCnt : 0);

            final Collection<K> lockKeys = enlistRead(cacheCtx, keys, cached, retMap, missed, keysCnt,
                deserializePortable, filter);

            if (single && missed.isEmpty())
                return new GridFinishedFuture<>(cctx.kernalContext(), retMap);

            // Handle locks.
            if (pessimistic() && !readCommitted() && !groupLock()) {
                GridFuture<Boolean> fut = cacheCtx.cache().txLockAsync(lockKeys, lockTimeout(), this, true, true,
                    isolation, isInvalidate(), CU.<K, V>empty());

                PLC2<Map<K, V>> plc2 = new PLC2<Map<K, V>>() {
                    @Override public GridFuture<Map<K, V>> postLock() throws GridException {
                        if (log.isDebugEnabled())
                            log.debug("Acquired transaction lock for read on keys: " + lockKeys);

                        // Load keys only after the locks have been acquired.
                        for (K key : lockKeys) {
                            if (retMap.containsKey(key))
                                // We already have a return value.
                                continue;

                            GridCacheTxKey<K> txKey = cacheCtx.txKey(key);

                            GridCacheTxEntry<K, V> txEntry = entry(txKey);

                            assert txEntry != null;

                            // Check if there is cached value.
                            while (true) {
                                GridCacheEntryEx<K, V> cached = txEntry.cached();

                                try {
                                    Object transformClo =
                                        (!F.isEmpty(txEntry.transformClosures()) &&
                                            cctx.gridEvents().isRecordable(EVT_CACHE_OBJECT_READ)) ?
                                            F.first(txEntry.transformClosures()) : null;

                                    V val = cached.innerGet(GridCacheTxLocalAdapter.this,
                                        swapOrOffheapEnabled,
                                        /*read-through*/false,
                                        /*fail-fast*/true,
                                        /*unmarshal*/true,
                                        /*metrics*/true,
                                        /*events*/true,
                                        /*temporary*/true,
                                        CU.subjectId(GridCacheTxLocalAdapter.this, cctx),
                                        transformClo,
                                        resolveTaskName(),
                                        filter);

                                    // If value is in cache and passed the filter.
                                    if (val != null) {
                                        missed.remove(key);

                                        txEntry.setAndMarkValid(val);

                                        if (!F.isEmpty(txEntry.transformClosures())) {
                                            for (GridClosure<V, V> clos : txEntry.transformClosures())
                                                val = clos.apply(val);
                                        }

                                        if (cacheCtx.portableEnabled() && deserializePortable &&
                                            val instanceof GridPortableObject)
                                            val = ((GridPortableObject)val).deserialize();

                                        retMap.put(key, val);
                                    }

                                    // Even though we bring the value back from lock acquisition,
                                    // we still need to recheck primary node for consistent values
                                    // in case of concurrent transactional locks.

                                    break; // While.
                                }
                                catch (GridCacheEntryRemovedException ignore) {
                                    if (log.isDebugEnabled())
                                        log.debug("Got removed exception in get postLock (will retry): " +
                                            cached);

                                    txEntry.cached(entryEx(cacheCtx, txKey), txEntry.keyBytes());
                                }
                                catch (GridCacheFilterFailedException e) {
                                    // Failed value for the filter.
                                    V val = e.value();

                                    if (val != null) {
                                        // If filter fails after lock is acquired, we don't reload,
                                        // regardless if value is null or not.
                                        missed.remove(key);

                                        txEntry.setAndMarkValid(val);
                                    }

                                    break; // While.
                                }
                            }
                        }

                        if (!missed.isEmpty() && (cacheCtx.isReplicated() || cacheCtx.isLocal()))
                            return checkMissed(cacheCtx, retMap, missed, null, deserializePortable, filter);

                        return new GridFinishedFuture<>(cctx.kernalContext(), Collections.<K, V>emptyMap());
                    }
                };

                FinishClosure<Map<K, V>> finClos = new FinishClosure<Map<K, V>>() {
                    @Override Map<K, V> finish(Map<K, V> loaded) {
                        retMap.putAll(loaded);

                        return retMap;
                    }
                };

                if (fut.isDone()) {
                    try {
                        GridFuture<Map<K, V>> fut1 = plc2.apply(fut.get(), null);

                        return fut1.isDone() ?
                            new GridFinishedFutureEx<>(finClos.apply(fut1.get(), null)) :
                            new GridEmbeddedFuture<>(cctx.kernalContext(), fut1, finClos);
                    }
                    catch (GridClosureException e) {
                        return new GridFinishedFuture<>(cctx.kernalContext(), e.unwrap());
                    }
                    catch (GridException e) {
                        try {
                            return plc2.apply(false, e);
                        }
                        catch (Exception e1) {
                            return new GridFinishedFuture<>(cctx.kernalContext(), e1);
                        }
                    }
                }
                else {
                    return new GridEmbeddedFuture<>(
                        cctx.kernalContext(),
                        fut,
                        plc2,
                        finClos);
                }
            }
            else {
                assert optimistic() || readCommitted() || groupLock();

                final Collection<K> redos = new LinkedList<>();

                if (!missed.isEmpty()) {
                    if (!readCommitted())
                        for (Iterator<K> it = missed.keySet().iterator(); it.hasNext(); )
                            if (retMap.containsKey(it.next()))
                                it.remove();

                    if (missed.isEmpty())
                        return new GridFinishedFuture<>(cctx.kernalContext(), retMap);

                    return new GridEmbeddedFuture<>(
                        cctx.kernalContext(),
                        // First future.
                        checkMissed(cacheCtx, retMap, missed, redos, deserializePortable, filter),
                        // Closure that returns another future, based on result from first.
                        new PMC<Map<K, V>>() {
                            @Override public GridFuture<Map<K, V>> postMiss(Map<K, V> map) {
                                if (redos.isEmpty())
                                    return new GridFinishedFuture<>(cctx.kernalContext(),
                                        Collections.<K, V>emptyMap());

                                if (log.isDebugEnabled())
                                    log.debug("Starting to future-recursively get values for keys: " + redos);

                                // Future recursion.
                                return getAllAsync(cacheCtx, redos, null, deserializePortable, filter);
                            }
                        },
                        // Finalize.
                        new FinishClosure<Map<K, V>>() {
                            @Override Map<K, V> finish(Map<K, V> loaded) {
                                for (Map.Entry<K, V> entry : loaded.entrySet()) {
                                    GridCacheTxEntry<K, V> txEntry = entry(cacheCtx.txKey(entry.getKey()));

                                    V val = entry.getValue();

                                    if (!readCommitted())
                                        txEntry.readValue(val);

                                    if (!F.isEmpty(txEntry.transformClosures())) {
                                        for (GridClosure<V, V> clos : txEntry.transformClosures())
                                            val = clos.apply(val);
                                    }

                                    retMap.put(entry.getKey(), val);
                                }

                                return retMap;
                            }
                        }
                    );
                }

                return new GridFinishedFuture<>(cctx.kernalContext(), retMap);
            }
        }
        catch (GridException e) {
            setRollbackOnly();

            return new GridFinishedFuture<>(cctx.kernalContext(), e);
        }
    }

    /** {@inheritDoc} */
    @Override public GridFuture<GridCacheReturn<V>> putAllAsync(
        GridCacheContext<K, V> cacheCtx,
        Map<? extends K, ? extends V> map,
        boolean retval,
        @Nullable GridCacheEntryEx<K, V> cached,
        long ttl,
        GridPredicate<GridCacheEntry<K, V>>[] filter
    ) {
        return putAllAsync0(cacheCtx, map, null, null, retval, cached, ttl, filter);
    }

    /** {@inheritDoc} */
    @Override public GridFuture<?> putAllDrAsync(
        GridCacheContext<K, V> cacheCtx,
        Map<? extends K, GridCacheDrInfo<V>> drMap
    ) {
        return putAllAsync0(cacheCtx, null, null, drMap, false, null, -1, null);
    }

    /** {@inheritDoc} */
    @Override public GridFuture<GridCacheReturn<V>> transformAllAsync(
        GridCacheContext<K, V> cacheCtx,
        @Nullable Map<? extends K, ? extends GridClosure<V, V>> map,
        boolean retval,
        @Nullable GridCacheEntryEx<K, V> cached,
        long ttl
    ) {
        return putAllAsync0(cacheCtx, null, map, null, retval, null, -1, null);
    }

    /** {@inheritDoc} */
    @Override public GridFuture<?> removeAllDrAsync(
        GridCacheContext<K, V> cacheCtx,
        Map<? extends K, GridCacheVersion> drMap
    ) {
        return removeAllAsync0(cacheCtx, null, drMap, null, false, null);
    }

    /**
     * Checks filter for non-pessimistic transactions.
     *
     * @param cached Cached entry.
     * @param filter Filter to check.
     * @return {@code True} if passed or pessimistic.
     * @throws GridException If failed.
     */
    private boolean filter(GridCacheEntryEx<K, V> cached,
        GridPredicate<GridCacheEntry<K, V>>[] filter) throws GridException {
        return pessimistic() || cached.context().isAll(cached, filter);
    }

    /**
     * Internal routine for <tt>putAll(..)</tt>
     *
     * @param keys Keys to enlist.
     * @param cached Cached entry.
     * @param ttl Time to live for entry. If negative, leave unchanged.
     * @param implicit Implicit flag.
     * @param lookup Value lookup map ({@code null} for remove).
     * @param transformMap Map with transform closures if this is a transform operation.
     * @param retval Flag indicating whether a value should be returned.
     * @param lockOnly If {@code true}, then entry will be enlisted as noop.
     * @param filter User filters.
     * @param ret Return value.
     * @param enlisted Collection of keys enlisted into this transaction.
     * @param drPutMap DR put map (optional).
     * @param drRmvMap DR remove map (optional).
     * @return Future with skipped keys (the ones that didn't pass filter for pessimistic transactions).
     */
    protected GridFuture<Set<K>> enlistWrite(
        GridCacheContext<K, V> cacheCtx,
        Collection<? extends K> keys,
        @Nullable GridCacheEntryEx<K, V> cached,
        long ttl,
        boolean implicit,
        @Nullable Map<? extends K, ? extends V> lookup,
        @Nullable Map<? extends K, ? extends GridClosure<V, V>> transformMap,
        boolean retval,
        boolean lockOnly,
        GridPredicate<GridCacheEntry<K, V>>[] filter,
        final GridCacheReturn<V> ret,
        Collection<K> enlisted,
        @Nullable Map<? extends K, GridCacheDrInfo<V>> drPutMap,
        @Nullable Map<? extends K, GridCacheVersion> drRmvMap
    ) {
        assert cached == null || keys.size() == 1;
        assert cached == null || F.first(keys).equals(cached.key());

        addActiveCache(cacheCtx);

        Set<K> skipped = null;

        boolean rmv = lookup == null && transformMap == null;

        try {
            // Set transform flag for transaction.
            if (transformMap != null)
                transform = true;

            groupLockSanityCheck(cacheCtx, keys);

            for (K key : keys) {
                V val = rmv || lookup == null ? null : lookup.get(key);
                GridClosure<V, V> transformClo = transformMap == null ? null : transformMap.get(key);

                GridCacheVersion drVer;
                long drTtl;
                long drExpireTime;

                if (drPutMap != null) {
                    GridCacheDrInfo<V> info = drPutMap.get(key);

                    assert info != null;

                    drVer = info.version();
                    drTtl = info.ttl();
                    drExpireTime = info.expireTime();
                }
                else if (drRmvMap != null) {
                    assert drRmvMap.get(key) != null;

                    drVer = drRmvMap.get(key);
                    drTtl = -1L;
                    drExpireTime = -1L;
                }
                else {
                    drVer = null;
                    drTtl = -1L;
                    drExpireTime = -1L;
                }

                if (key == null)
                    continue;

                if (!rmv && val == null && transformClo == null) {
                    skipped = skip(skipped, key);

                    continue;
                }

                GridCacheTxKey<K> txKey = cacheCtx.txKey(key);

                GridCacheTxEntry<K, V> txEntry = entry(txKey);

                // First time access.
                if (txEntry == null) {
                    while (true) {
                        GridCacheEntryEx<K, V> entry;

                        if (cached != null) {
                            entry = cached;

                            cached = null;
                        }
                        else {
                            entry = entryEx(cacheCtx, txKey, topologyVersion());

                            entry.unswap(true, false);
                        }

                        try {
                            // Check if lock is being explicitly acquired by the same thread.
                            if (!implicit && cctx.kernalContext().config().isCacheSanityCheckEnabled() &&
                                entry.lockedByThread(threadId, xidVer))
                                throw new GridException("Cannot access key within transaction if lock is " +
                                    "externally held [key=" + key + ", entry=" + entry + ", xidVer=" + xidVer +
                                    ", threadId=" + threadId +
                                    ", locNodeId=" + cctx.localNodeId() + ']');

                            V old = null;

                            boolean readThrough = !F.isEmptyOrNulls(filter) && !F.isAlwaysTrue(filter);

                            if (optimistic()) {
                                try {
                                    //Should read through if filter is specified.
                                    old = entry.innerGet(this,
                                        /*swap*/false,
                                        /*read-through*/readThrough,
                                        /*fail-fast*/false,
                                        /*unmarshal*/retval,
                                        /*metrics*/retval,
                                        /*events*/retval,
                                        /*temporary*/false,
                                        CU.subjectId(this, cctx),
                                        transformClo,
                                        resolveTaskName(),
                                        CU.<K, V>empty());
                                }
                                catch (GridCacheFilterFailedException e) {
                                    e.printStackTrace();

                                    assert false : "Empty filter failed: " + e;
                                }
                            }
                            else
                                old = retval ? entry.rawGetOrUnmarshal(false) : entry.rawGet();

                            if (!filter(entry, filter)) {
                                skipped = skip(skipped, key);

                                ret.set(old, false);

                                if (!readCommitted() && old != null) {
                                    // Enlist failed filters as reads for non-read-committed mode,
                                    // so future ops will get the same values.
                                    txEntry = addEntry(READ, old, null, entry, -1, CU.<K, V>empty(), false, -1L, -1L,
                                        null);

                                    txEntry.markValid();
                                }

                                if (readCommitted() || old == null)
                                    cacheCtx.evicts().touch(entry, topologyVersion());

                                break; // While.
                            }

                            txEntry = addEntry(lockOnly ? NOOP : rmv ? DELETE : transformClo != null ? TRANSFORM :
                                old != null ? UPDATE : CREATE, val, transformClo, entry, ttl, filter, true, drTtl,
                                drExpireTime, drVer);

                            if (!implicit() && readCommitted())
                                cacheCtx.evicts().touch(entry, topologyVersion());

                            if (groupLock() && !lockOnly)
                                txEntry.groupLockEntry(true);

                            enlisted.add(key);

                            if (!pessimistic() || (groupLock() && !lockOnly)) {
                                txEntry.markValid();

                                if (old == null) {
                                    if (retval && !readThrough) {
                                        // If return value is required, then we know for sure that there is only
                                        // one key in the keys collection.
                                        assert keys.size() == 1;

                                        GridFuture<Boolean> fut = loadMissing(
                                            cacheCtx,
                                            true,
                                            F.asList(key),
                                            deserializePortables(cacheCtx),
                                            new CI2<K, V>() {
                                                @Override public void apply(K k, V v) {
                                                    if (log.isDebugEnabled())
                                                        log.debug("Loaded value from remote node [key=" + k + ", val=" +
                                                            v + ']');

                                                    ret.set(v, true);
                                                }
                                            });

                                        return new GridEmbeddedFuture<>(
                                            cctx.kernalContext(),
                                            fut,
                                            new C2<Boolean, Exception, Set<K>>() {
                                                @Override public Set<K> apply(Boolean b, Exception e) {
                                                    if (e != null)
                                                        throw new GridClosureException(e);

                                                    return Collections.emptySet();
                                                }
                                            }
                                        );
                                    }
                                    else
                                        ret.set(null, true);
                                }
                                else
                                    ret.set(old, true);
                            }
                            // Pessimistic.
                            else
                                ret.set(old, true);

                            break; // While.
                        }
                        catch (GridCacheEntryRemovedException ignore) {
                            if (log.isDebugEnabled())
                                log.debug("Got removed entry in transaction putAll0 method: " + entry);
                        }
                    }
                }
                else {
                    if (transformClo == null && txEntry.op() == TRANSFORM)
                        throw new GridException("Failed to enlist write value for key (cannot have update value in " +
                            "transaction after transform closure is applied): " + key);

                    GridCacheEntryEx<K, V> entry = txEntry.cached();

                    V v = txEntry.value();

                    boolean del = txEntry.op() == DELETE && rmv;

                    if (!del) {
                        if (!filter(entry, filter)) {
                            skipped = skip(skipped, key);

                            ret.set(v, false);

                            continue;
                        }

                        txEntry = addEntry(rmv ? DELETE : transformClo != null ? TRANSFORM :
                            v != null ? UPDATE : CREATE, val, transformClo, entry, ttl, filter, true, drTtl,
                            drExpireTime, drVer);

                        enlisted.add(key);
                    }

                    if (!pessimistic()) {
                        txEntry.markValid();

                        // Set tx entry and return values.
                        ret.set(v, true);
                    }
                }
            }
        }
        catch (GridException e) {
            return new GridFinishedFuture<>(cctx.kernalContext(), e);
        }

        return new GridFinishedFuture<>(cctx.kernalContext(), skipped);
    }

    /**
     * Post lock processing for put or remove.
     *
     * @param keys Keys.
     * @param failed Collection of potentially failed keys (need to populate in this method).
     * @param transformed Output map where transformed values will be placed.
     * @param transformMap Transform map.
     * @param ret Return value.
     * @param rmv {@code True} if remove.
     * @param retval Flag to return value or not.
     * @param filter Filter to check entries.
     * @return Failed keys.
     * @throws GridException If error.
     */
    protected Set<K> postLockWrite(
        GridCacheContext<K, V> cacheCtx,
        Iterable<? extends K> keys,
        Set<K> failed,
        @Nullable Map<K, V> transformed,
        @Nullable Map<? extends K, ? extends GridClosure<V, V>> transformMap,
        GridCacheReturn<V> ret,
        boolean rmv,
        boolean retval,
        GridPredicate<GridCacheEntry<K, V>>[] filter
    ) throws GridException {
        for (K k : keys) {
            GridCacheTxEntry<K, V> txEntry = entry(cacheCtx.txKey(k));

            if (txEntry == null)
                throw new GridException("Transaction entry is null (most likely collection of keys passed into cache " +
                    "operation was changed before operation completed) [missingKey=" + k + ", tx=" + this + ']');

            while (true) {
                GridCacheEntryEx<K, V> cached = txEntry.cached();

                try {
                    assert cached.detached() || cached.lockedByThread(threadId) || isRollbackOnly() :
                        "Transaction lock is not acquired [entry=" + cached + ", tx=" + this +
                            ", nodeId=" + cctx.localNodeId() + ", threadId=" + threadId + ']';

                    if (log.isDebugEnabled())
                        log.debug("Post lock write entry: " + cached);

                    V v = txEntry.previousValue();
                    boolean hasPrevVal = txEntry.hasPreviousValue();

                    if (onePhaseCommit())
                        filter = txEntry.filters();

                    // If we have user-passed filter, we must read value into entry for peek().
                    if (!F.isEmptyOrNulls(filter) && !F.isAlwaysTrue(filter))
                        retval = true;

                    if (retval) {
                        if (!near()) {
                            try {
                                if (!hasPrevVal)
                                    v = cached.innerGet(this,
                                        /*swap*/retval,
                                        /*read-through*/retval,
                                        /*failFast*/false,
                                        /*unmarshal*/retval,
                                        /*metrics*/true,
                                        /*event*/!dht(),
                                        /*temporary*/false,
                                        CU.subjectId(this, cctx),
                                        null,
                                        resolveTaskName(),
                                        CU.<K, V>empty());
                            }
                            catch (GridCacheFilterFailedException e) {
                                e.printStackTrace();

                                assert false : "Empty filter failed: " + e;
                            }
                        }
                        else {
                            if (!hasPrevVal)
                                v = retval ? cached.rawGetOrUnmarshal(false) : cached.rawGet();
                        }

                        ret.value(v);
                    }

                    boolean pass = cacheCtx.isAll(cached, filter);

                    // For remove operation we return true only if we are removing s/t,
                    // i.e. cached value is not null.
                    ret.success(pass && (!retval ? !rmv || cached.hasValue() || v != null : !rmv || v != null));

                    if (onePhaseCommit())
                        txEntry.filtersPassed(pass);

                    if (pass) {
                        txEntry.markValid();

                        if (log.isDebugEnabled())
                            log.debug("Filter passed in post lock for key: " + k);
                    }
                    else {
                        failed = skip(failed, k);

                        // Revert operation to previous. (if no - NOOP, so entry will be unlocked).
                        txEntry.setAndMarkValid(txEntry.previousOperation(), ret.value());
                        txEntry.filters(CU.<K, V>empty());
                        txEntry.filtersSet(false);
                    }

                    break; // While.
                }
                // If entry cached within transaction got removed before lock.
                catch (GridCacheEntryRemovedException ignore) {
                    if (log.isDebugEnabled())
                        log.debug("Got removed entry in putAllAsync method (will retry): " + cached);

                    txEntry.cached(entryEx(cacheCtx, txEntry.key()), txEntry.keyBytes());
                }
            }
        }

        if (log.isDebugEnabled())
            log.debug("Entries that failed after lock filter check: " + failed);

        return failed;
    }

    /**
     * Internal method for all put and transform operations. Only one of {@code map}, {@code transformMap}
     * maps must be non-null.
     *
     * @param map Key-value map to store.
     * @param transformMap Transform map.
     * @param drMap DR map.
     * @param retval Key-transform value map to store.
     * @param cached Cached entry, if any.
     * @param ttl Time to live.
     * @param filter Filter.
     * @return Operation future.
     */
    private GridFuture<GridCacheReturn<V>> putAllAsync0(
        final GridCacheContext<K, V> cacheCtx,
        @Nullable Map<? extends K, ? extends V> map,
        @Nullable Map<? extends K, ? extends GridClosure<V, V>> transformMap,
        @Nullable final Map<? extends K, GridCacheDrInfo<V>> drMap,
        final boolean retval,
        @Nullable GridCacheEntryEx<K, V> cached,
        long ttl,
        @Nullable final GridPredicate<GridCacheEntry<K, V>>[] filter) {
        cacheCtx.checkSecurity(GridSecurityPermission.CACHE_PUT);

        // Cached entry may be passed only from entry wrapper.
        final Map<K, V> map0;
        final Map<K, GridClosure<V, V>> transformMap0;

        if (drMap != null) {
            assert map == null;

            map0 = (Map<K, V>)F.viewReadOnly(drMap, new GridClosure<GridCacheDrInfo<V>, V>() {
                @Override public V apply(GridCacheDrInfo<V> val) {
                    return val.value();
                }
            });

            transformMap0 = null;
        }
        else if (cacheCtx.portableEnabled()) {
            if (map != null) {
                map0 = U.newHashMap(map.size());

                try {
                    for (Map.Entry<? extends K, ? extends V> e : map.entrySet()) {
                        K key = (K)cacheCtx.marshalToPortable(e.getKey());
                        V val = (V)cacheCtx.marshalToPortable(e.getValue());

                        map0.put(key, val);
                    }
                }
                catch (GridPortableException e) {
                    return new GridFinishedFuture<>(cctx.kernalContext(), e);
                }
            }
            else
                map0 = null;

            if (transformMap != null) {
                transformMap0 = U.newHashMap(transformMap.size());

                try {
                    for (Map.Entry<? extends K, ? extends GridClosure<V, V>> e : transformMap.entrySet()) {
                        K key = (K)cacheCtx.marshalToPortable(e.getKey());

                        transformMap0.put(key, e.getValue());
                    }
                }
                catch (GridPortableException e) {
                    return new GridFinishedFuture<>(cctx.kernalContext(), e);
                }
            }
            else
                transformMap0 = null;
        }
        else {
            map0 = (Map<K, V>)map;
            transformMap0 = (Map<K, GridClosure<V, V>>)transformMap;
        }

        if (log.isDebugEnabled())
            log.debug("Called putAllAsync(...) [tx=" + this + ", map=" + map0 + ", retval=" + retval + "]");

        assert map0 != null || transformMap0 != null;
        assert cached == null ||
            (map0 != null && map0.size() == 1) || (transformMap0 != null && transformMap0.size() == 1);

        try {
            checkValid();
        }
        catch (GridException e) {
            return new GridFinishedFuture<>(cctx.kernalContext(), e);
        }

        init();

        final GridCacheReturn<V> ret = new GridCacheReturn<>(false);

        if (F.isEmpty(map0) && F.isEmpty(transformMap0)) {
            if (implicit())
                try {
                    commit();
                }
                catch (GridException e) {
                    return new GridFinishedFuture<>(cctx.kernalContext(), e);
                }

            return new GridFinishedFuture<>(cctx.kernalContext(), ret.success(true));
        }

        try {
            Set<? extends K> keySet = map0 != null ? map0.keySet() : transformMap0.keySet();

            Collection<K> enlisted = new LinkedList<>();

            final GridFuture<Set<K>> loadFut = enlistWrite(
                cacheCtx,
                keySet,
                cached,
                ttl,
                implicit,
                map0,
                transformMap0,
                retval,
                false,
                filter,
                ret,
                enlisted,
                drMap,
                null);

            if (pessimistic() && !groupLock()) {
                // Loose all skipped.
                final Set<K> loaded = loadFut.get();

                final Collection<K> keys;

                if (keySet != null ) {
                    keys = new ArrayList<>(keySet.size());

                    for (K k : keySet) {
                        if (k != null && (loaded == null || !loaded.contains(k)))
                            keys.add(k);
                    }
                }
                else
                    keys = Collections.emptyList();

                if (log.isDebugEnabled())
                    log.debug("Before acquiring transaction lock for put on keys: " + keys);

                GridFuture<Boolean> fut = cacheCtx.cache().txLockAsync(keys, lockTimeout(), this, false,
                    retval, isolation, isInvalidate(), CU.<K, V>empty());

                PLC1<GridCacheReturn<V>> plc1 = new PLC1<GridCacheReturn<V>>(ret) {
                    @Override public GridCacheReturn<V> postLock(GridCacheReturn<V> ret) throws GridException {
                        if (log.isDebugEnabled())
                            log.debug("Acquired transaction lock for put on keys: " + keys);

                        Map<K, V> transformed = null;

<<<<<<< HEAD
                        postLockWrite(cacheCtx, keys, loaded, transformed, transformMap0, ret,
=======
                        if (isSingleUpdate() && transformMap0 != null)
                            // Need to preserve order.
                            transformed = U.newLinkedHashMap(transformMap0.size());

                        Set<K> failed = postLockWrite(keys, loaded, transformed, transformMap0, ret,
>>>>>>> ac8e8bd3
                            /*remove*/false, retval, filter);

                        return ret;
                    }
                };

                if (fut.isDone()) {
                    try {
                        return plc1.apply(fut.get(), null);
                    }
                    catch (GridClosureException e) {
                        return new GridFinishedFuture<>(cctx.kernalContext(), e.unwrap());
                    }
                    catch (GridException e) {
                        try {
                            return plc1.apply(false, e);
                        }
                        catch (Exception e1) {
                            return new GridFinishedFuture<>(cctx.kernalContext(), e1);
                        }
                    }
                }
                else
                    return new GridEmbeddedFuture<>(
                        fut,
                        plc1,
                        cctx.kernalContext());
            }
            else {
                return loadFut.chain(new CX1<GridFuture<Set<K>>, GridCacheReturn<V>>() {
                    @Override public GridCacheReturn<V> applyx(GridFuture<Set<K>> f) throws GridException {
                        f.get();

                        return ret;
                    }
                });
            }
        }
        catch (GridException e) {
            setRollbackOnly();

            return new GridFinishedFuture<>(cctx.kernalContext(), e);
        }
    }

    /** {@inheritDoc} */
    @Override public GridFuture<GridCacheReturn<V>> removeAllAsync(
        GridCacheContext<K, V> cacheCtx,
        Collection<? extends K> keys,
        @Nullable GridCacheEntryEx<K, V> cached,
        boolean retval,
        GridPredicate<GridCacheEntry<K, V>>[] filter
    ) {
        return removeAllAsync0(cacheCtx, keys, null, cached, retval, filter);
    }

    /**
     * @param keys Keys to remove.
     * @param drMap DR map.
     * @param retval Flag indicating whether a value should be returned.
     * @param cached Cached entry, if any. Will be provided only if size of keys collection is 1.
     * @param filter Filter.
     * @return Future for asynchronous remove.
     */
    private GridFuture<GridCacheReturn<V>> removeAllAsync0(
        final GridCacheContext<K, V> cacheCtx,
        @Nullable final Collection<? extends K> keys,
        @Nullable Map<? extends  K, GridCacheVersion> drMap,
        @Nullable GridCacheEntryEx<K, V> cached,
        final boolean retval,
        @Nullable final GridPredicate<GridCacheEntry<K, V>>[] filter) {
        cacheCtx.checkSecurity(GridSecurityPermission.CACHE_REMOVE);

        final Collection<? extends K> keys0;

        if (drMap != null) {
            assert keys == null;

            keys0 = drMap.keySet();
        }
        else if (cacheCtx.portableEnabled()) {
            try {
                if (keys != null) {
                    Collection<K> pKeys = new ArrayList<>(keys.size());

                    for (K key : keys)
                        pKeys.add((K)cacheCtx.marshalToPortable(key));

                    keys0 = pKeys;
                }
                else
                    keys0 = null;
            }
            catch (GridPortableException e) {
                return new GridFinishedFuture<>(cctx.kernalContext(), e);
            }
        }
        else
            keys0 = keys;

        assert keys0 != null;
        assert cached == null || keys0.size() == 1;

        if (log.isDebugEnabled())
            log.debug("Called removeAllAsync(...) [tx=" + this + ", keys=" + keys0 + ", implicit=" + implicit +
                ", retval=" + retval + "]");

        try {
            checkValid();
        }
        catch (GridException e) {
            return new GridFinishedFuture<>(cctx.kernalContext(), e);
        }

        final GridCacheReturn<V> ret = new GridCacheReturn<>(false);

        if (F.isEmpty(keys0)) {
            if (implicit()) {
                try {
                    commit();
                }
                catch (GridException e) {
                    return new GridFinishedFuture<>(cctx.kernalContext(), e);
                }
            }

            return new GridFinishedFuture<>(cctx.kernalContext(), ret.success(true));
        }

        init();

        try {
            Collection<K> enlisted = new LinkedList<>();

            final GridFuture<Set<K>> loadFut = enlistWrite(
                cacheCtx,
                keys0,
                /** cached entry */null,
                /** ttl */-1,
                implicit,
                /** lookup map */null,
                /** transform map */null,
                retval,
                /** lock only */false,
                filter,
                ret,
                enlisted,
                null,
                drMap
            );

            if (log.isDebugEnabled())
                log.debug("Remove keys: " + enlisted);

            // Acquire locks only after having added operation to the write set.
            // Otherwise, during rollback we will not know whether locks need
            // to be rolled back.
            if (pessimistic() && !groupLock()) {
                // Loose all skipped.
                final Collection<? extends K> passedKeys = F.view(enlisted, F0.notIn(loadFut.get()));

                if (log.isDebugEnabled())
                    log.debug("Before acquiring transaction lock for remove on keys: " + passedKeys);

                GridFuture<Boolean> fut = cacheCtx.cache().txLockAsync(passedKeys, lockTimeout(), this, false, retval,
                    isolation, isInvalidate(), CU.<K, V>empty());

                PLC1<GridCacheReturn<V>> plc1 = new PLC1<GridCacheReturn<V>>(ret) {
                    @Override protected GridCacheReturn<V> postLock(GridCacheReturn<V> ret) throws GridException {
                        if (log.isDebugEnabled())
                            log.debug("Acquired transaction lock for remove on keys: " + passedKeys);

                        postLockWrite(cacheCtx, passedKeys, loadFut.get(), null, null, ret,
                            /*remove*/true, retval, filter);

                        return ret;
                    }
                };

                if (fut.isDone()) {
                    try {
                        return plc1.apply(fut.get(), null);
                    }
                    catch (GridClosureException e) {
                        return new GridFinishedFuture<>(cctx.kernalContext(), e.unwrap());
                    }
                    catch (GridException e) {
                        try {
                            return plc1.apply(false, e);
                        }
                        catch (Exception e1) {
                            return new GridFinishedFuture<>(cctx.kernalContext(), e1);
                        }
                    }
                }
                else
                    return new GridEmbeddedFuture<>(
                        fut,
                        plc1,
                        cctx.kernalContext());
            }
            else {
                return loadFut.chain(new CX1<GridFuture<Set<K>>, GridCacheReturn<V>>() {
                    @Override public GridCacheReturn<V> applyx(GridFuture<Set<K>> f) throws GridException {
                        f.get();

                        return ret;
                    }
                });
            }
        }
        catch (GridException e) {
            setRollbackOnly();

            return new GridFinishedFuture<>(cctx.kernalContext(), e);
        }
    }

    /**
     * Checks if portable values should be deserialized.
     *
     * @return {@code True} if portables should be deserialized, {@code false} otherwise.
     */
    private boolean deserializePortables(GridCacheContext<K, V> cacheCtx) {
        GridCacheProjectionImpl<K, V> prj = cacheCtx.projectionPerCall();

        return prj == null || prj.deserializePortables();
    }

    /**
     * Adds key mapping to transaction.
     * @param keys Keys to add.
     */
    protected void addGroupTxMapping(Collection<GridCacheTxKey<K>> keys) {
        // No-op. This method is overriden in transactions that store key to remote node mapping
        // for commit.
    }

    /**
     * Checks that affinity keys are enlisted in group transaction on start.
     *
     * @param keys Keys to check.
     * @throws GridException If sanity check failed.
     */
    private void groupLockSanityCheck(GridCacheContext<K, V> cacheCtx, Iterable<? extends K> keys) throws GridException {
        if (groupLock() && cctx.kernalContext().config().isCacheSanityCheckEnabled()) {
            // Note that affinity is called without mapper on purpose.
            int affinityPart = cacheCtx.config().getAffinity().partition(grpLockKey.key());

            for (K key : keys) {
                if (partitionLock()) {
                    int part = cacheCtx.affinity().partition(key);

                    if (affinityPart != part)
                        throw new GridException("Failed to enlist key into group-lock transaction (given " +
                            "key does not belong to locked partition) [key=" + key + ", affinityPart=" + affinityPart +
                            ", part=" + part + ", groupLockKey=" + grpLockKey + ']');
                }
                else {
                    Object affinityKey = cacheCtx.config().getAffinityMapper().affinityKey(key);

                    if (!grpLockKey.equals(affinityKey))
                        throw new GridException("Failed to enlist key into group-lock transaction (affinity key was " +
                            "not enlisted to transaction on start) [key=" + key + ", affinityKey=" + affinityKey +
                            ", groupLockKey=" + grpLockKey + ']');
                }
            }
        }
    }

    /**
     * Performs keys locking for affinity-based group lock transactions.
     * @return Lock future.
     */
    @Override public GridFuture<?> groupLockAsync(GridCacheContext<K, V> cacheCtx, Collection<K> keys) {
        assert groupLock();

        try {
            init();

            GridCacheReturn<V> ret = new GridCacheReturn<>(false);

            Collection<K> enlisted = new LinkedList<>();

            Set<K> skipped = enlistWrite(
                cacheCtx,
                keys,
                /** cached entry */null,
                /** ttl - leave unchanged */-1,
                /** implicit */false,
                /** lookup map */null,
                /** transform map */null,
                /** retval */false,
                /** lock only */true,
                CU.<K, V>empty(),
                ret,
                enlisted,
                null,
                null
            ).get();

            // No keys should be skipped with empty filter.
            assert F.isEmpty(skipped);

            // Lock group key in pessimistic mode only.
            return pessimistic() ?
                cacheCtx.cache().txLockAsync(enlisted, lockTimeout(), this, false, false, isolation, isInvalidate(),
                    CU.<K, V>empty()) :
                new GridFinishedFuture<>(cctx.kernalContext());
        }
        catch (GridException e) {
            setRollbackOnly();

            return new GridFinishedFuture<Object>(cctx.kernalContext(), e);
        }
    }

    /**
     * Initializes read map.
     *
     * @return {@code True} if transaction was successfully  started.
     */
    public boolean init() {
        if (txMap == null) {
            txMap = new LinkedHashMap<>(txSize > 0 ? txSize : 16, 1.0f);

            readView = new GridCacheTxMap<>(txMap, CU.<K, V>reads());
            writeView = new GridCacheTxMap<>(txMap, CU.<K, V>writes());

            return cctx.tm().onStarted(this);
        }

        return true;
    }

    private void addActiveCache(GridCacheContext<K, V> cacheCtx) {
        // If this is a first cache to work on, capture cache settings.
        if (activeCacheIds.isEmpty() ||
            !activeCacheIds.contains(cacheCtx.cacheId()) && cctx.txCompatible(activeCacheIds, cacheCtx))
            activeCacheIds.add(cacheCtx.cacheId());
    }

    /**
     * Checks transaction expiration.
     *
     * @throws GridException If transaction check failed.
     */
    protected void checkValid() throws GridException {
        if (isRollbackOnly()) {
            if (timedOut())
                throw new GridCacheTxTimeoutException("Cache transaction timed out: " + this);

            GridCacheTxState state = state();

            if (state == ROLLING_BACK || state == ROLLED_BACK)
                throw new GridCacheTxRollbackException("Cache transaction is marked as rollback-only " +
                    "(will be rolled back automatically): " + this);

            if (state == UNKNOWN)
                throw new GridCacheTxHeuristicException("Cache transaction is in unknown state " +
                    "(remote transactions will be invalidated): " + this);

            throw new GridException("Cache transaction marked as rollback-only: " + this);
        }

        if (remainingTime() == 0 && setRollbackOnly())
            throw new GridCacheTxTimeoutException("Cache transaction timed out " +
                "(was rolled back automatically): " + this);
    }

    /** {@inheritDoc} */
    @Override public Collection<GridCacheVersion> alternateVersions() {
        return Collections.emptyList();
    }

    /**
     * @param op Cache operation.
     * @param val Value.
     * @param ttl Time to leave to set to tx entry. If {@code null}, leave unchanged.
     * @param transformClos Transform closure.
     * @param entry Cache entry.
     * @param filter Filter.
     * @param filtersSet {@code True} if filter should be marked as set.
     * @param drTtl DR TTL (if any).
     * @param drExpireTime DR expire time (if any).
     * @param drVer DR version.
     * @return Transaction entry.
     */
    protected final GridCacheTxEntry<K, V> addEntry(GridCacheOperation op, @Nullable V val,
        @Nullable GridClosure<V, V> transformClos, GridCacheEntryEx<K, V> entry, long ttl,
        GridPredicate<GridCacheEntry<K, V>>[] filter, boolean filtersSet, long drTtl,
        long drExpireTime, @Nullable GridCacheVersion drVer) {
        GridCacheTxKey<K> key = entry.txKey();

        checkInternal(key);

        GridCacheTxState state = state();

        assert state == GridCacheTxState.ACTIVE || timedOut() :
            "Invalid tx state for adding entry [op=" + op + ", val=" + val + ", entry=" + entry + ", filter=" +
                Arrays.toString(filter) + ", txCtx=" + cctx.tm().txContextVersion() + ", tx=" + this + ']';

        GridCacheTxEntry<K, V> old = txMap.get(key);

        // Keep old filter if already have one (empty filter is always overridden).
        if (!filtersSet || !F.isEmptyOrNulls(filter)) {
            // Replace filter if previous filter failed.
            if (old != null && old.filtersSet())
                filter = old.filters();
        }

        GridCacheTxEntry<K, V> txEntry;

        if (old != null) {
            if (transformClos != null) {
                assert val == null;
                assert op == TRANSFORM;

                // Will change the op.
                old.addTransformClosure(transformClos);
            }
            else {
                assert old.op() != TRANSFORM;

                old.op(op);
                old.value(val, op == CREATE || op == UPDATE || op == DELETE, op == READ);
            }

            // Keep old ttl value.
            old.cached(entry, old.keyBytes());
            old.filters(filter);

            // Update ttl if specified.
            if (drTtl >= 0L) {
                assert drExpireTime >= 0L;

                entryTtlDr(key, drTtl, drExpireTime);
            }
            else
                entryTtl(key, ttl);

            txEntry = old;

            if (log.isDebugEnabled())
                log.debug("Updated transaction entry: " + txEntry);
        }
        else {
            if (drTtl >= 0L)
                ttl = drTtl;

            txEntry = new GridCacheTxEntry<>(entry.context(), this, op, val, transformClos, ttl, entry, filter, drVer);

            txEntry.drExpireTime(drExpireTime);

            txMap.put(key, txEntry);

            if (log.isDebugEnabled())
                log.debug("Created transaction entry: " + txEntry);
        }

        txEntry.filtersSet(filtersSet);
        txEntry.transferRequired(true);

        while (true) {
            try {
                updateExplicitVersion(txEntry, entry);

                return txEntry;
            }
            catch (GridCacheEntryRemovedException ignore) {
                if (log.isDebugEnabled())
                    log.debug("Got removed entry in transaction newEntry method (will retry): " + entry);

                entry = entryEx(entry.context(), txEntry.key(), topologyVersion());

                txEntry.cached(entry, txEntry.keyBytes());
            }
        }
    }

    /**
     * Updates explicit version for tx entry based on current entry lock owner.
     *
     * @param txEntry Tx entry to update.
     * @param entry Entry.
     * @throws GridCacheEntryRemovedException If entry was concurrently removed.
     */
    protected void updateExplicitVersion(GridCacheTxEntry<K, V> txEntry, GridCacheEntryEx<K, V> entry)
        throws GridCacheEntryRemovedException {
        if (!entry.context().isDht()) {
            // All put operations must wait for async locks to complete,
            // so it is safe to get acquired locks.
            GridCacheMvccCandidate<K> explicitCand = entry.localOwner();

            if (explicitCand != null) {
                GridCacheVersion explicitVer = explicitCand.version();

                if (!explicitVer.equals(xidVer) && explicitCand.threadId() == threadId && !explicitCand.tx()) {
                    txEntry.explicitVersion(explicitVer);

                    if (explicitVer.isLess(minVer))
                        minVer = explicitVer;
                }
            }
        }
    }

    /**
     * @return {@code True} if updates should be batched up.
     */
    protected boolean isBatchUpdate() {
        return storeEnabled && (implicit() || store().configured());
    }

    /** {@inheritDoc} */
    @Override public String toString() {
        return GridToStringBuilder.toString(GridCacheTxLocalAdapter.class, this, "super", super.toString(),
            "size", (txMap == null ? 0 : txMap.size()));
    }

    /**
     * @param key Key.
     * @param ttl Time to live.
     * @return {@code true} if tx entry exists for this key, {@code false} otherwise.
     */
    boolean entryTtl(GridCacheTxKey<K> key, long ttl) {
        assert key != null;

        GridCacheTxEntry<K, V> e = entry(key);

        if (e != null) {
            e.ttl(ttl);
            e.drExpireTime(-1L);
        }

        return e != null;
    }

    /**
     * @param key Key.
     * @param ttl TTL.
     * @param expireTime Expire time.
     * @return {@code true} if tx entry exists for this key, {@code false} otherwise.
     */
    boolean entryTtlDr(GridCacheTxKey<K> key, long ttl, long expireTime) {
        assert key != null;
        assert ttl >= 0;

        GridCacheTxEntry<K, V> e = entry(key);

        if (e != null) {
            e.ttl(ttl);
            e.drExpireTime(expireTime);
        }

        return e != null;
    }

    /**
     * @param key Key.
     * @return Tx entry time to live.
     */
    long entryTtl(GridCacheTxKey<K> key) {
        assert key != null;

        GridCacheTxEntry<K, V> e = entry(key);

        return e != null ? e.ttl() : 0;
    }

    /**
     * @param key Key.
     * @return Tx entry expire time.
     */
    long entryExpireTime(GridCacheTxKey<K> key) {
        assert key != null;

        GridCacheTxEntry<K, V> e = entry(key);

        if (e != null) {
            long ttl = e.ttl();

            assert ttl != -1;

            if (ttl > 0) {
                long expireTime = U.currentTimeMillis() + ttl;

                if (expireTime > 0)
                    return expireTime;
            }
        }

        return 0;
    }

    /**
     * Post-lock closure alias.
     *
     * @param <T> Return type.
     */
    protected abstract class PLC1<T> extends PostLockClosure1<T> {
        /** */
        private static final long serialVersionUID = 0L;

        /**
         * @param arg Argument.
         */
        protected PLC1(T arg) {
            super(arg);
        }

        /**
         * @param arg Argument.
         * @param commit Commit flag.
         */
        protected PLC1(T arg, boolean commit) {
            super(arg, commit);
        }
    }

    /**
     * Post-lock closure alias.
     *
     * @param <T> Return type.
     */
    protected abstract class PLC2<T> extends PostLockClosure2<T> {
        /** */
        private static final long serialVersionUID = 0L;

        // No-op.
    }

    /**
     * Post-lock closure alias.
     *
     * @param <T> Return type.
     */
    protected abstract class PMC<T> extends PostMissClosure<T> {
        /** */
        private static final long serialVersionUID = 0L;

        // No-op.
    }

    /**
     * Post-lock closure.
     *
     * @param <T> Return type.
     */
    protected abstract class PostLockClosure1<T> implements GridBiClosure<Boolean, Exception, GridFuture<T>> {
        /** */
        private static final long serialVersionUID = 0L;

        /** Closure argument. */
        private T arg;

        /** Commit flag. */
        private boolean commit;

        /**
         * Creates a Post-Lock closure that will pass the argument given to the {@code postLock} method.
         *
         * @param arg Argument for {@code postLock}.
         */
        protected PostLockClosure1(T arg) {
            this(arg, true);
        }

        /**
         * Creates a Post-Lock closure that will pass the argument given to the {@code postLock} method.
         *
         * @param arg Argument for {@code postLock}.
         * @param commit Flag indicating whether commit should be done after postLock.
         */
        protected PostLockClosure1(T arg, boolean commit) {
            this.arg = arg;
            this.commit = commit;
        }

        /** {@inheritDoc} */
        @Override public final GridFuture<T> apply(Boolean locked, @Nullable final Exception e) {
            if (e != null) {
                setRollbackOnly();

                if (commit && commitAfterLock())
                    return rollbackAsync().chain(new C1<GridFuture<GridCacheTx>, T>() {
                        @Override public T apply(GridFuture<GridCacheTx> f) {
                            throw new GridClosureException(e);
                        }
                    });

                throw new GridClosureException(e);
            }

            if (!locked) {
                setRollbackOnly();

                final GridClosureException ex = new GridClosureException(new GridCacheTxTimeoutException("Failed to " +
                    "acquire lock within provided timeout for transaction [timeout=" + timeout() +
                    ", tx=" + this + ']'));

                if (commit && commitAfterLock())
                    return rollbackAsync().chain(new C1<GridFuture<GridCacheTx>, T>() {
                        @Override public T apply(GridFuture<GridCacheTx> f) {
                            throw ex;
                        }
                    });

                throw ex;
            }

            boolean rollback = true;

            try {
                final T r = postLock(arg);

                // Commit implicit transactions.
                if (commit && commitAfterLock()) {
                    rollback = false;

                    return commitAsync().chain(new CX1<GridFuture<GridCacheTx>, T>() {
                        @Override public T applyx(GridFuture<GridCacheTx> f) throws GridException {
                            f.get();

                            return r;
                        }
                    });
                }

                rollback = false;

                return new GridFinishedFuture<>(cctx.kernalContext(), r);
            }
            catch (final GridException ex) {
                if (commit && commitAfterLock())
                    return rollbackAsync().chain(new C1<GridFuture<GridCacheTx>, T>() {
                        @Override public T apply(GridFuture<GridCacheTx> f) {
                            throw new GridClosureException(ex);
                        }
                    });

                throw new GridClosureException(ex);
            }
            finally {
                if (rollback)
                    setRollbackOnly();
            }
        }

        /**
         * Post lock callback.
         *
         * @param val Argument.
         * @return Future return value.
         * @throws GridException If operation failed.
         */
        protected abstract T postLock(T val) throws GridException;
    }

    /**
     * Post-lock closure.
     *
     * @param <T> Return type.
     */
    protected abstract class PostLockClosure2<T> implements GridBiClosure<Boolean, Exception, GridFuture<T>> {
        /** */
        private static final long serialVersionUID = 0L;

        /** {@inheritDoc} */
        @Override public final GridFuture<T> apply(Boolean locked, @Nullable Exception e) {
            boolean rollback = true;

            try {
                if (e != null)
                    throw new GridClosureException(e);

                if (!locked)
                    throw new GridClosureException(new GridCacheTxTimeoutException("Failed to acquire lock " +
                        "within provided timeout for transaction [timeout=" + timeout() + ", tx=" + this + ']'));

                GridFuture<T> fut = postLock();

                rollback = false;

                return fut;
            }
            catch (GridException ex) {
                throw new GridClosureException(ex);
            }
            finally {
                if (rollback)
                    setRollbackOnly();
            }
        }

        /**
         * Post lock callback.
         *
         * @return Future return value.
         * @throws GridException If operation failed.
         */
        protected abstract GridFuture<T> postLock() throws GridException;
    }

    /**
     * Post-lock closure.
     *
     * @param <T> Return type.
     */
    protected abstract class PostMissClosure<T> implements GridBiClosure<T, Exception, GridFuture<T>> {
        /** */
        private static final long serialVersionUID = 0L;

        /** {@inheritDoc} */
        @Override public final GridFuture<T> apply(T t, Exception e) {
            boolean rollback = true;

            try {
                if (e != null)
                    throw new GridClosureException(e);

                GridFuture<T> fut = postMiss(t);

                rollback = false;

                return fut;
            }
            catch (GridException ex) {
                throw new GridClosureException(ex);
            }
            finally {
                if (rollback)
                    setRollbackOnly();
            }
        }

        /**
         * Post lock callback.
         *
         * @param t Post-miss parameter.
         * @return Future return value.
         * @throws GridException If operation failed.
         */
        protected abstract GridFuture<T> postMiss(T t) throws GridException;
    }

    /**
     * Post-lock closure.
     *
     * @param <T> Return type.
     */
    protected abstract class FinishClosure<T> implements GridBiClosure<T, Exception, T> {
        /** */
        private static final long serialVersionUID = 0L;

        /** {@inheritDoc} */
        @Override public final T apply(T t, @Nullable Exception e) {
            boolean rollback = true;

            try {
                if (e != null)
                    throw new GridClosureException(e);

                t = finish(t);

                // Commit implicit transactions.
                if (implicit())
                    commit();

                rollback = false;

                return t;
            }
            catch (GridException ex) {
                throw new GridClosureException(ex);
            }
            finally {
                if (rollback)
                    setRollbackOnly();
            }
        }

        /**
         * @param t Argument.
         * @return Result.
         * @throws GridException If failed.
         */
        abstract T finish(T t) throws GridException;
    }
}<|MERGE_RESOLUTION|>--- conflicted
+++ resolved
@@ -2274,15 +2274,7 @@
 
                         Map<K, V> transformed = null;
 
-<<<<<<< HEAD
                         postLockWrite(cacheCtx, keys, loaded, transformed, transformMap0, ret,
-=======
-                        if (isSingleUpdate() && transformMap0 != null)
-                            // Need to preserve order.
-                            transformed = U.newLinkedHashMap(transformMap0.size());
-
-                        Set<K> failed = postLockWrite(keys, loaded, transformed, transformMap0, ret,
->>>>>>> ac8e8bd3
                             /*remove*/false, retval, filter);
 
                         return ret;
