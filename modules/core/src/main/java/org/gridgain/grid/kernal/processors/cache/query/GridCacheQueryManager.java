/*
 * Licensed to the Apache Software Foundation (ASF) under one or more
 * contributor license agreements.  See the NOTICE file distributed with
 * this work for additional information regarding copyright ownership.
 * The ASF licenses this file to You under the Apache License, Version 2.0
 * (the "License"); you may not use this file except in compliance with
 * the License.  You may obtain a copy of the License at
 *
 *      http://www.apache.org/licenses/LICENSE-2.0
 *
 * Unless required by applicable law or agreed to in writing, software
 * distributed under the License is distributed on an "AS IS" BASIS,
 * WITHOUT WARRANTIES OR CONDITIONS OF ANY KIND, either express or implied.
 * See the License for the specific language governing permissions and
 * limitations under the License.
 */

package org.gridgain.grid.kernal.processors.cache.query;

import org.apache.ignite.*;
import org.apache.ignite.cache.*;
import org.apache.ignite.cache.query.*;
import org.apache.ignite.cluster.*;
import org.apache.ignite.events.*;
import org.apache.ignite.lang.*;
import org.apache.ignite.resources.*;
import org.apache.ignite.spi.*;
import org.apache.ignite.spi.indexing.*;
<<<<<<< HEAD
=======
import org.gridgain.grid.cache.*;
import org.gridgain.grid.cache.query.*;
>>>>>>> 8795b0fd
import org.gridgain.grid.kernal.*;
import org.gridgain.grid.kernal.managers.eventstorage.*;
import org.gridgain.grid.kernal.processors.cache.*;
import org.gridgain.grid.kernal.processors.cache.datastructures.*;
import org.gridgain.grid.kernal.processors.cache.distributed.dht.*;
import org.gridgain.grid.kernal.processors.query.*;
import org.gridgain.grid.kernal.processors.task.*;
import org.gridgain.grid.util.*;
import org.apache.ignite.internal.util.future.*;
import org.apache.ignite.internal.util.io.*;
import org.gridgain.grid.util.lang.*;
import org.gridgain.grid.util.typedef.*;
import org.gridgain.grid.util.typedef.internal.*;
import org.jdk8.backport.*;
import org.jetbrains.annotations.*;

import java.io.*;
import java.sql.*;
import java.util.*;
import java.util.concurrent.*;

import static org.apache.ignite.cache.GridCacheMode.*;
import static org.apache.ignite.events.IgniteEventType.*;
import static org.gridgain.grid.kernal.GridClosureCallMode.*;
import static org.gridgain.grid.kernal.processors.cache.query.GridCacheQueryType.*;

/**
 * Query and index manager.
 */
@SuppressWarnings("FieldAccessedSynchronizedAndUnsynchronized")
public abstract class GridCacheQueryManager<K, V> extends GridCacheManagerAdapter<K, V> {
    /** */
    protected GridQueryProcessor idxProc;

    /** */
    private String space;

    /** */
    private int maxIterCnt;

    /** */
    private volatile GridCacheQueryMetricsAdapter metrics = new GridCacheQueryMetricsAdapter();

    /** */
    private final ConcurrentMap<UUID, Map<Long, GridFutureAdapter<QueryResult<K, V>>>> qryIters =
        new ConcurrentHashMap8<>();

    /** */
    private final ConcurrentMap<UUID, Map<Long, GridFutureAdapter<FieldsResult>>> fieldsQryRes =
        new ConcurrentHashMap8<>();

    /** */
    private volatile ConcurrentMap<Object, CachedResult<?>> qryResCache = new ConcurrentHashMap8<>();

    /** */
    private final GridSpinBusyLock busyLock = new GridSpinBusyLock();

    /** {@inheritDoc} */
    @Override public void start0() throws IgniteCheckedException {
        idxProc = cctx.kernalContext().query();
        space = cctx.name();
        maxIterCnt = cctx.config().getMaximumQueryIteratorCount();

        cctx.events().addListener(new GridLocalEventListener() {
            @Override public void onEvent(IgniteEvent evt) {
                UUID nodeId = ((IgniteDiscoveryEvent)evt).eventNode().id();

                Map<Long, GridFutureAdapter<QueryResult<K, V>>> futs = qryIters.remove(nodeId);

                if (futs != null) {
                    for (Map.Entry<Long, GridFutureAdapter<QueryResult<K, V>>> entry : futs.entrySet()) {
                        final Object recipient = recipient(nodeId, entry.getKey());

                        entry.getValue().listenAsync(new CIX1<IgniteFuture<QueryResult<K, V>>>() {
                            @Override public void applyx(IgniteFuture<QueryResult<K, V>> f) throws IgniteCheckedException {
                                f.get().closeIfNotShared(recipient);
                            }
                        });
                    }
                }

                Map<Long, GridFutureAdapter<FieldsResult>> fieldsFuts = fieldsQryRes.remove(nodeId);

                if (fieldsFuts != null) {
                    for (Map.Entry<Long, GridFutureAdapter<FieldsResult>> entry : fieldsFuts.entrySet()) {
                        final Object recipient = recipient(nodeId, entry.getKey());

                        entry.getValue().listenAsync(new CIX1<IgniteFuture<FieldsResult>>() {
                            @Override public void applyx(IgniteFuture<FieldsResult> f)
                                throws IgniteCheckedException {
                                f.get().closeIfNotShared(recipient);
                            }
                        });
                    }
                }
            }
        }, EVT_NODE_LEFT, EVT_NODE_FAILED);
    }

    /** {@inheritDoc} */
    @Override protected void onKernalStop0(boolean cancel) {
        busyLock.block();

        if (cancel)
            onCancelAtStop();
        else
            onWaitAtStop();
    }

    /**
     * @return {@code True} if entered busy state.
     */
    private boolean enterBusy() {
        return busyLock.enterBusy();
    }

    /**
     *  Leaves busy state.
     */
    private void leaveBusy() {
        busyLock.leaveBusy();
    }

    /**
     * Stops query manager.
     *
     * @param cancel Cancel queries.
     */
    @SuppressWarnings({"LockAcquiredButNotSafelyReleased"})
    @Override public final void stop0(boolean cancel) {
        if (log.isDebugEnabled())
            log.debug("Stopped cache query manager.");
    }

    /**
     * Gets number of objects of given type in index.
     *
     * @param valType Value type.
     * @return Number of objects or -1 if type was not indexed at all.
     * @throws IgniteCheckedException If failed.
     */
    public long size(Class<?> valType) throws IgniteCheckedException {
        if (!enterBusy())
            throw new IllegalStateException("Failed to get size (grid is stopping).");

        try {
            return idxProc.size(space, valType);
        }
        finally {
            leaveBusy();
        }
    }

    /**
     * Rebuilds all search indexes of given value type.
     *
     * @param valType Value type.
     * @return Future that will be completed when rebuilding of all indexes is finished.
     */
    public IgniteFuture<?> rebuildIndexes(Class<?> valType) {
        return rebuildIndexes(valType.getName());
    }

    /**
     * Rebuilds all search indexes of given value type.
     *
     * @param typeName Value type name.
     * @return Future that will be completed when rebuilding of all indexes is finished.
     */
    public IgniteFuture<?> rebuildIndexes(String typeName) {
        if (!enterBusy())
            throw new IllegalStateException("Failed to rebuild indexes (grid is stopping).");

        try {
            return idxProc.rebuildIndexes(space, typeName);
        }
        finally {
            leaveBusy();
        }
    }

    /**
     * Rebuilds all search indexes of all types.
     *
     * @return Future that will be completed when rebuilding of all indexes is finished.
     */
    public IgniteFuture<?> rebuildAllIndexes() {
        if (!enterBusy())
            throw new IllegalStateException("Failed to rebuild indexes (grid is stopping).");

        try {
            return idxProc.rebuildAllIndexes();
        }
        finally {
            leaveBusy();
        }
    }

    /**
     * Marks this request as canceled.
     *
     * @param reqId Request id.
     */
    void onQueryFutureCanceled(long reqId) {
        // No-op.
    }

    /**
     * Cancel flag handler at stop.
     */
    void onCancelAtStop() {
        // No-op.
    }

    /**
     * Wait flag handler at stop.
     */
    void onWaitAtStop() {
        // No-op.
    }

    /**
     * Processes cache query request.
     *
     * @param sndId Sender node id.
     * @param req Query request.
     */
    void processQueryRequest(UUID sndId, GridCacheQueryRequest req) {
        // No-op.
    }

    /**
     * Entry for given key unswapped.
     *
     * @param swapSpaceName Swap space name.
     * @param key Key.
     * @throws IgniteCheckedException If failed.
     */
    public void onSwap(String swapSpaceName, K key) throws IgniteCheckedException {
        if (!enterBusy())
            return; // Ignore index update when node is stopping.

        try {
            idxProc.onSwap(space, key);
        }
        finally {
            leaveBusy();
        }
    }

    /**
     * Entry for given key unswapped.
     *
     * @param key Key.
     * @param val Value
     * @param valBytes Value bytes.
     * @throws IgniteCheckedException If failed.
     */
    public void onUnswap(K key, V val, byte[] valBytes) throws IgniteCheckedException {
        if (!enterBusy())
            return; // Ignore index update when node is stopping.

        try {
            idxProc.onUnswap(space, key, val, valBytes);
        }
        finally {
            leaveBusy();
        }
    }

    /**
     *
     */
    private void invalidateResultCache() {
        if (!qryResCache.isEmpty())
            qryResCache = new ConcurrentHashMap8<>();
    }

    /**
     * Writes key-value pair to index.
     *
     * @param key Key.
     * @param keyBytes Byte array with key data.
     * @param val Value.
     * @param valBytes Value bytes.
     * @param ver Cache entry version.
     * @param expirationTime Expiration time or 0 if never expires.
     * @throws IgniteCheckedException In case of error.
     */
    public void store(K key, @Nullable byte[] keyBytes, @Nullable V val, @Nullable byte[] valBytes,
        GridCacheVersion ver, long expirationTime)
        throws IgniteCheckedException {
        assert key != null;
        assert val != null || valBytes != null;

        if (!cctx.config().isQueryIndexEnabled() && !(key instanceof GridCacheInternal))
            return; // No-op.

        if (!enterBusy())
            return; // Ignore index update when node is stopping.

        try {
            if (val == null)
                val = cctx.marshaller().unmarshal(valBytes, cctx.deploy().globalLoader());

            idxProc.store(space, key, keyBytes, val, valBytes, CU.versionToBytes(ver), expirationTime);
        }
        finally {
            invalidateResultCache();

            leaveBusy();
        }
    }

    /**
     * @param key Key.
     * @param keyBytes Byte array with key value.
     * @throws IgniteCheckedException Thrown in case of any errors.
     */
    @SuppressWarnings("SimplifiableIfStatement")
    public void remove(K key, @Nullable byte[] keyBytes) throws IgniteCheckedException {
        assert key != null;

        if (!cctx.config().isQueryIndexEnabled() && !(key instanceof GridCacheInternal))
            return; // No-op.

        if (!enterBusy())
            return; // Ignore index update when node is stopping.

        try {
            idxProc.remove(space, key);
        }
        finally {
            invalidateResultCache();

            leaveBusy();
        }
    }

    /**
     * Undeploys given class loader.
     *
     * @param ldr Class loader to undeploy.
     */
    public void onUndeploy(ClassLoader ldr) {
        if (!enterBusy())
            return; // Ignore index update when node is stopping.

        try {
            idxProc.onUndeploy(space, ldr);
        }
        catch (IgniteCheckedException e) {
            throw new IgniteException(e);
        }
        finally {
            invalidateResultCache();

            leaveBusy();
        }
    }

    /**
     * Executes local query.
     *
     * @param qry Query.
     * @return Query future.
     */
    public abstract GridCacheQueryFuture<?> queryLocal(GridCacheQueryBean qry);

    /**
     * Executes distributed query.
     *
     * @param qry Query.
     * @param nodes Nodes.
     * @return Query future.
     */
    public abstract GridCacheQueryFuture<?> queryDistributed(GridCacheQueryBean qry, Collection<ClusterNode> nodes);

    /**
     * Loads page.
     *
     * @param id Query ID.
     * @param qry Query.
     * @param nodes Nodes.
     * @param all Whether to load all pages.
     */
    public abstract void loadPage(long id, GridCacheQueryAdapter<?> qry, Collection<ClusterNode> nodes, boolean all);

    /**
     * Executes distributed fields query.
     *
     * @param qry Query.
     * @return Query future.
     */
    public abstract GridCacheQueryFuture<?> queryFieldsLocal(GridCacheQueryBean qry);

    /**
     * Executes distributed fields query.
     *
     * @param qry Query.
     * @param nodes Nodes.
     * @return Query future.
     */
    public abstract GridCacheQueryFuture<?> queryFieldsDistributed(GridCacheQueryBean qry, Collection<ClusterNode> nodes);

    /**
     * Performs query.
     *
     * @param qry Query.
     * @param args Arguments.
     * @param loc Local query or not.
     * @param subjId Security subject ID.
     * @param taskName Task name.
     * @param recipient ID of the recipient.
     * @return Collection of found keys.
     * @throws IgniteCheckedException In case of error.
     */
    private QueryResult<K, V> executeQuery(GridCacheQueryAdapter<?> qry,
        @Nullable Object[] args, boolean loc, @Nullable UUID subjId, @Nullable String taskName, Object recipient)
        throws IgniteCheckedException {
        if (qry.type() == null) {
            assert !loc;

            throw new IgniteCheckedException("Received next page request after iterator was removed. " +
                "Consider increasing maximum number of stored iterators (see " +
                "GridCacheConfiguration.getMaximumQueryIteratorCount() configuration property).");
        }

        QueryResult<K, V> res;

        T3<String, String, List<Object>> resKey = null;

        if (qry.type() == SQL) {
            resKey = new T3<>(qry.queryClassName(), qry.clause(), F.asList(args));

            res = (QueryResult<K, V>)qryResCache.get(resKey);

            if (res != null && res.addRecipient(recipient))
                return res;

            res = new QueryResult<>(qry.type(), recipient);

            if (qryResCache.putIfAbsent(resKey, res) != null)
                resKey = null;
        }
        else
            res = new QueryResult<>(qry.type(), recipient);

        GridCloseableIterator<IgniteBiTuple<K, V>> iter;

        try {
            switch (qry.type()) {
                case SQL:
                    if (cctx.gridEvents().isRecordable(EVT_CACHE_QUERY_EXECUTED)) {
                        cctx.gridEvents().record(new IgniteCacheQueryExecutedEvent<>(
                            cctx.localNode(),
                            "SQL query executed.",
                            EVT_CACHE_QUERY_EXECUTED,
                            org.apache.ignite.cache.query.GridCacheQueryType.SQL,
                            cctx.namex(),
                            qry.queryClassName(),
                            qry.clause(),
                            null,
                            null,
                            args,
                            subjId,
                            taskName));
                    }

                    iter = idxProc.query(space, qry.clause(), F.asList(args),
                        qry.queryClassName(), filter(qry));

                    break;

                case SCAN:
                    if (cctx.gridEvents().isRecordable(EVT_CACHE_QUERY_EXECUTED)) {
                        cctx.gridEvents().record(new IgniteCacheQueryExecutedEvent<>(
                            cctx.localNode(),
                            "Scan query executed.",
                            EVT_CACHE_QUERY_EXECUTED,
                            org.apache.ignite.cache.query.GridCacheQueryType.SCAN,
                            cctx.namex(),
                            null,
                            null,
                            qry.scanFilter(),
                            null,
                            null,
                            subjId,
                            taskName));
                    }

                    iter = scanIterator(qry);

                    break;

                case TEXT:
                    if (cctx.gridEvents().isRecordable(EVT_CACHE_QUERY_EXECUTED)) {
                        cctx.gridEvents().record(new IgniteCacheQueryExecutedEvent<>(
                            cctx.localNode(),
                            "Full text query executed.",
                            EVT_CACHE_QUERY_EXECUTED,
                            org.apache.ignite.cache.query.GridCacheQueryType.FULL_TEXT,
                            cctx.namex(),
                            qry.queryClassName(),
                            qry.clause(),
                            null,
                            null,
                            null,
                            subjId,
                            taskName));
                    }

                    iter = idxProc.queryText(space, qry.clause(), qry.queryClassName(), filter(qry));

                    break;

                case SET:
                    iter = setIterator(qry);

                    break;

                case SQL_FIELDS:
                    assert false : "SQL fields query is incorrectly processed.";

                default:
                    throw new IgniteCheckedException("Unknown query type: " + qry.type());
            }

            res.onDone(iter);
        }
        catch (Exception e) {
            res.onDone(e);
        }
        finally {
            if (resKey != null)
                qryResCache.remove(resKey, res);
        }

        return res;
    }

    /**
     * Performs fields query.
     *
     * @param qry Query.
     * @param args Arguments.
     * @param loc Local query or not.
     * @param subjId Security subject ID.
     * @param taskName Task name.
     * @param recipient ID of the recipient.
     * @return Collection of found keys.
     * @throws IgniteCheckedException In case of error.
     */
    private FieldsResult executeFieldsQuery(GridCacheQueryAdapter<?> qry, @Nullable Object[] args,
        boolean loc, @Nullable UUID subjId, @Nullable String taskName, Object recipient) throws IgniteCheckedException {
        assert qry != null;

        FieldsResult res;

        T2<String, List<Object>> resKey = null;

        if (qry.type() == SQL_FIELDS) {
            if (qry.clause() == null) {
                assert !loc;

                throw new IgniteCheckedException("Received next page request after iterator was removed. " +
                    "Consider increasing maximum number of stored iterators (see " +
                    "GridCacheConfiguration.getMaximumQueryIteratorCount() configuration property).");
            }

            if (cctx.gridEvents().isRecordable(EVT_CACHE_QUERY_EXECUTED)) {
                cctx.gridEvents().record(new IgniteCacheQueryExecutedEvent<>(
                    cctx.localNode(),
                    "SQL fields query executed.",
                    EVT_CACHE_QUERY_EXECUTED,
                    org.apache.ignite.cache.query.GridCacheQueryType.SQL_FIELDS,
                    cctx.namex(),
                    null,
                    qry.clause(),
                    null,
                    null,
                    args,
                    subjId,
                    taskName));
            }

            // Attempt to get result from cache.
            resKey = new T2<>(qry.clause(), F.asList(args));

            res = (FieldsResult)qryResCache.get(resKey);

            if (res != null && res.addRecipient(recipient))
                return res; // Cached result found.

            res = new FieldsResult(recipient);

            if (qryResCache.putIfAbsent(resKey, res) != null)
                resKey = null; // Failed to cache result.
        }
        else {
            assert qry.type() == SPI;

            if (cctx.gridEvents().isRecordable(EVT_CACHE_QUERY_EXECUTED)) {
                cctx.gridEvents().record(new IgniteCacheQueryExecutedEvent<>(
                    cctx.localNode(),
                    "SPI query executed.",
                    EVT_CACHE_QUERY_EXECUTED,
                    org.apache.ignite.cache.query.GridCacheQueryType.SPI,
                    cctx.namex(),
                    null,
                    null,
                    null,
                    null,
                    args,
                    subjId,
                    taskName));
            }

            res = new FieldsResult(recipient);
        }

        try {
            if (qry.type() == SPI) {
                IgniteSpiCloseableIterator<?> iter = cctx.kernalContext().indexing().query(space, F.asList(args),
                    filter(qry));

                res.onDone(iter);
            }
            else {
                assert qry.type() == SQL_FIELDS;

                GridQueryFieldsResult qryRes = idxProc.queryFields(space, qry.clause(), F.asList(args), filter(qry));

                res.metaData(qryRes.metaData());

                res.onDone(qryRes.iterator());
            }
        }
        catch (Exception e) {
            res.onDone(e);
        }
        finally {
            if (resKey != null)
                qryResCache.remove(resKey, res);
        }

        return res;
    }

    /**
     * @param qry Query.
     * @return Cache set items iterator.
     */
    private GridCloseableIterator<IgniteBiTuple<K, V>> setIterator(GridCacheQueryAdapter<?> qry) {
        final GridSetQueryPredicate filter = (GridSetQueryPredicate)qry.scanFilter();

        filter.init(cctx);

        IgniteUuid id = filter.setId();

        Collection<GridCacheSetItemKey> data = cctx.dataStructures().setData(id);

        if (data == null)
            data = Collections.emptyList();

        final GridIterator<IgniteBiTuple<K, V>> it = F.iterator(
            data,
            new C1<GridCacheSetItemKey, IgniteBiTuple<K, V>>() {
                @Override public IgniteBiTuple<K, V> apply(GridCacheSetItemKey e) {
                    return new IgniteBiTuple<>((K)e.item(), (V)Boolean.TRUE);
                }
            },
            true,
            new P1<GridCacheSetItemKey>() {
                @Override public boolean apply(GridCacheSetItemKey e) {
                    return filter.apply(e, null);
                }
            });

        return new GridCloseableIteratorAdapter<IgniteBiTuple<K, V>>() {
            @Override protected boolean onHasNext() {
                return it.hasNext();
            }

            @Override protected IgniteBiTuple<K, V> onNext() {
                return it.next();
            }

            @Override protected void onRemove() {
                it.remove();
            }

            @Override protected void onClose() {
                // No-op.
            }
        };
    }

    /**
     * @param qry Query.
     * @return Full-scan row iterator.
     * @throws IgniteCheckedException If failed to get iterator.
     */
    @SuppressWarnings({"unchecked"})
    private GridCloseableIterator<IgniteBiTuple<K, V>> scanIterator(final GridCacheQueryAdapter<?> qry)
        throws IgniteCheckedException {
        IgnitePredicate<GridCacheEntry<K, V>> filter = null;

        if (qry.projectionFilter() != null) {
            filter = new P1<GridCacheEntry<K, V>>() {
                @Override public boolean apply(GridCacheEntry<K, V> e) {
                    return qry.projectionFilter().apply((GridCacheEntry<Object, Object>)e);
                }
            };
        }

        GridCacheProjection<K, V> prj0 = filter != null ? cctx.cache().projection(filter) : cctx.cache();

        if (qry.keepPortable())
            prj0 = prj0.keepPortable();

        final GridCacheProjection<K, V> prj = prj0;

        final IgniteBiPredicate<K, V> keyValFilter = qry.scanFilter();

        injectResources(keyValFilter);

        GridIterator<IgniteBiTuple<K, V>> heapIt = new GridIteratorAdapter<IgniteBiTuple<K, V>>() {
            private IgniteBiTuple<K, V> next;

            private Iterator<K> iter = prj.keySet().iterator();

            {
                advance();
            }

            @Override public boolean hasNextX() {
                return next != null;
            }

            @Override public IgniteBiTuple<K, V> nextX() {
                if (next == null)
                    throw new NoSuchElementException();

                IgniteBiTuple<K, V> next0 = next;

                advance();

                return next0;
            }

            @Override public void removeX() {
                throw new UnsupportedOperationException();
            }

            private void advance() {
                IgniteBiTuple<K, V> next0 = null;

                while (iter.hasNext()) {
                    next0 = null;

                    K key = iter.next();

                    V val = prj.peek(key);

                    if (val != null) {
                        next0 = F.t(key, val);

                        if (checkPredicate(next0))
                            break;
                        else
                            next0 = null;
                    }
                }

                next = next0 != null ?
                    new IgniteBiTuple<>(next0.getKey(), next0.getValue()) :
                    null;
            }

            private boolean checkPredicate(Map.Entry<K, V> e) {
                if (keyValFilter != null) {
                    Map.Entry<K, V> e0 = (Map.Entry<K, V>)cctx.unwrapPortableIfNeeded(e, qry.keepPortable());

                    return keyValFilter.apply(e0.getKey(), e0.getValue());
                }

                return true;
            }
        };

        final GridIterator<IgniteBiTuple<K, V>> it;

        if (cctx.isSwapOrOffheapEnabled()) {
            List<GridIterator<IgniteBiTuple<K, V>>> iters = new ArrayList<>(3);

            iters.add(heapIt);

            if (cctx.isOffHeapEnabled())
                iters.add(offheapIterator(qry));

            if (cctx.swap().swapEnabled())
                iters.add(swapIterator(qry));

            it = new CompoundIterator<>(iters);
        }
        else
            it = heapIt;

        return new GridCloseableIteratorAdapter<IgniteBiTuple<K, V>>() {
            @Override protected boolean onHasNext() {
                return it.hasNext();
            }

            @Override protected IgniteBiTuple<K, V> onNext() {
                return it.next();
            }

            @Override protected void onRemove() {
                it.remove();
            }
        };
    }

    /**
     * @param qry Query.
     * @return Swap iterator.
     * @throws IgniteCheckedException If failed.
     */
    private GridIterator<IgniteBiTuple<K, V>> swapIterator(GridCacheQueryAdapter<?> qry)
        throws IgniteCheckedException {
        IgnitePredicate<GridCacheEntry<Object, Object>> prjPred = qry.projectionFilter();

        IgniteBiPredicate<K, V> filter = qry.scanFilter();

        Iterator<Map.Entry<byte[], byte[]>> it = cctx.swap().rawSwapIterator();

        return scanIterator(it, prjPred, filter, qry.keepPortable());
    }

    /**
     * @param qry Query.
     * @return Offheap iterator.
     */
    private GridIterator<IgniteBiTuple<K, V>> offheapIterator(GridCacheQueryAdapter<?> qry) {
        IgnitePredicate<GridCacheEntry<Object, Object>> prjPred = qry.projectionFilter();

        IgniteBiPredicate<K, V> filter = qry.scanFilter();

        if ((cctx.portableEnabled() && cctx.offheapTiered()) && (prjPred != null || filter != null)) {
            OffheapIteratorClosure c = new OffheapIteratorClosure(prjPred, filter, qry.keepPortable());

            return cctx.swap().rawOffHeapIterator(c);
        }
        else {
            Iterator<Map.Entry<byte[], byte[]>> it = cctx.swap().rawOffHeapIterator();

            return scanIterator(it, prjPred, filter, qry.keepPortable());
        }
    }

    /**
     * @param it Lazy swap or offheap iterator.
     * @param prjPred Projection predicate.
     * @param filter Scan filter.
     * @param keepPortable Keep portable flag.
     * @return Iterator.
     */
    private GridIteratorAdapter<IgniteBiTuple<K, V>> scanIterator(
        @Nullable final Iterator<Map.Entry<byte[], byte[]>> it,
        @Nullable final IgnitePredicate<GridCacheEntry<Object, Object>> prjPred,
        @Nullable final IgniteBiPredicate<K, V> filter,
        final boolean keepPortable) {
        if (it == null)
            return new GridEmptyCloseableIterator<>();

        return new GridIteratorAdapter<IgniteBiTuple<K, V>>() {
            private IgniteBiTuple<K, V> next;

            {
                advance();
            }

            @Override public boolean hasNextX() {
                return next != null;
            }

            @Override public IgniteBiTuple<K, V> nextX() {
                if (next == null)
                    throw new NoSuchElementException();

                IgniteBiTuple<K, V> next0 = next;

                advance();

                return next0;
            }

            @Override public void removeX() {
                throw new UnsupportedOperationException();
            }

            private void advance() {
                next = null;

                while (it.hasNext()) {
                    final LazySwapEntry e = new LazySwapEntry(it.next());

                    if (prjPred != null) {
                        GridCacheEntry<K, V> cacheEntry = new GridCacheScanSwapEntry(e);

                        if (!prjPred.apply((GridCacheEntry<Object, Object>)cacheEntry))
                            continue;
                    }

                    if (filter != null) {
                        K key = (K)cctx.unwrapPortableIfNeeded(e.key(), keepPortable);
                        V val = (V)cctx.unwrapPortableIfNeeded(e.value(), keepPortable);

                        if (!filter.apply(key, val))
                            continue;
                    }

                    next = new IgniteBiTuple<>(e.key(), e.value());

                    break;
                }
            }
        };
    }

    /**
     * @param o Object to inject resources to.
     * @throws IgniteCheckedException If failure occurred while injecting resources.
     */
    private void injectResources(@Nullable Object o) throws IgniteCheckedException {
        if (o != null) {
            GridKernalContext ctx = cctx.kernalContext();

            ClassLoader ldr = o.getClass().getClassLoader();

            if (ctx.deploy().isGlobalLoader(ldr))
                ctx.resource().inject(ctx.deploy().getDeployment(ctx.deploy().getClassLoaderId(ldr)), o.getClass(), o);
            else
                ctx.resource().inject(ctx.deploy().getDeployment(o.getClass().getName()), o.getClass(), o);
        }
    }

    /**
     * Processes fields query request.
     *
     * @param qryInfo Query info.
     */
    protected void runFieldsQuery(GridCacheQueryInfo qryInfo) {
        assert qryInfo != null;

        if (!enterBusy()) {
            if (cctx.localNodeId().equals(qryInfo.senderId()))
                throw new IllegalStateException("Failed to process query request (grid is stopping).");

            return; // Ignore remote requests when when node is stopping.
        }

        try {
            if (log.isDebugEnabled())
                log.debug("Running query: " + qryInfo);

            boolean rmvRes = true;

            try {
                // Preparing query closures.
                IgnitePredicate<GridCacheEntry<Object, Object>> prjFilter = qryInfo.projectionPredicate();
                IgniteClosure<Object, Object> trans = (IgniteClosure<Object, Object>)qryInfo.transformer();
                IgniteReducer<Object, Object> rdc = (IgniteReducer<Object, Object>)qryInfo.reducer();

                injectResources(prjFilter);
                injectResources(trans);
                injectResources(rdc);

                GridCacheQueryAdapter<?> qry = qryInfo.query();

                int pageSize = qry.pageSize();

                Collection<Object> data = null;
                Collection<Object> entities = null;

                if (qryInfo.local() || rdc != null || cctx.isLocalNode(qryInfo.senderId()))
                    data = new ArrayList<>(pageSize);
                else
                    entities = new ArrayList<>(pageSize);

                String taskName = cctx.kernalContext().task().resolveTaskName(qry.taskHash());

                FieldsResult res = qryInfo.local() ?
                    executeFieldsQuery(qry, qryInfo.arguments(), qryInfo.local(), qry.subjectId(), taskName,
                    recipient(qryInfo.senderId(), qryInfo.requestId())) :
                    fieldsQueryResult(qryInfo, taskName);

                // If metadata needs to be returned to user and cleaned from internal fields - copy it.
                List<GridQueryFieldMetadata> meta = qryInfo.includeMetaData() ?
                    (res.metaData() != null ? new ArrayList<GridQueryFieldMetadata>(res.metaData()) : null) :
                    res.metaData();

                if (!qryInfo.includeMetaData())
                    meta = null;

                GridCloseableIterator<?> it = new GridSpiCloseableIteratorWrapper<Object>(
                    res.iterator(recipient(qryInfo.senderId(), qryInfo.requestId())));

                if (log.isDebugEnabled())
                    log.debug("Received fields iterator [iterHasNext=" + it.hasNext() + ']');

                if (!it.hasNext()) {
                    if (rdc != null)
                        data = Collections.singletonList(rdc.reduce());

                    onFieldsPageReady(qryInfo.local(), qryInfo, meta, entities, data, true, null);

                    return;
                }

                int cnt = 0;
                boolean metaSent = false;

                while (!Thread.currentThread().isInterrupted() && it.hasNext()) {
                    Object row = it.next();

                    // Query is cancelled.
                    if (row == null) {
                        onPageReady(qryInfo.local(), qryInfo, null, true, null);

                        break;
                    }

                    if (cctx.gridEvents().isRecordable(EVT_CACHE_QUERY_OBJECT_READ)) {
                        cctx.gridEvents().record(new IgniteCacheQueryReadEvent<K, V>(
                            cctx.localNode(),
                            "SQL fields query result set row read.",
                            EVT_CACHE_QUERY_OBJECT_READ,
                            org.apache.ignite.cache.query.GridCacheQueryType.SQL_FIELDS,
                            cctx.namex(),
                            null,
                            qry.clause(),
                            null,
                            null,
                            qryInfo.arguments(),
                            qry.subjectId(),
                            taskName,
                            null,
                            null,
                            null,
                            row));
                    }

                    if ((qryInfo.local() || rdc != null || cctx.isLocalNode(qryInfo.senderId()))) {
                        // Reduce.
                        if (rdc != null) {
                            if (!rdc.collect(row))
                                break;
                        }
                        else
                            data.add(row);
                    }
                    else
                        entities.add(row);

                    if (rdc == null && ((!qryInfo.allPages() && ++cnt == pageSize) || !it.hasNext())) {
                        onFieldsPageReady(qryInfo.local(), qryInfo, !metaSent ? meta : null,
                            entities, data, !it.hasNext(), null);

                        if (it.hasNext())
                            rmvRes = false;

                        if (!qryInfo.allPages())
                            return;
                    }
                }

                if (rdc != null) {
                    onFieldsPageReady(qryInfo.local(), qryInfo, meta, null,
                        Collections.singletonList(rdc.reduce()), true, null);
                }
            }
            catch (IgniteCheckedException e) {
                if (log.isDebugEnabled() || !e.hasCause(SQLException.class))
                    U.error(log, "Failed to run fields query [qry=" + qryInfo + ", node=" + cctx.nodeId() + ']', e);
                else {
                    if (e.hasCause(SQLException.class))
                        U.error(log, "Failed to run fields query [node=" + cctx.nodeId() +
                            ", msg=" + e.getCause(SQLException.class).getMessage() + ']');
                    else
                        U.error(log, "Failed to run fields query [node=" + cctx.nodeId() +
                            ", msg=" + e.getMessage() + ']');
                }

                onFieldsPageReady(qryInfo.local(), qryInfo, null, null, null, true, e);
            }
            catch (Throwable e) {
                U.error(log, "Failed to run fields query [qry=" + qryInfo + ", node=" + cctx.nodeId() + "]", e);

                onFieldsPageReady(qryInfo.local(), qryInfo, null, null, null, true, e);
            }
            finally {
                if (rmvRes)
                    removeFieldsQueryResult(qryInfo.senderId(), qryInfo.requestId());
            }
        }
        finally {
            leaveBusy();
        }
    }

    /**
     * Processes cache query request.
     *
     * @param qryInfo Query info.
     */
    @SuppressWarnings("unchecked")
    protected void runQuery(GridCacheQueryInfo qryInfo) {
        assert qryInfo != null;

        if (!enterBusy()) {
            if (cctx.localNodeId().equals(qryInfo.senderId()))
                throw new IllegalStateException("Failed to process query request (grid is stopping).");

            return; // Ignore remote requests when when node is stopping.
        }

        try {
            boolean loc = qryInfo.local();

            if (log.isDebugEnabled())
                log.debug("Running query: " + qryInfo);

            boolean rmvIter = true;

            try {
                // Preparing query closures.
                IgnitePredicate<GridCacheEntry<Object, Object>> prjFilter = qryInfo.projectionPredicate();
                IgniteClosure<Map.Entry<K, V>, Object> trans = (IgniteClosure<Map.Entry<K, V>, Object>)qryInfo.transformer();
                IgniteReducer<Map.Entry<K, V>, Object> rdc = (IgniteReducer<Map.Entry<K, V>, Object>)qryInfo.reducer();

                injectResources(prjFilter);
                injectResources(trans);
                injectResources(rdc);

                GridCacheQueryAdapter<?> qry = qryInfo.query();

                int pageSize = qry.pageSize();

                boolean incBackups = qry.includeBackups();

                String taskName = cctx.kernalContext().task().resolveTaskName(qry.taskHash());

                IgniteSpiCloseableIterator<IgniteBiTuple<K, V>> iter;
                GridCacheQueryType type;

                QueryResult<K, V> res;

                res = loc ?
                    executeQuery(qry, qryInfo.arguments(), loc, qry.subjectId(), taskName,
                    recipient(qryInfo.senderId(), qryInfo.requestId())) :
                    queryResult(qryInfo, taskName);

                iter = res.iterator(recipient(qryInfo.senderId(), qryInfo.requestId()));
                type = res.type();

                GridCacheAdapter<K, V> cache = cctx.cache();

                if (log.isDebugEnabled())
                    log.debug("Received index iterator [iterHasNext=" + iter.hasNext() +
                        ", cacheSize=" + cache.size() + ']');

                int cnt = 0;

                boolean stop = false;
                boolean pageSent = false;

                Collection<Object> data = new ArrayList<>(pageSize);

                long topVer = cctx.affinity().affinityTopologyVersion();

                while (!Thread.currentThread().isInterrupted() && iter.hasNext()) {
                    IgniteBiTuple<K, V> row = iter.next();

                    // Query is cancelled.
                    if (row == null) {
                        onPageReady(loc, qryInfo, null, true, null);

                        break;
                    }

                    K key = row.getKey();

                    // Filter backups for SCAN queries. Other types are filtered in indexing manager.
                    if (!cctx.isReplicated() && cctx.config().getCacheMode() != LOCAL && qry.type() == SCAN &&
                        !incBackups && !cctx.affinity().primary(cctx.localNode(), key, topVer)) {
                        if (log.isDebugEnabled())
                            log.debug("Ignoring backup element [row=" + row +
                                ", cacheMode=" + cctx.config().getCacheMode() + ", incBackups=" + incBackups +
                                ", primary=" + cctx.affinity().primary(cctx.localNode(), key, topVer) + ']');

                        continue;
                    }

                    V val = row.getValue();

                    if (log.isDebugEnabled())
                        log.debug("Record [key=" + key + ", val=" + val + ", incBackups=" +
                            incBackups + "priNode=" + U.id8(CU.primaryNode(cctx, key).id()) +
                            ", node=" + U.id8(cctx.grid().localNode().id()) + ']');

                    if (val == null) {
                        if (log.isDebugEnabled())
                            log.debug("Unsuitable record value: " + val);

                        continue;
                    }

                    switch (type) {
                        case SQL:
                            if (cctx.gridEvents().isRecordable(EVT_CACHE_QUERY_OBJECT_READ)) {
                                cctx.gridEvents().record(new IgniteCacheQueryReadEvent<>(
                                    cctx.localNode(),
                                    "SQL query entry read.",
                                    EVT_CACHE_QUERY_OBJECT_READ,
                                    org.apache.ignite.cache.query.GridCacheQueryType.SQL,
                                    cctx.namex(),
                                    qry.queryClassName(),
                                    qry.clause(),
                                    null,
                                    null,
                                    qryInfo.arguments(),
                                    qry.subjectId(),
                                    taskName,
                                    key,
                                    val,
                                    null,
                                    null));
                            }

                            break;

                        case TEXT:
                            if (cctx.gridEvents().isRecordable(EVT_CACHE_QUERY_OBJECT_READ)) {
                                cctx.gridEvents().record(new IgniteCacheQueryReadEvent<>(
                                    cctx.localNode(),
                                    "Full text query entry read.",
                                    EVT_CACHE_QUERY_OBJECT_READ,
                                    org.apache.ignite.cache.query.GridCacheQueryType.FULL_TEXT,
                                    cctx.namex(),
                                    qry.queryClassName(),
                                    qry.clause(),
                                    null,
                                    null,
                                    null,
                                    qry.subjectId(),
                                    taskName,
                                    key,
                                    val,
                                    null,
                                    null));
                            }

                            break;

                        case SCAN:
                            if (cctx.gridEvents().isRecordable(EVT_CACHE_QUERY_OBJECT_READ)) {
                                cctx.gridEvents().record(new IgniteCacheQueryReadEvent<>(
                                    cctx.localNode(),
                                    "Scan query entry read.",
                                    EVT_CACHE_QUERY_OBJECT_READ,
                                    org.apache.ignite.cache.query.GridCacheQueryType.SCAN,
                                    cctx.namex(),
                                    null,
                                    null,
                                    qry.scanFilter(),
                                    null,
                                    null,
                                    qry.subjectId(),
                                    taskName,
                                    key,
                                    val,
                                    null,
                                    null));
                            }

                            break;
                    }

                    Map.Entry<K, V> entry = F.t(key, val);

                    // Unwrap entry for reducer or transformer only.
                    if (rdc != null || trans != null)
                        entry = (Map.Entry<K, V>)cctx.unwrapPortableIfNeeded(entry, qry.keepPortable());

                    // Reduce.
                    if (rdc != null) {
                        if (!rdc.collect(entry) || !iter.hasNext()) {
                            onPageReady(loc, qryInfo, Collections.singletonList(rdc.reduce()), true, null);

                            pageSent = true;

                            break;
                        }
                        else
                            continue;
                    }

                    data.add(trans != null ? trans.apply(entry) :
                        !loc ? new GridCacheQueryResponseEntry<>(key, val) : F.t(key, val));

                    if (!loc) {
                        if (++cnt == pageSize || !iter.hasNext()) {
                            boolean finished = !iter.hasNext();

                            onPageReady(loc, qryInfo, data, finished, null);

                            pageSent = true;

                            if (!finished)
                                rmvIter = false;

                            if (!qryInfo.allPages())
                                return;

                            data = new ArrayList<>(pageSize);

                            if (stop)
                                break; // while
                        }
                    }
                }

                if (!pageSent) {
                    if (rdc == null)
                        onPageReady(loc, qryInfo, data, true, null);
                    else
                        onPageReady(loc, qryInfo, Collections.singletonList(rdc.reduce()), true, null);
                }
            }
            catch (Throwable e) {
                U.error(log, "Failed to run query [qry=" + qryInfo + ", node=" + cctx.nodeId() + "]", e);

                onPageReady(loc, qryInfo, null, true, e);
            }
            finally {
                if (rmvIter)
                    removeQueryResult(qryInfo.senderId(), qryInfo.requestId());
            }
        }
        finally {
            leaveBusy();
        }
    }

    /**
     * @param qryInfo Info.
     * @return Iterator.
     * @throws IgniteCheckedException In case of error.
     */
    private QueryResult<K, V> queryResult(GridCacheQueryInfo qryInfo, String taskName) throws IgniteCheckedException {
        final UUID sndId = qryInfo.senderId();

        assert sndId != null;

        Map<Long, GridFutureAdapter<QueryResult<K, V>>> futs = qryIters.get(sndId);

        if (futs == null) {
            futs = new LinkedHashMap<Long, GridFutureAdapter<QueryResult<K, V>>>(
                16, 0.75f, true) {
                @Override protected boolean removeEldestEntry(Map.Entry<Long, GridFutureAdapter<QueryResult<K, V>>> e) {
                    boolean rmv = size() > maxIterCnt;

                    if (rmv) {
                        try {
                            e.getValue().get().closeIfNotShared(recipient(sndId, e.getKey()));
                        }
                        catch (IgniteCheckedException ex) {
                            U.error(log, "Failed to close query iterator.", ex);
                        }
                    }

                    return rmv;
                }
            };

            Map<Long, GridFutureAdapter<QueryResult<K, V>>> old = qryIters.putIfAbsent(sndId, futs);

            if (old != null)
                futs = old;
        }

        return queryResult(futs, qryInfo, taskName);
    }

    /**
     * @param futs Futures map.
     * @param qryInfo Info.
     * @return Iterator.
     * @throws IgniteCheckedException In case of error.
     */
    @SuppressWarnings({"SynchronizationOnLocalVariableOrMethodParameter",
        "NonPrivateFieldAccessedInSynchronizedContext"})
    private QueryResult<K, V> queryResult(Map<Long, GridFutureAdapter<QueryResult<K, V>>> futs,
        GridCacheQueryInfo qryInfo, String taskName) throws IgniteCheckedException {
        assert futs != null;
        assert qryInfo != null;

        GridFutureAdapter<QueryResult<K, V>> fut;

        boolean exec = false;

        synchronized (futs) {
            fut = futs.get(qryInfo.requestId());

            if (fut == null) {
                futs.put(qryInfo.requestId(), fut = new GridFutureAdapter<>(cctx.kernalContext()));

                exec = true;
            }
        }

        if (exec) {
            try {
                fut.onDone(executeQuery(qryInfo.query(), qryInfo.arguments(), false,
                    qryInfo.query().subjectId(), taskName, recipient(qryInfo.senderId(), qryInfo.requestId())));
            }
            catch (Error e) {
                fut.onDone(e);

                throw e;
            }
            catch (Throwable e) {
                fut.onDone(e);
            }
        }

        return fut.get();
    }

    /**
     * @param sndId Sender node ID.
     * @param reqId Request ID.
     */
    @SuppressWarnings("SynchronizationOnLocalVariableOrMethodParameter")
    protected void removeQueryResult(@Nullable UUID sndId, long reqId) {
        if (sndId == null)
            return;

        Map<Long, GridFutureAdapter<QueryResult<K, V>>> futs = qryIters.get(sndId);

        if (futs != null) {
            IgniteFuture<QueryResult<K, V>> fut;

            synchronized (futs) {
                fut = futs.remove(reqId);
            }

            if (fut != null) {
                try {
                    fut.get().closeIfNotShared(recipient(sndId, reqId));
                }
                catch (IgniteCheckedException e) {
                    U.error(log, "Failed to close iterator.", e);
                }
            }
        }
    }

    /**
     * @param sndId Sender node ID.
     * @param reqId Request ID.
     * @return Recipient ID.
     */
    private static Object recipient(UUID sndId, long reqId) {
        assert sndId != null;

        return new IgniteBiTuple<>(sndId, reqId);
    }

    /**
     * @param qryInfo Info.
     * @return Iterator.
     * @throws IgniteCheckedException In case of error.
     */
    private FieldsResult fieldsQueryResult(GridCacheQueryInfo qryInfo, String taskName)
        throws IgniteCheckedException {
        final UUID sndId = qryInfo.senderId();

        assert sndId != null;

        Map<Long, GridFutureAdapter<FieldsResult>> iters = fieldsQryRes.get(sndId);

        if (iters == null) {
            iters = new LinkedHashMap<Long, GridFutureAdapter<FieldsResult>>(16, 0.75f, true) {
                @Override protected boolean removeEldestEntry(Map.Entry<Long,
                    GridFutureAdapter<FieldsResult>> e) {
                    boolean rmv = size() > maxIterCnt;

                    if (rmv) {
                        try {
                            e.getValue().get().closeIfNotShared(recipient(sndId, e.getKey()));
                        }
                        catch (IgniteCheckedException ex) {
                            U.error(log, "Failed to close fields query iterator.", ex);
                        }
                    }

                    return rmv;
                }

                @Override public boolean equals(Object o) {
                    return o == this;
                }
            };

            Map<Long, GridFutureAdapter<FieldsResult>> old = fieldsQryRes.putIfAbsent(sndId, iters);

            if (old != null)
                iters = old;
        }

        return fieldsQueryResult(iters, qryInfo, taskName);
    }

    /**
     * @param resMap Results map.
     * @param qryInfo Info.
     * @return Fields query result.
     * @throws IgniteCheckedException In case of error.
     */
    @SuppressWarnings({"SynchronizationOnLocalVariableOrMethodParameter",
        "NonPrivateFieldAccessedInSynchronizedContext"})
    private FieldsResult fieldsQueryResult(Map<Long, GridFutureAdapter<FieldsResult>> resMap,
        GridCacheQueryInfo qryInfo, String taskName) throws IgniteCheckedException {
        assert resMap != null;
        assert qryInfo != null;

        GridFutureAdapter<FieldsResult> fut;

        boolean exec = false;

        synchronized (resMap) {
            fut = resMap.get(qryInfo.requestId());

            if (fut == null) {
                resMap.put(qryInfo.requestId(), fut =
                    new GridFutureAdapter<>(cctx.kernalContext()));

                exec = true;
            }
        }

        if (exec) {
            try {
                fut.onDone(executeFieldsQuery(qryInfo.query(), qryInfo.arguments(), false,
                    qryInfo.query().subjectId(), taskName, recipient(qryInfo.senderId(), qryInfo.requestId())));
            }
            catch (IgniteCheckedException e) {
                fut.onDone(e);
            }
        }

        return fut.get();
    }

    /**
     * @param sndId Sender node ID.
     * @param reqId Request ID.
     */
    @SuppressWarnings("SynchronizationOnLocalVariableOrMethodParameter")
    protected void removeFieldsQueryResult(@Nullable UUID sndId, long reqId) {
        if (sndId == null)
            return;

        Map<Long, GridFutureAdapter<FieldsResult>> futs = fieldsQryRes.get(sndId);

        if (futs != null) {
            IgniteFuture<FieldsResult> fut;

            synchronized (futs) {
                fut = futs.remove(reqId);
            }

            if (fut != null) {
                assert fut.isDone();

                try {
                    fut.get().closeIfNotShared(recipient(sndId, reqId));
                }
                catch (IgniteCheckedException e) {
                    U.error(log, "Failed to close iterator.", e);
                }
            }
        }
    }

    /**
     * Called when data for page is ready.
     *
     * @param loc Local query or not.
     * @param qryInfo Query info.
     * @param data Result data.
     * @param finished Last page or not.
     * @param e Exception in case of error.
     * @return {@code true} if page was processed right.
     */
    protected abstract boolean onPageReady(boolean loc, GridCacheQueryInfo qryInfo,
        @Nullable Collection<?> data, boolean finished, @Nullable Throwable e);

    /**
     * @param loc Local query or not.
     * @param qryInfo Query info.
     * @param metaData Meta data.
     * @param entities Indexing entities.
     * @param data Data.
     * @param finished Last page or not.
     * @param e Exception in case of error.
     * @return {@code true} if page was processed right.
     */
    protected abstract boolean onFieldsPageReady(boolean loc, GridCacheQueryInfo qryInfo,
        @Nullable List<GridQueryFieldMetadata> metaData,
        @Nullable Collection<?> entities,
        @Nullable Collection<?> data,
        boolean finished, @Nullable Throwable e);

    /**
     * Gets cache queries metrics.
     *
     * @return Cache queries metrics.
     */
    public GridCacheQueryMetrics metrics() {
        return metrics.copy();
    }

    /**
     * Resets metrics.
     */
    public void resetMetrics() {
        metrics = new GridCacheQueryMetricsAdapter();
    }

    /**
     * @param duration Execution duration.
     * @param fail {@code true} if execution failed.
     */
    public void onMetricsUpdate(long duration, boolean fail) {
        metrics.onQueryExecute(duration, fail);
    }

    /**
     * Gets SQL metadata.
     *
     * @return SQL metadata.
     * @throws IgniteCheckedException In case of error.
     */
    public Collection<GridCacheSqlMetadata> sqlMetadata() throws IgniteCheckedException {
        if (!enterBusy())
            throw new IllegalStateException("Failed to get metadata (grid is stopping).");

        try {
            Callable<Collection<CacheSqlMetadata>> job = new MetadataJob();

            // Remote nodes that have current cache.
            Collection<ClusterNode> nodes = F.view(cctx.discovery().remoteNodes(), new P1<ClusterNode>() {
                @Override public boolean apply(ClusterNode n) {
                    return U.hasCache(n, space);
                }
            });

            Collection<Collection<CacheSqlMetadata>> res = new ArrayList<>(nodes.size() + 1);

            IgniteFuture<Collection<Collection<CacheSqlMetadata>>> rmtFut = null;

            // Get metadata from remote nodes.
            if (!nodes.isEmpty())
                rmtFut = cctx.closures().callAsyncNoFailover(BROADCAST, F.asSet(job), nodes, true);

            // Get local metadata.
            IgniteFuture<Collection<CacheSqlMetadata>> locFut = cctx.closures().callLocalSafe(job, true);

            if (rmtFut != null)
                res.addAll(rmtFut.get());

            res.add(locFut.get());

            Map<String, Collection<CacheSqlMetadata>> map = new HashMap<>();

            for (Collection<CacheSqlMetadata> col : res) {
                for (CacheSqlMetadata meta : col) {
                    String name = meta.cacheName();

                    Collection<CacheSqlMetadata> cacheMetas = map.get(name);

                    if (cacheMetas == null)
                        map.put(name, cacheMetas = new LinkedList<>());

                    cacheMetas.add(meta);
                }
            }

            Collection<GridCacheSqlMetadata> col = new ArrayList<>(map.size());

            // Metadata for current cache must be first in list.
            col.add(new CacheSqlMetadata(map.remove(space)));

            for (Collection<CacheSqlMetadata> metas : map.values())
                col.add(new CacheSqlMetadata(metas));

            return col;
        }
        finally {
            leaveBusy();
        }
    }

    /**
     * Gets projection filter for query.
     *
     * @param qry Query.
     * @return Filter.
     */
    @SuppressWarnings("unchecked")
    @Nullable private GridIndexingQueryFilter projectionFilter(GridCacheQueryAdapter<?> qry) {
        assert qry != null;

        final IgnitePredicate<GridCacheEntry<Object, Object>> prjFilter = qry.projectionFilter();

        if (prjFilter == null || F.isAlwaysTrue(prjFilter))
            return null;

        return new GridIndexingQueryFilter() {
            @Nullable @Override public IgniteBiPredicate<K, V> forSpace(String spaceName) {
                if (!F.eq(space, spaceName))
                    return null;

                return new IgniteBiPredicate<K, V>() {
                    @Override public boolean apply(K k, V v) {
                        try {
                            GridCacheEntry<K, V> entry = context().cache().entry(k);

                            return entry != null && prjFilter.apply((GridCacheEntry<Object, Object>)entry);
                        }
                        catch (GridDhtInvalidPartitionException ignore) {
                            return false;
                        }
                    }
                };
            }
        };
    }

    /**
     * @param <K> Key type.
     * @param <V> Value type.
     * @return Predicate.
     * @param includeBackups Include backups.
     */
    @SuppressWarnings("unchecked")
    @Nullable public <K, V> GridIndexingQueryFilter backupsFilter(boolean includeBackups) {
        if (includeBackups)
            return null;

        return new GridIndexingQueryFilter() {
            @Nullable @Override public IgniteBiPredicate<K, V> forSpace(final String spaceName) {
                final GridKernalContext ctx = cctx.kernalContext();

                final GridCacheAdapter<Object, Object> cache = ctx.cache().internalCache(spaceName);

                if (cache.context().isReplicated() || cache.configuration().getBackups() == 0)
                    return null;

                return new IgniteBiPredicate<K, V>() {
                    @Override public boolean apply(K k, V v) {
                        return cache.context().affinity().primary(ctx.discovery().localNode(), k, -1);
                    }
                };
            }
        };
    }

    /**
     * @param qry Query.
     * @return Filter.
     */
    private GridIndexingQueryFilter filter(GridCacheQueryAdapter<?> qry) {
        return and(backupsFilter(qry.includeBackups()), projectionFilter(qry));
    }

    /**
     * @param f1 First filter.
     * @param f2 Second filter.
     * @return And filter of the given two.
     */
    @Nullable private static GridIndexingQueryFilter and(@Nullable final GridIndexingQueryFilter f1,
        @Nullable final GridIndexingQueryFilter f2) {
        if (f1 == null)
            return f2;

        if (f2 == null)
            return f1;

        return new GridIndexingQueryFilter() {
            @Nullable @Override public <K, V> IgniteBiPredicate<K, V> forSpace(String spaceName) {
                final IgniteBiPredicate<K, V> fltr1 = f1.forSpace(spaceName);
                final IgniteBiPredicate<K, V> fltr2 = f2.forSpace(spaceName);

                if (fltr1 == null)
                    return fltr2;

                if (fltr2 == null)
                    return fltr1;

                return new IgniteBiPredicate<K, V>() {
                    @Override public boolean apply(K k, V v) {
                        return fltr1.apply(k, v) && fltr2.apply(k, v);
                    }
                };
            }
        };
    }

    /**
     * Prints memory statistics for debugging purposes.
     */
    @Override public void printMemoryStats() {
        X.println(">>>");
        X.println(">>> Query manager memory stats [grid=" + cctx.gridName() + ", cache=" + cctx.name() + ']');
    }

    /**
     * FOR TESTING ONLY
     *
     * @return Indexing space for this query manager.
     */
    public String space() {
        return space;
    }

    /**
     * Metadata job.
     */
    @GridInternal
    private static class MetadataJob implements IgniteCallable<Collection<CacheSqlMetadata>> {
        /** */
        private static final long serialVersionUID = 0L;

        /** Grid */
        @IgniteInstanceResource
        private Ignite ignite;

        /** {@inheritDoc} */
        @Override public Collection<CacheSqlMetadata> call() {
            final GridKernalContext ctx = ((GridKernal) ignite).context();

            Collection<String> cacheNames = F.viewReadOnly(ctx.cache().caches(),
                new C1<GridCache<?, ?>, String>() {
                    @Override public String apply(GridCache<?, ?> c) {
                        return c.name();
                    }
                },
                new P1<GridCache<?, ?>>() {
                    @Override public boolean apply(GridCache<?, ?> c) {
                        return !CU.UTILITY_CACHE_NAME.equals(c.name());
                    }
                }
            );

            return F.transform(cacheNames, new C1<String, CacheSqlMetadata>() {
                @Override public CacheSqlMetadata apply(String cacheName) {
                    Collection<GridQueryTypeDescriptor> types = ctx.query().types(cacheName);

                    Collection<String> names = U.newHashSet(types.size());
                    Map<String, String> keyClasses = U.newHashMap(types.size());
                    Map<String, String> valClasses = U.newHashMap(types.size());
                    Map<String, Map<String, String>> fields = U.newHashMap(types.size());
                    Map<String, Collection<GridCacheSqlIndexMetadata>> indexes = U.newHashMap(types.size());

                    for (GridQueryTypeDescriptor type : types) {
                        // Filter internal types (e.g., data structures).
                        if (type.name().startsWith("GridCache"))
                            continue;

                        names.add(type.name());

                        keyClasses.put(type.name(), type.keyClass().getName());
                        valClasses.put(type.name(), type.valueClass().getName());

                        int size = 2 + type.keyFields().size() + type.valueFields().size();

                        Map<String, String> fieldsMap = U.newLinkedHashMap(size);

                        // _KEY and _VAL are not included in GridIndexingTypeDescriptor.valueFields
                        fieldsMap.put("_KEY", type.keyClass().getName());
                        fieldsMap.put("_VAL", type.valueClass().getName());

                        for (Map.Entry<String, Class<?>> e : type.keyFields().entrySet())
                            fieldsMap.put(e.getKey().toUpperCase(), e.getValue().getName());

                        for (Map.Entry<String, Class<?>> e : type.valueFields().entrySet())
                            fieldsMap.put(e.getKey().toUpperCase(), e.getValue().getName());

                        fields.put(type.name(), fieldsMap);

                        Collection<GridCacheSqlIndexMetadata> indexesCol =
                            new ArrayList<>(type.indexes().size());

                        for (Map.Entry<String, GridQueryIndexDescriptor> e : type.indexes().entrySet()) {
                            GridQueryIndexDescriptor desc = e.getValue();

                            // Add only SQL indexes.
                            if (desc.type() == GridQueryIndexType.SORTED) {
                                Collection<String> idxFields = e.getValue().fields();
                                Collection<String> descendings = new LinkedList<>();

                                for (String idxField : idxFields)
                                    if (desc.descending(idxField))
                                        descendings.add(idxField);

                                indexesCol.add(new CacheSqlIndexMetadata(e.getKey().toUpperCase(),
                                    idxFields, descendings, false));
                            }
                        }

                        indexes.put(type.name(), indexesCol);
                    }

                    return new CacheSqlMetadata(cacheName, names, keyClasses, valClasses, fields, indexes);
                }
            });
        }
    }

    /**
     * Cache metadata.
     */
    private static class CacheSqlMetadata implements GridCacheSqlMetadata {
        /** */
        private static final long serialVersionUID = 0L;

        /** */
        private String cacheName;

        /** */
        private Collection<String> types;

        /** */
        private Map<String, String> keyClasses;

        /** */
        private Map<String, String> valClasses;

        /** */
        private Map<String, Map<String, String>> fields;

        /** */
        private Map<String, Collection<GridCacheSqlIndexMetadata>> indexes;

        /**
         * Required by {@link Externalizable}.
         */
        public CacheSqlMetadata() {
            // No-op.
        }

        /**
         * @param cacheName Cache name.
         * @param types Types.
         * @param keyClasses Key classes map.
         * @param valClasses Value classes map.
         * @param fields Fields maps.
         * @param indexes Indexes.
         */
        CacheSqlMetadata(@Nullable String cacheName, Collection<String> types, Map<String, String> keyClasses,
            Map<String, String> valClasses, Map<String, Map<String, String>> fields,
            Map<String, Collection<GridCacheSqlIndexMetadata>> indexes) {
            assert types != null;
            assert keyClasses != null;
            assert valClasses != null;
            assert fields != null;
            assert indexes != null;

            this.cacheName = cacheName;
            this.types = types;
            this.keyClasses = keyClasses;
            this.valClasses = valClasses;
            this.fields = fields;
            this.indexes = indexes;
        }

        /**
         * @param metas Meta data instances from different nodes.
         */
        CacheSqlMetadata(Iterable<CacheSqlMetadata> metas) {
            types = new HashSet<>();
            keyClasses = new HashMap<>();
            valClasses = new HashMap<>();
            fields = new HashMap<>();
            indexes = new HashMap<>();

            for (CacheSqlMetadata meta : metas) {
                if (cacheName == null)
                    cacheName = meta.cacheName;
                else
                    assert F.eq(cacheName, meta.cacheName);

                types.addAll(meta.types);
                keyClasses.putAll(meta.keyClasses);
                valClasses.putAll(meta.valClasses);
                fields.putAll(meta.fields);
                indexes.putAll(meta.indexes);
            }
        }

        /** {@inheritDoc} */
        @Override public String cacheName() {
            return cacheName;
        }

        /** {@inheritDoc} */
        @Override public Collection<String> types() {
            return types;
        }

        /** {@inheritDoc} */
        @Override public String keyClass(String type) {
            return keyClasses.get(type);
        }

        /** {@inheritDoc} */
        @Override public String valueClass(String type) {
            return valClasses.get(type);
        }

        /** {@inheritDoc} */
        @Override public Map<String, String> fields(String type) {
            return fields.get(type);
        }

        /** {@inheritDoc} */
        @Override public Collection<GridCacheSqlIndexMetadata> indexes(String type) {
            return indexes.get(type);
        }

        /** {@inheritDoc} */
        @Override public void writeExternal(ObjectOutput out) throws IOException {
            U.writeString(out, cacheName);
            U.writeCollection(out, types);
            U.writeMap(out, keyClasses);
            U.writeMap(out, valClasses);
            U.writeMap(out, fields);
            U.writeMap(out, indexes);
        }

        /** {@inheritDoc} */
        @Override public void readExternal(ObjectInput in) throws IOException, ClassNotFoundException {
            cacheName = U.readString(in);
            types = U.readCollection(in);
            keyClasses = U.readMap(in);
            valClasses = U.readMap(in);
            fields = U.readMap(in);
            indexes = U.readMap(in);
        }

        /** {@inheritDoc} */
        @Override public String toString() {
            return S.toString(CacheSqlMetadata.class, this);
        }
    }

    /**
     * Cache metadata index.
     */
    private static class CacheSqlIndexMetadata implements GridCacheSqlIndexMetadata {
        /** */
        private static final long serialVersionUID = 0L;

        /** */
        private String name;

        /** */
        private Collection<String> fields;

        /** */
        private Collection<String> descendings;

        /** */
        private boolean unique;

        /**
         * Required by {@link Externalizable}.
         */
        public CacheSqlIndexMetadata() {
            // No-op.
        }

        /**
         * @param name Index name.
         * @param fields Fields.
         * @param descendings Descendings.
         * @param unique Unique flag.
         */
        CacheSqlIndexMetadata(String name, Collection<String> fields, Collection<String> descendings,
            boolean unique) {
            assert name != null;
            assert fields != null;
            assert descendings != null;

            this.name = name;
            this.fields = fields;
            this.descendings = descendings;
            this.unique = unique;
        }

        /** {@inheritDoc} */
        @Override public String name() {
            return name;
        }

        /** {@inheritDoc} */
        @Override public Collection<String> fields() {
            return fields;
        }

        /** {@inheritDoc} */
        @Override public boolean descending(String field) {
            return descendings.contains(field);
        }

        /** {@inheritDoc} */
        @Override public boolean unique() {
            return unique;
        }

        /** {@inheritDoc} */
        @Override public void writeExternal(ObjectOutput out) throws IOException {
            U.writeString(out, name);
            U.writeCollection(out, fields);
            U.writeCollection(out, descendings);
            out.writeBoolean(unique);
        }

        /** {@inheritDoc} */
        @Override public void readExternal(ObjectInput in) throws IOException, ClassNotFoundException {
            name = U.readString(in);
            fields = U.readCollection(in);
            descendings = U.readCollection(in);
            unique = in.readBoolean();
        }

        /** {@inheritDoc} */
        @Override public String toString() {
            return S.toString(CacheSqlIndexMetadata.class, this);
        }
    }

    /**
     *
     */
    private static class QueryResult<K, V> extends CachedResult<IgniteBiTuple<K, V>> {
        /** */
        private static final long serialVersionUID = 0L;

        /** */
        private final GridCacheQueryType type;

        /**
         * @param type Query type.
         * @param recipient ID of the recipient.
         */
        private QueryResult(GridCacheQueryType type, Object recipient) {
            super(recipient);

            this.type = type;
        }

        /**
         * @return Type.
         */
        public GridCacheQueryType type() {
            return type;
        }
    }

    /**
     *
     */
    private static class FieldsResult<Q> extends CachedResult<Q> {
        /** */
        private static final long serialVersionUID = 0L;

        /** */
        private List<GridQueryFieldMetadata> meta;

        /**
         * @param recipient ID of the recipient.
         */
        FieldsResult(Object recipient) {
            super(recipient);
        }

        /**
         * @return Metadata.
         */
        public List<GridQueryFieldMetadata> metaData() throws IgniteCheckedException {
            get(); // Ensure that result is ready.

            return meta;
        }

        /**
         * @param meta Metadata.
         */
        public void metaData(List<GridQueryFieldMetadata> meta) {
            this.meta = meta;
        }
    }

    /**
     *
     */
    private abstract class AbstractLazySwapEntry {
        /** */
        private K key;

        /** */
        private V val;

        /**
         * @return Key bytes.
         */
        protected abstract byte[] keyBytes();

        /**
         * @return Value.
         * @throws IgniteCheckedException If failed.
         */
        protected abstract V unmarshalValue() throws IgniteCheckedException;

        /**
         * @return Key.
         */
        K key() {
            try {
                if (key != null)
                    return key;

                key = cctx.marshaller().unmarshal(keyBytes(), cctx.deploy().globalLoader());

                return key;
            }
            catch (IgniteCheckedException e) {
                throw new IgniteException(e);
            }
        }

        /**
         * @return Value.
         */
        V value() {
            try {
                if (val != null)
                    return val;

                val = unmarshalValue();

                return val;
            }
            catch (IgniteCheckedException e) {
                throw new IgniteException(e);
            }
        }

        /**
         * @return TTL.
         */
        abstract long timeToLive();

        /**
         * @return Expire time.
         */
        abstract long expireTime();

        /**
         * @return Version.
         */
        abstract GridCacheVersion version();
    }

    /**
     *
     */
    private class LazySwapEntry extends AbstractLazySwapEntry {
        /** */
        private final Map.Entry<byte[], byte[]> e;

        /**
         * @param e Entry with
         */
        LazySwapEntry(Map.Entry<byte[], byte[]> e) {
            this.e = e;
        }

        /** {@inheritDoc} */
        @Override protected byte[] keyBytes() {
            return e.getKey();
        }

        /** {@inheritDoc} */
        @SuppressWarnings("IfMayBeConditional")
        @Override protected V unmarshalValue() throws IgniteCheckedException {
            byte[] bytes = e.getValue();

            byte[] val = GridCacheSwapEntryImpl.getValueIfByteArray(bytes);

            if (val != null)
                return (V)val;

            if (cctx.offheapTiered() && cctx.portableEnabled())
                return (V)cctx.portable().unmarshal(bytes, GridCacheSwapEntryImpl.valueOffset(bytes));
            else {
                GridByteArrayInputStream in = new GridByteArrayInputStream(bytes,
                    GridCacheSwapEntryImpl.valueOffset(bytes),
                    bytes.length);

                return cctx.marshaller().unmarshal(in, cctx.deploy().globalLoader());
            }
        }

        /** {@inheritDoc} */
        @Override long timeToLive() {
            return GridCacheSwapEntryImpl.timeToLive(e.getValue());
        }

        /** {@inheritDoc} */
        @Override long expireTime() {
            return GridCacheSwapEntryImpl.expireTime(e.getValue());
        }

        /** {@inheritDoc} */
        @Override GridCacheVersion version() {
            return GridCacheSwapEntryImpl.version(e.getValue());
        }
    }

    /**
     *
     */
    private class LazyOffheapEntry extends AbstractLazySwapEntry {
        /** */
        private final T2<Long, Integer> keyPtr;

        /** */
        private final T2<Long, Integer> valPtr;

        /**
         * @param keyPtr Key address.
         * @param valPtr Value address.
         */
        private LazyOffheapEntry(T2<Long, Integer> keyPtr, T2<Long, Integer> valPtr) {
            assert keyPtr != null;
            assert valPtr != null;

            this.keyPtr = keyPtr;
            this.valPtr = valPtr;
        }

        /** {@inheritDoc} */
        @Override protected byte[] keyBytes() {
            return U.copyMemory(keyPtr.get1(), keyPtr.get2());
        }

        /** {@inheritDoc} */
        @Override protected V unmarshalValue() throws IgniteCheckedException {
            long ptr = GridCacheOffheapSwapEntry.valueAddress(valPtr.get1(), valPtr.get2());

            V val = (V)cctx.portable().unmarshal(ptr, false);

            assert val != null;

            return val;
        }

        /** {@inheritDoc} */
        @Override long timeToLive() {
            return GridCacheOffheapSwapEntry.timeToLive(valPtr.get1());
        }

        /** {@inheritDoc} */
        @Override long expireTime() {
            return GridCacheOffheapSwapEntry.expireTime(valPtr.get1());
        }

        /** {@inheritDoc} */
        @Override GridCacheVersion version() {
            return GridCacheOffheapSwapEntry.version(valPtr.get1());
        }
    }

    /**
     *
     */
    private class OffheapIteratorClosure
        extends CX2<T2<Long, Integer>, T2<Long, Integer>, IgniteBiTuple<K, V>> {
        /** */
        private static final long serialVersionUID = 7410163202728985912L;

        /** */
        private IgnitePredicate<GridCacheEntry<Object, Object>> prjPred;

        /** */
        private IgniteBiPredicate<K, V> filter;

        /** */
        private boolean keepPortable;

        /**
         * @param prjPred Projection filter.
         * @param filter Filter.
         * @param keepPortable Keep portable flag.
         */
        private OffheapIteratorClosure(
            @Nullable IgnitePredicate<GridCacheEntry<Object, Object>> prjPred,
            @Nullable IgniteBiPredicate<K, V> filter,
            boolean keepPortable) {
            assert prjPred != null || filter != null;

            this.prjPred = prjPred;
            this.filter = filter;
            this.keepPortable = keepPortable;
        }

        /** {@inheritDoc} */
        @Nullable @Override public IgniteBiTuple<K, V> applyx(T2<Long, Integer> keyPtr,
            T2<Long, Integer> valPtr)
            throws IgniteCheckedException {
            LazyOffheapEntry e = new LazyOffheapEntry(keyPtr, valPtr);

            if (prjPred != null) {
                GridCacheEntry<K, V> cacheEntry = new GridCacheScanSwapEntry(e);

                if (!prjPred.apply((GridCacheEntry<Object, Object>)cacheEntry))
                    return null;
            }

            if (filter != null) {
                K key = (K)cctx.unwrapPortableIfNeeded(e.key(), keepPortable);
                V val = (V)cctx.unwrapPortableIfNeeded(e.value(), keepPortable);

                if (!filter.apply(key, val))
                    return null;
            }

            return new IgniteBiTuple<>(e.key(), (V)cctx.unwrapTemporary(e.value())) ;
        }
    }

    /**
     *
     */
    private static class CompoundIterator<T> extends GridIteratorAdapter<T> {
        /** */
        private static final long serialVersionUID = 4585888051556166304L;

        /** */
        private final List<GridIterator<T>> iters;

        /** */
        private int idx;

        /** */
        private GridIterator<T> iter;

        /**
         * @param iters Iterators.
         */
        private CompoundIterator(List<GridIterator<T>> iters) {
            if (iters.isEmpty())
                throw new IllegalArgumentException();

            this.iters = iters;

            iter = F.first(iters);
        }

        /** {@inheritDoc} */
        @Override public boolean hasNextX() throws IgniteCheckedException {
            if (iter.hasNextX())
                return true;

            idx++;

            while(idx < iters.size()) {
                iter = iters.get(idx);

                if (iter.hasNextX())
                    return true;

                idx++;
            }

            return false;
        }

        /** {@inheritDoc} */
        @Override public T nextX() throws IgniteCheckedException {
            if (!hasNextX())
                throw new NoSuchElementException();

            return iter.nextX();
        }

        /** {@inheritDoc} */
        @Override public void removeX() throws IgniteCheckedException {
            throw new UnsupportedOperationException();
        }
    }

    /**
     *
     */
    private class GridCacheScanSwapEntry implements GridCacheEntry<K, V> {
        /** */
        private static final long serialVersionUID = 1262515168518736214L;

        /** */
        private final AbstractLazySwapEntry e;

        /**
         * @param e Entry.
         */
        private GridCacheScanSwapEntry(AbstractLazySwapEntry e) {
            this.e = e;
        }

        /** {@inheritDoc} */
        @Nullable @Override public V peek() {
            return e.value();
        }

        /** {@inheritDoc} */
        @Override public Object version() {
            return e.version();
        }

        /** {@inheritDoc} */
        @Override public long expirationTime() {
            return e.expireTime();
        }

        /** {@inheritDoc} */
        @Override public long timeToLive() {
            return e.timeToLive();
        }

        /** {@inheritDoc} */
        @Nullable @Override public V getValue() {
            return e.value();
        }

        /** {@inheritDoc} */
        @Override public K getKey() {
            return e.key();
        }

        /** {@inheritDoc} */
        @Override public GridCacheProjection<K, V> projection() {
            return null;
        }

        /** {@inheritDoc} */
        @Nullable @Override public V peek(@Nullable Collection<GridCachePeekMode> modes) throws IgniteCheckedException {
            return null;
        }

        /** {@inheritDoc} */
        @Nullable @Override public V reload() {
            throw new UnsupportedOperationException();
        }

        /** {@inheritDoc} */
        @Override public IgniteFuture<V> reloadAsync() {
            throw new UnsupportedOperationException();
        }

        /** {@inheritDoc} */
        @Override public boolean isLocked() {
            return false;
        }

        /** {@inheritDoc} */
        @Override public boolean isLockedByThread() {
            return false;
        }

        /** {@inheritDoc} */
        @Override public void timeToLive(long ttl) {
            throw new UnsupportedOperationException();
        }

        /** {@inheritDoc} */
        @Override public boolean primary() {
            return cctx.affinity().
                primary(cctx.localNode(), getKey(), cctx.affinity().affinityTopologyVersion());
        }

        /** {@inheritDoc} */
        @Override public boolean backup() {
            return cctx.affinity().
                backups(getKey(), cctx.affinity().affinityTopologyVersion()).contains(cctx.localNode());
        }

        /** {@inheritDoc} */
        @Override public int partition() {
            return cctx.affinity().partition(getKey());
        }

        /** {@inheritDoc} */
        @Nullable @Override public V get() {
            return getValue();
        }

        /** {@inheritDoc} */
        @Override public IgniteFuture<V> getAsync() {
            return new GridFinishedFuture<V>(cctx.kernalContext(), getValue());
        }

        /** {@inheritDoc} */
        @Nullable @Override public V setValue(V val) {
            throw new UnsupportedOperationException();
        }

        /** {@inheritDoc} */
        @Nullable @Override public V set(V val, IgnitePredicate<GridCacheEntry<K, V>>... filter) {
            throw new UnsupportedOperationException();
        }

        /** {@inheritDoc} */
        @Override public IgniteFuture<V> setAsync(V val, IgnitePredicate<GridCacheEntry<K, V>>... filter) {
            throw new UnsupportedOperationException();
        }

        /** {@inheritDoc} */
        @Nullable @Override public V setIfAbsent(V val) {
            throw new UnsupportedOperationException();
        }

        /** {@inheritDoc} */
        @Override public IgniteFuture<V> setIfAbsentAsync(V val) {
            throw new UnsupportedOperationException();
        }

        /** {@inheritDoc} */
        @Override public boolean setx(V val, @Nullable IgnitePredicate<GridCacheEntry<K, V>>... filter) {
            throw new UnsupportedOperationException();
        }

        /** {@inheritDoc} */
        @Override public IgniteFuture<Boolean> setxAsync(V val, @Nullable IgnitePredicate<GridCacheEntry<K, V>>... filter) {
            throw new UnsupportedOperationException();
        }

        /** {@inheritDoc} */
        @Override public boolean setxIfAbsent(@Nullable V val) {
            throw new UnsupportedOperationException();
        }

        /** {@inheritDoc} */
        @Override public IgniteFuture<Boolean> setxIfAbsentAsync(V val) {
            throw new UnsupportedOperationException();
        }

        /** {@inheritDoc} */
        @Nullable @Override public V replace(V val) {
            throw new UnsupportedOperationException();
        }

        /** {@inheritDoc} */
        @Override public IgniteFuture<V> replaceAsync(V val) {
            throw new UnsupportedOperationException();
        }

        /** {@inheritDoc} */
        @Override public boolean replacex(V val) {
            throw new UnsupportedOperationException();
        }

        /** {@inheritDoc} */
        @Override public IgniteFuture<Boolean> replacexAsync(V val) {
            throw new UnsupportedOperationException();
        }

        /** {@inheritDoc} */
        @Override public boolean replace(V oldVal, V newVal) {
            throw new UnsupportedOperationException();
        }

        /** {@inheritDoc} */
        @Override public IgniteFuture<Boolean> replaceAsync(V oldVal, V newVal) {
            throw new UnsupportedOperationException();
        }

        /** {@inheritDoc} */
        @Nullable @Override public V remove(@Nullable IgnitePredicate<GridCacheEntry<K, V>>... filter) {
            throw new UnsupportedOperationException();
        }

        /** {@inheritDoc} */
        @Override public IgniteFuture<V> removeAsync(IgnitePredicate<GridCacheEntry<K, V>>... filter) {
            throw new UnsupportedOperationException();
        }

        /** {@inheritDoc} */
        @Override public boolean removex(IgnitePredicate<GridCacheEntry<K, V>>... filter) {
            throw new UnsupportedOperationException();
        }

        /** {@inheritDoc} */
        @Override public IgniteFuture<Boolean> removexAsync(@Nullable IgnitePredicate<GridCacheEntry<K, V>>... filter) {
            throw new UnsupportedOperationException();
        }

        /** {@inheritDoc} */
        @Override public boolean remove(V val) throws IgniteCheckedException {
            throw new UnsupportedOperationException();
        }

        /** {@inheritDoc} */
        @Override public IgniteFuture<Boolean> removeAsync(V val) {
            throw new UnsupportedOperationException();
        }

        /** {@inheritDoc} */
        @Override public boolean evict() {
            throw new UnsupportedOperationException();
        }

        /** {@inheritDoc} */
        @Override public boolean clear() {
            throw new UnsupportedOperationException();
        }

        /** {@inheritDoc} */
        @Override public boolean compact() {
            throw new UnsupportedOperationException();
        }

        /** {@inheritDoc} */
        @Override public boolean lock(long timeout, @Nullable IgnitePredicate<GridCacheEntry<K, V>>... filter) {
            throw new UnsupportedOperationException();
        }

        /** {@inheritDoc} */
        @Override public IgniteFuture<Boolean> lockAsync(long timeout,
            @Nullable IgnitePredicate<GridCacheEntry<K, V>>... filter) {
            throw new UnsupportedOperationException();
        }

        /** {@inheritDoc} */
        @Override public void unlock(IgnitePredicate<GridCacheEntry<K, V>>... filter) {
            throw new UnsupportedOperationException();
        }

        /** {@inheritDoc} */
        @Override public boolean isCached() {
            return true;
        }

        /** {@inheritDoc} */
        @Override public int memorySize() {
            throw new UnsupportedOperationException();
        }

        /** {@inheritDoc} */
<<<<<<< HEAD
        @Override public void copyMeta(IgniteMetadataAware from) {
            throw new UnsupportedOperationException();
        }

        /** {@inheritDoc} */
        @Override public void copyMeta(Map<String, ?> data) {
            throw new UnsupportedOperationException();

        }

        /** {@inheritDoc} */
=======
>>>>>>> 8795b0fd
        @Nullable @Override public <V> V addMeta(String name, V val) {
            throw new UnsupportedOperationException();
        }

        /** {@inheritDoc} */
        @Nullable @Override public <V> V putMetaIfAbsent(String name, V val) {
            throw new UnsupportedOperationException();
        }

        /** {@inheritDoc} */
        @Nullable @Override public <V> V putMetaIfAbsent(String name, Callable<V> c) {
            throw new UnsupportedOperationException();
        }

        /** {@inheritDoc} */
        @Override public <V> V meta(String name) {
            return null;
        }

        /** {@inheritDoc} */
        @Override public <V> V removeMeta(String name) {
            throw new UnsupportedOperationException();
        }

        /** {@inheritDoc} */
        @Override public <V> boolean removeMeta(String name, V val) {
            throw new UnsupportedOperationException();
        }

        /** {@inheritDoc} */
        @Override public <V> boolean replaceMeta(String name, V curVal, V newVal) {
            throw new UnsupportedOperationException();
        }

        /** {@inheritDoc} */
        @Override public <T> T unwrap(Class<T> clazz) {
            if(clazz.isAssignableFrom(getClass()))
                return clazz.cast(this);

            throw new IllegalArgumentException();
        }
    }

    /**
     * Cached result.
     */
    private abstract static class CachedResult<R> extends GridFutureAdapter<IgniteSpiCloseableIterator<R>> {
        /** */
        private CircularQueue<R> queue;

        /** */
        private int pruned;

        /** Absolute position of each recipient. */
        private final Map<Object, QueueIterator> recipients = new GridLeanMap<>(1);

        /**
         * @param recipient ID of the recipient.
         */
        protected CachedResult(Object recipient) {
            boolean res = addRecipient(recipient);

            assert res;
        }


        /**
         * Close if this result does not have any other recipients.
         *
         * @param recipient ID of the recipient.
         * @throws IgniteCheckedException If failed.
         */
        public void closeIfNotShared(Object recipient) throws IgniteCheckedException {
            assert isDone();

            synchronized (recipients) {
                if (recipients.isEmpty())
                    return;

                recipients.remove(recipient);

                if (recipients.isEmpty())
                    get().close();
            }
        }

        /**
         * @param recipient ID of the recipient.
         * @return {@code true} If the recipient successfully added.
         */
        public boolean addRecipient(Object recipient) {
            synchronized (recipients) {
                if (isDone())
                    return false;

                assert !recipients.containsKey(recipient) : recipient + " -> " + recipients;

                recipients.put(recipient, new QueueIterator(recipient));
            }

            return true;
        }

        /** {@inheritDoc} */
        @Override public boolean onDone(@Nullable IgniteSpiCloseableIterator<R> res, @Nullable Throwable err) {
            assert !isDone();

            synchronized (recipients) {
                if (recipients.size() > 1) {
                    queue = new CircularQueue<>(128);

                    for (QueueIterator it : recipients.values())
                        it.init();
                }

                return super.onDone(res, err);
            }
        }

        /**
         *
         */
        private void pruneQueue() {
            assert !recipients.isEmpty();
            assert Thread.holdsLock(recipients);

            int minPos = Collections.min(recipients.values()).pos;

            if (minPos > pruned) {
                queue.remove(minPos - pruned);

                pruned = minPos;
            }
        }

        /**
         * @param recipient ID of the recipient.
         * @throws IgniteCheckedException If failed.
         */
        public IgniteSpiCloseableIterator<R> iterator(Object recipient) throws IgniteCheckedException {
            assert recipient != null;

            IgniteSpiCloseableIterator<R> it = get();

            assert it != null;

            synchronized (recipients) {
                return queue == null ? it : recipients.get(recipient);
            }
        }

        /**
         *
         */
        @SuppressWarnings("ComparableImplementedButEqualsNotOverridden")
        private class QueueIterator implements IgniteSpiCloseableIterator<R>, Comparable<QueueIterator> {
            /** */
            private static final long serialVersionUID = 0L;

            /** */
            private static final int NEXT_SIZE = 64;

            /** */
            private final Object recipient;

            /** */
            private int pos;

            /** */
            private Queue<R> next;

            /**
             * @param recipient ID of the recipient.
             */
            private QueueIterator(Object recipient) {
                this.recipient = recipient;
            }

            /**
             */
            public void init() {
                assert next == null;

                next = new ArrayDeque<>(NEXT_SIZE);
            }

            /** {@inheritDoc} */
            @Override public void close() throws IgniteCheckedException {
                closeIfNotShared(recipient);
            }

            /** {@inheritDoc} */
            @Override public boolean hasNext() {
                return !next.isEmpty() || fillNext();
            }

            /** {@inheritDoc} */
            @SuppressWarnings("IteratorNextCanNotThrowNoSuchElementException") // It can actually.
            @Override public R next() {
                return next.remove();
            }

            /**
             * @return {@code true} If elements were fetched into local queue of the iterator.
             */
            private boolean fillNext() {
                assert next.isEmpty();

                IgniteSpiCloseableIterator<R> it;

                try {
                    it = get();
                }
                catch (IgniteCheckedException e) {
                    throw new IgniteException(e);
                }

                synchronized (recipients) {
                    for (int i = 0; i < NEXT_SIZE; i++) {
                        R res;

                        int off = pos - pruned; // Offset of current iterator relative to queue begin.

                        if (off == queue.size()) { // We are leading the race.
                            if (!it.hasNext())
                                break; // Happy end.

                            res = it.next();

                            queue.add(res);
                        }
                        else // Someone fetched result into queue before us.
                            res = queue.get(off);

                        assert res != null;

                        pos++;
                        next.add(res);
                    }

                    pruneQueue();
                }

                return !next.isEmpty();
            }

            /** {@inheritDoc} */
            @Override public void remove() {
                throw new UnsupportedOperationException();
            }

            /** {@inheritDoc} */
            @Override public int compareTo(QueueIterator o) {
                return Integer.compare(pos, o.pos);
            }
        }
    }

    /**
     * Queue.
     */
    @SuppressWarnings("PackageVisibleInnerClass")
    static class CircularQueue<R> {
        /** */
        private int off;

        /** */
        private int size;

        /** */
        private R[] arr;

        /**
         * @param cap Initial capacity.
         */
        CircularQueue(int cap) {
            assert U.isPow2(cap);

            arr = (R[])new Object[cap];
        }

        /**
         * @param o Object to add.
         */
        public void add(R o) {
            if (size == arr.length) { // Resize.
                Object[] newArr = new Object[arr.length << 1];

                int tailSize = arr.length - off;

                System.arraycopy(arr, off, newArr, 0, tailSize);

                if (off != 0) {
                    System.arraycopy(arr, 0, newArr, tailSize, off);

                    off = 0;
                }

                arr = (R[])newArr;
            }

            int idx = (off + size) & (arr.length - 1);

            assert arr[idx] == null;

            arr[idx] = o;

            size++;
        }

        /**
         * @param n Number of elements to remove.
         */
        public void remove(int n) {
            assert n > 0 : n;
            assert n <= size : n + " " + size;

            int mask = arr.length - 1;

            for (int i = 0; i < n; i++) {
                int idx = (off + i) & mask;

                assert arr[idx] != null;

                arr[idx] = null;
            }

            size -= n;
            off += n;

            if (off >= arr.length)
                off -= arr.length;
        }

        /**
         * @param idx Index in queue.
         * @return Element at the given index.
         */
        public R get(int idx) {
            assert idx >= 0 : idx;
            assert idx < size : idx + " " + size;

            R res = arr[(idx + off) & (arr.length - 1)];

            assert res != null;

            return res;
        }

        /**
         * @return Size.
         */
        public int size() {
            return size;
        }
    }
}<|MERGE_RESOLUTION|>--- conflicted
+++ resolved
@@ -26,11 +26,6 @@
 import org.apache.ignite.resources.*;
 import org.apache.ignite.spi.*;
 import org.apache.ignite.spi.indexing.*;
-<<<<<<< HEAD
-=======
-import org.gridgain.grid.cache.*;
-import org.gridgain.grid.cache.query.*;
->>>>>>> 8795b0fd
 import org.gridgain.grid.kernal.*;
 import org.gridgain.grid.kernal.managers.eventstorage.*;
 import org.gridgain.grid.kernal.processors.cache.*;
@@ -2806,20 +2801,6 @@
         }
 
         /** {@inheritDoc} */
-<<<<<<< HEAD
-        @Override public void copyMeta(IgniteMetadataAware from) {
-            throw new UnsupportedOperationException();
-        }
-
-        /** {@inheritDoc} */
-        @Override public void copyMeta(Map<String, ?> data) {
-            throw new UnsupportedOperationException();
-
-        }
-
-        /** {@inheritDoc} */
-=======
->>>>>>> 8795b0fd
         @Nullable @Override public <V> V addMeta(String name, V val) {
             throw new UnsupportedOperationException();
         }
